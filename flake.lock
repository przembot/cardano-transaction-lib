{
  "nodes": {
    "CHaP": {
      "flake": false,
      "locked": {
        "lastModified": 1676555710,
        "narHash": "sha256-lrBf8s4qSexcWGJ9EhGtReI4SpG24JRGlzVt1e2w8WQ=",
        "owner": "input-output-hk",
        "repo": "cardano-haskell-packages",
        "rev": "0ef5a80fa1a61f6759fc8d5b5ad6330746014c64",
        "type": "github"
      },
      "original": {
        "owner": "input-output-hk",
        "ref": "repo",
        "repo": "cardano-haskell-packages",
        "type": "github"
      }
    },
    "CHaP_2": {
      "flake": false,
      "locked": {
        "lastModified": 1669917887,
        "narHash": "sha256-9bsEaFh2lb26dZNUL+P4/LIzkTZH5NC7n9SprKzB/2A=",
        "owner": "input-output-hk",
        "repo": "cardano-haskell-packages",
        "rev": "85510200dd0dc758d72bc1ada11ff5855e5d46b7",
        "type": "github"
      },
      "original": {
        "owner": "input-output-hk",
        "ref": "repo",
        "repo": "cardano-haskell-packages",
        "type": "github"
      }
    },
    "CHaP_3": {
      "flake": false,
      "locked": {
        "lastModified": 1666726035,
        "narHash": "sha256-EBodp9DJb8Z+aVbuezVwLJ9Q9XIJUXFd/n2skay3FeU=",
        "owner": "input-output-hk",
        "repo": "cardano-haskell-packages",
        "rev": "b074321c4c8cbf2c3789436ab11eaa43e1c441a7",
        "type": "github"
      },
      "original": {
        "owner": "input-output-hk",
        "ref": "repo",
        "repo": "cardano-haskell-packages",
        "type": "github"
      }
    },
    "CHaP_4": {
      "flake": false,
      "locked": {
        "lastModified": 1666726035,
        "narHash": "sha256-EBodp9DJb8Z+aVbuezVwLJ9Q9XIJUXFd/n2skay3FeU=",
        "owner": "input-output-hk",
        "repo": "cardano-haskell-packages",
        "rev": "b074321c4c8cbf2c3789436ab11eaa43e1c441a7",
        "type": "github"
      },
      "original": {
        "owner": "input-output-hk",
        "repo": "cardano-haskell-packages",
        "rev": "b074321c4c8cbf2c3789436ab11eaa43e1c441a7",
        "type": "github"
      }
    },
    "CHaP_5": {
      "flake": false,
      "locked": {
        "lastModified": 1672829743,
        "narHash": "sha256-lM3s0UQDxfipHbEFhmW2d5QcmKIPVsLT2ai6RnHAP84=",
        "owner": "input-output-hk",
        "repo": "cardano-haskell-packages",
        "rev": "551630b2c90ed9107079ab402534ed3b56db6f04",
        "type": "github"
      },
      "original": {
        "owner": "input-output-hk",
        "ref": "repo",
        "repo": "cardano-haskell-packages",
        "type": "github"
      }
    },
    "HTTP": {
      "flake": false,
      "locked": {
        "lastModified": 1451647621,
        "narHash": "sha256-oHIyw3x0iKBexEo49YeUDV1k74ZtyYKGR2gNJXXRxts=",
        "owner": "phadej",
        "repo": "HTTP",
        "rev": "9bc0996d412fef1787449d841277ef663ad9a915",
        "type": "github"
      },
      "original": {
        "owner": "phadej",
        "repo": "HTTP",
        "type": "github"
      }
    },
    "HTTP_10": {
      "flake": false,
      "locked": {
        "lastModified": 1451647621,
        "narHash": "sha256-oHIyw3x0iKBexEo49YeUDV1k74ZtyYKGR2gNJXXRxts=",
        "owner": "phadej",
        "repo": "HTTP",
        "rev": "9bc0996d412fef1787449d841277ef663ad9a915",
        "type": "github"
      },
      "original": {
        "owner": "phadej",
        "repo": "HTTP",
        "type": "github"
      }
    },
    "HTTP_11": {
      "flake": false,
      "locked": {
        "lastModified": 1451647621,
        "narHash": "sha256-oHIyw3x0iKBexEo49YeUDV1k74ZtyYKGR2gNJXXRxts=",
        "owner": "phadej",
        "repo": "HTTP",
        "rev": "9bc0996d412fef1787449d841277ef663ad9a915",
        "type": "github"
      },
      "original": {
        "owner": "phadej",
        "repo": "HTTP",
        "type": "github"
      }
    },
    "HTTP_12": {
      "flake": false,
      "locked": {
        "lastModified": 1451647621,
        "narHash": "sha256-oHIyw3x0iKBexEo49YeUDV1k74ZtyYKGR2gNJXXRxts=",
        "owner": "phadej",
        "repo": "HTTP",
        "rev": "9bc0996d412fef1787449d841277ef663ad9a915",
        "type": "github"
      },
      "original": {
        "owner": "phadej",
        "repo": "HTTP",
        "type": "github"
      }
    },
    "HTTP_13": {
      "flake": false,
      "locked": {
        "lastModified": 1451647621,
        "narHash": "sha256-oHIyw3x0iKBexEo49YeUDV1k74ZtyYKGR2gNJXXRxts=",
        "owner": "phadej",
        "repo": "HTTP",
        "rev": "9bc0996d412fef1787449d841277ef663ad9a915",
        "type": "github"
      },
      "original": {
        "owner": "phadej",
        "repo": "HTTP",
        "type": "github"
      }
    },
    "HTTP_2": {
      "flake": false,
      "locked": {
        "lastModified": 1451647621,
        "narHash": "sha256-oHIyw3x0iKBexEo49YeUDV1k74ZtyYKGR2gNJXXRxts=",
        "owner": "phadej",
        "repo": "HTTP",
        "rev": "9bc0996d412fef1787449d841277ef663ad9a915",
        "type": "github"
      },
      "original": {
        "owner": "phadej",
        "repo": "HTTP",
        "type": "github"
      }
    },
    "HTTP_3": {
      "flake": false,
      "locked": {
        "lastModified": 1451647621,
        "narHash": "sha256-oHIyw3x0iKBexEo49YeUDV1k74ZtyYKGR2gNJXXRxts=",
        "owner": "phadej",
        "repo": "HTTP",
        "rev": "9bc0996d412fef1787449d841277ef663ad9a915",
        "type": "github"
      },
      "original": {
        "owner": "phadej",
        "repo": "HTTP",
        "type": "github"
      }
    },
    "HTTP_4": {
      "flake": false,
      "locked": {
        "lastModified": 1451647621,
        "narHash": "sha256-oHIyw3x0iKBexEo49YeUDV1k74ZtyYKGR2gNJXXRxts=",
        "owner": "phadej",
        "repo": "HTTP",
        "rev": "9bc0996d412fef1787449d841277ef663ad9a915",
        "type": "github"
      },
      "original": {
        "owner": "phadej",
        "repo": "HTTP",
        "type": "github"
      }
    },
    "HTTP_5": {
      "flake": false,
      "locked": {
        "lastModified": 1451647621,
        "narHash": "sha256-oHIyw3x0iKBexEo49YeUDV1k74ZtyYKGR2gNJXXRxts=",
        "owner": "phadej",
        "repo": "HTTP",
        "rev": "9bc0996d412fef1787449d841277ef663ad9a915",
        "type": "github"
      },
      "original": {
        "owner": "phadej",
        "repo": "HTTP",
        "type": "github"
      }
    },
    "HTTP_6": {
      "flake": false,
      "locked": {
        "lastModified": 1451647621,
        "narHash": "sha256-oHIyw3x0iKBexEo49YeUDV1k74ZtyYKGR2gNJXXRxts=",
        "owner": "phadej",
        "repo": "HTTP",
        "rev": "9bc0996d412fef1787449d841277ef663ad9a915",
        "type": "github"
      },
      "original": {
        "owner": "phadej",
        "repo": "HTTP",
        "type": "github"
      }
    },
    "HTTP_7": {
      "flake": false,
      "locked": {
        "lastModified": 1451647621,
        "narHash": "sha256-oHIyw3x0iKBexEo49YeUDV1k74ZtyYKGR2gNJXXRxts=",
        "owner": "phadej",
        "repo": "HTTP",
        "rev": "9bc0996d412fef1787449d841277ef663ad9a915",
        "type": "github"
      },
      "original": {
        "owner": "phadej",
        "repo": "HTTP",
        "type": "github"
      }
    },
    "HTTP_8": {
      "flake": false,
      "locked": {
        "lastModified": 1451647621,
        "narHash": "sha256-oHIyw3x0iKBexEo49YeUDV1k74ZtyYKGR2gNJXXRxts=",
        "owner": "phadej",
        "repo": "HTTP",
        "rev": "9bc0996d412fef1787449d841277ef663ad9a915",
        "type": "github"
      },
      "original": {
        "owner": "phadej",
        "repo": "HTTP",
        "type": "github"
      }
    },
    "HTTP_9": {
      "flake": false,
      "locked": {
        "lastModified": 1451647621,
        "narHash": "sha256-oHIyw3x0iKBexEo49YeUDV1k74ZtyYKGR2gNJXXRxts=",
        "owner": "phadej",
        "repo": "HTTP",
        "rev": "9bc0996d412fef1787449d841277ef663ad9a915",
        "type": "github"
      },
      "original": {
        "owner": "phadej",
        "repo": "HTTP",
        "type": "github"
      }
    },
    "blank": {
      "locked": {
        "lastModified": 1625557891,
        "narHash": "sha256-O8/MWsPBGhhyPoPLHZAuoZiiHo9q6FLlEeIDEXuj6T4=",
        "owner": "divnix",
        "repo": "blank",
        "rev": "5a5d2684073d9f563072ed07c871d577a6c614a8",
        "type": "github"
      },
      "original": {
        "owner": "divnix",
        "repo": "blank",
        "type": "github"
      }
    },
    "blank_2": {
      "locked": {
        "lastModified": 1625557891,
        "narHash": "sha256-O8/MWsPBGhhyPoPLHZAuoZiiHo9q6FLlEeIDEXuj6T4=",
        "owner": "divnix",
        "repo": "blank",
        "rev": "5a5d2684073d9f563072ed07c871d577a6c614a8",
        "type": "github"
      },
      "original": {
        "owner": "divnix",
        "repo": "blank",
        "type": "github"
      }
    },
    "blank_3": {
      "locked": {
        "lastModified": 1625557891,
        "narHash": "sha256-O8/MWsPBGhhyPoPLHZAuoZiiHo9q6FLlEeIDEXuj6T4=",
        "owner": "divnix",
        "repo": "blank",
        "rev": "5a5d2684073d9f563072ed07c871d577a6c614a8",
        "type": "github"
      },
      "original": {
        "owner": "divnix",
        "repo": "blank",
        "type": "github"
      }
    },
    "blank_4": {
      "locked": {
        "lastModified": 1625557891,
        "narHash": "sha256-O8/MWsPBGhhyPoPLHZAuoZiiHo9q6FLlEeIDEXuj6T4=",
        "owner": "divnix",
        "repo": "blank",
        "rev": "5a5d2684073d9f563072ed07c871d577a6c614a8",
        "type": "github"
      },
      "original": {
        "owner": "divnix",
        "repo": "blank",
        "type": "github"
      }
    },
    "cabal-32": {
      "flake": false,
      "locked": {
        "lastModified": 1603716527,
        "narHash": "sha256-X0TFfdD4KZpwl0Zr6x+PLxUt/VyKQfX7ylXHdmZIL+w=",
        "owner": "haskell",
        "repo": "cabal",
        "rev": "48bf10787e27364730dd37a42b603cee8d6af7ee",
        "type": "github"
      },
      "original": {
        "owner": "haskell",
        "ref": "3.2",
        "repo": "cabal",
        "type": "github"
      }
    },
    "cabal-32_10": {
      "flake": false,
      "locked": {
        "lastModified": 1603716527,
        "narHash": "sha256-sDbrmur9Zfp4mPKohCD8IDZfXJ0Tjxpmr2R+kg5PpSY=",
        "owner": "haskell",
        "repo": "cabal",
        "rev": "94aaa8e4720081f9c75497e2735b90f6a819b08e",
        "type": "github"
      },
      "original": {
        "owner": "haskell",
        "ref": "3.2",
        "repo": "cabal",
        "type": "github"
      }
    },
    "cabal-32_11": {
      "flake": false,
      "locked": {
        "lastModified": 1603716527,
        "narHash": "sha256-sDbrmur9Zfp4mPKohCD8IDZfXJ0Tjxpmr2R+kg5PpSY=",
        "owner": "haskell",
        "repo": "cabal",
        "rev": "94aaa8e4720081f9c75497e2735b90f6a819b08e",
        "type": "github"
      },
      "original": {
        "owner": "haskell",
        "ref": "3.2",
        "repo": "cabal",
        "type": "github"
      }
    },
    "cabal-32_12": {
      "flake": false,
      "locked": {
        "lastModified": 1603716527,
        "narHash": "sha256-X0TFfdD4KZpwl0Zr6x+PLxUt/VyKQfX7ylXHdmZIL+w=",
        "owner": "haskell",
        "repo": "cabal",
        "rev": "48bf10787e27364730dd37a42b603cee8d6af7ee",
        "type": "github"
      },
      "original": {
        "owner": "haskell",
        "ref": "3.2",
        "repo": "cabal",
        "type": "github"
      }
    },
    "cabal-32_13": {
      "flake": false,
      "locked": {
        "lastModified": 1603716527,
        "narHash": "sha256-X0TFfdD4KZpwl0Zr6x+PLxUt/VyKQfX7ylXHdmZIL+w=",
        "owner": "haskell",
        "repo": "cabal",
        "rev": "48bf10787e27364730dd37a42b603cee8d6af7ee",
        "type": "github"
      },
      "original": {
        "owner": "haskell",
        "ref": "3.2",
        "repo": "cabal",
        "type": "github"
      }
    },
    "cabal-32_2": {
      "flake": false,
      "locked": {
        "lastModified": 1603716527,
        "narHash": "sha256-X0TFfdD4KZpwl0Zr6x+PLxUt/VyKQfX7ylXHdmZIL+w=",
        "owner": "haskell",
        "repo": "cabal",
        "rev": "48bf10787e27364730dd37a42b603cee8d6af7ee",
        "type": "github"
      },
      "original": {
        "owner": "haskell",
        "ref": "3.2",
        "repo": "cabal",
        "type": "github"
      }
    },
    "cabal-32_3": {
      "flake": false,
      "locked": {
        "lastModified": 1603716527,
        "narHash": "sha256-X0TFfdD4KZpwl0Zr6x+PLxUt/VyKQfX7ylXHdmZIL+w=",
        "owner": "haskell",
        "repo": "cabal",
        "rev": "48bf10787e27364730dd37a42b603cee8d6af7ee",
        "type": "github"
      },
      "original": {
        "owner": "haskell",
        "ref": "3.2",
        "repo": "cabal",
        "type": "github"
      }
    },
    "cabal-32_4": {
      "flake": false,
      "locked": {
        "lastModified": 1603716527,
        "narHash": "sha256-sDbrmur9Zfp4mPKohCD8IDZfXJ0Tjxpmr2R+kg5PpSY=",
        "owner": "haskell",
        "repo": "cabal",
        "rev": "94aaa8e4720081f9c75497e2735b90f6a819b08e",
        "type": "github"
      },
      "original": {
        "owner": "haskell",
        "ref": "3.2",
        "repo": "cabal",
        "type": "github"
      }
    },
    "cabal-32_5": {
      "flake": false,
      "locked": {
        "lastModified": 1603716527,
        "narHash": "sha256-sDbrmur9Zfp4mPKohCD8IDZfXJ0Tjxpmr2R+kg5PpSY=",
        "owner": "haskell",
        "repo": "cabal",
        "rev": "94aaa8e4720081f9c75497e2735b90f6a819b08e",
        "type": "github"
      },
      "original": {
        "owner": "haskell",
        "ref": "3.2",
        "repo": "cabal",
        "type": "github"
      }
    },
    "cabal-32_6": {
      "flake": false,
      "locked": {
        "lastModified": 1603716527,
        "narHash": "sha256-sDbrmur9Zfp4mPKohCD8IDZfXJ0Tjxpmr2R+kg5PpSY=",
        "owner": "haskell",
        "repo": "cabal",
        "rev": "94aaa8e4720081f9c75497e2735b90f6a819b08e",
        "type": "github"
      },
      "original": {
        "owner": "haskell",
        "ref": "3.2",
        "repo": "cabal",
        "type": "github"
      }
    },
    "cabal-32_7": {
      "flake": false,
      "locked": {
        "lastModified": 1603716527,
        "narHash": "sha256-X0TFfdD4KZpwl0Zr6x+PLxUt/VyKQfX7ylXHdmZIL+w=",
        "owner": "haskell",
        "repo": "cabal",
        "rev": "48bf10787e27364730dd37a42b603cee8d6af7ee",
        "type": "github"
      },
      "original": {
        "owner": "haskell",
        "ref": "3.2",
        "repo": "cabal",
        "type": "github"
      }
    },
    "cabal-32_8": {
      "flake": false,
      "locked": {
        "lastModified": 1603716527,
        "narHash": "sha256-X0TFfdD4KZpwl0Zr6x+PLxUt/VyKQfX7ylXHdmZIL+w=",
        "owner": "haskell",
        "repo": "cabal",
        "rev": "48bf10787e27364730dd37a42b603cee8d6af7ee",
        "type": "github"
      },
      "original": {
        "owner": "haskell",
        "ref": "3.2",
        "repo": "cabal",
        "type": "github"
      }
    },
    "cabal-32_9": {
      "flake": false,
      "locked": {
        "lastModified": 1603716527,
        "narHash": "sha256-sDbrmur9Zfp4mPKohCD8IDZfXJ0Tjxpmr2R+kg5PpSY=",
        "owner": "haskell",
        "repo": "cabal",
        "rev": "94aaa8e4720081f9c75497e2735b90f6a819b08e",
        "type": "github"
      },
      "original": {
        "owner": "haskell",
        "ref": "3.2",
        "repo": "cabal",
        "type": "github"
      }
    },
    "cabal-34": {
      "flake": false,
      "locked": {
        "lastModified": 1640353650,
        "narHash": "sha256-N1t6M3/wqj90AEdRkeC8i923gQYUpzSr8b40qVOZ1Rk=",
        "owner": "haskell",
        "repo": "cabal",
        "rev": "942639c18c0cd8ec53e0a6f8d120091af35312cd",
        "type": "github"
      },
      "original": {
        "owner": "haskell",
        "ref": "3.4",
        "repo": "cabal",
        "type": "github"
      }
    },
    "cabal-34_10": {
      "flake": false,
      "locked": {
        "lastModified": 1622475795,
        "narHash": "sha256-chwTL304Cav+7p38d9mcb+egABWmxo2Aq+xgVBgEb/U=",
        "owner": "haskell",
        "repo": "cabal",
        "rev": "b086c1995cdd616fc8d91f46a21e905cc50a1049",
        "type": "github"
      },
      "original": {
        "owner": "haskell",
        "ref": "3.4",
        "repo": "cabal",
        "type": "github"
      }
    },
    "cabal-34_11": {
      "flake": false,
      "locked": {
        "lastModified": 1622475795,
        "narHash": "sha256-chwTL304Cav+7p38d9mcb+egABWmxo2Aq+xgVBgEb/U=",
        "owner": "haskell",
        "repo": "cabal",
        "rev": "b086c1995cdd616fc8d91f46a21e905cc50a1049",
        "type": "github"
      },
      "original": {
        "owner": "haskell",
        "ref": "3.4",
        "repo": "cabal",
        "type": "github"
      }
    },
    "cabal-34_12": {
      "flake": false,
      "locked": {
        "lastModified": 1640353650,
        "narHash": "sha256-N1t6M3/wqj90AEdRkeC8i923gQYUpzSr8b40qVOZ1Rk=",
        "owner": "haskell",
        "repo": "cabal",
        "rev": "942639c18c0cd8ec53e0a6f8d120091af35312cd",
        "type": "github"
      },
      "original": {
        "owner": "haskell",
        "ref": "3.4",
        "repo": "cabal",
        "type": "github"
      }
    },
    "cabal-34_13": {
      "flake": false,
      "locked": {
        "lastModified": 1640353650,
        "narHash": "sha256-N1t6M3/wqj90AEdRkeC8i923gQYUpzSr8b40qVOZ1Rk=",
        "owner": "haskell",
        "repo": "cabal",
        "rev": "942639c18c0cd8ec53e0a6f8d120091af35312cd",
        "type": "github"
      },
      "original": {
        "owner": "haskell",
        "ref": "3.4",
        "repo": "cabal",
        "type": "github"
      }
    },
    "cabal-34_2": {
      "flake": false,
      "locked": {
        "lastModified": 1640353650,
        "narHash": "sha256-N1t6M3/wqj90AEdRkeC8i923gQYUpzSr8b40qVOZ1Rk=",
        "owner": "haskell",
        "repo": "cabal",
        "rev": "942639c18c0cd8ec53e0a6f8d120091af35312cd",
        "type": "github"
      },
      "original": {
        "owner": "haskell",
        "ref": "3.4",
        "repo": "cabal",
        "type": "github"
      }
    },
    "cabal-34_3": {
      "flake": false,
      "locked": {
        "lastModified": 1640353650,
        "narHash": "sha256-N1t6M3/wqj90AEdRkeC8i923gQYUpzSr8b40qVOZ1Rk=",
        "owner": "haskell",
        "repo": "cabal",
        "rev": "942639c18c0cd8ec53e0a6f8d120091af35312cd",
        "type": "github"
      },
      "original": {
        "owner": "haskell",
        "ref": "3.4",
        "repo": "cabal",
        "type": "github"
      }
    },
    "cabal-34_4": {
      "flake": false,
      "locked": {
        "lastModified": 1622475795,
        "narHash": "sha256-chwTL304Cav+7p38d9mcb+egABWmxo2Aq+xgVBgEb/U=",
        "owner": "haskell",
        "repo": "cabal",
        "rev": "b086c1995cdd616fc8d91f46a21e905cc50a1049",
        "type": "github"
      },
      "original": {
        "owner": "haskell",
        "ref": "3.4",
        "repo": "cabal",
        "type": "github"
      }
    },
    "cabal-34_5": {
      "flake": false,
      "locked": {
        "lastModified": 1622475795,
        "narHash": "sha256-chwTL304Cav+7p38d9mcb+egABWmxo2Aq+xgVBgEb/U=",
        "owner": "haskell",
        "repo": "cabal",
        "rev": "b086c1995cdd616fc8d91f46a21e905cc50a1049",
        "type": "github"
      },
      "original": {
        "owner": "haskell",
        "ref": "3.4",
        "repo": "cabal",
        "type": "github"
      }
    },
    "cabal-34_6": {
      "flake": false,
      "locked": {
        "lastModified": 1622475795,
        "narHash": "sha256-chwTL304Cav+7p38d9mcb+egABWmxo2Aq+xgVBgEb/U=",
        "owner": "haskell",
        "repo": "cabal",
        "rev": "b086c1995cdd616fc8d91f46a21e905cc50a1049",
        "type": "github"
      },
      "original": {
        "owner": "haskell",
        "ref": "3.4",
        "repo": "cabal",
        "type": "github"
      }
    },
    "cabal-34_7": {
      "flake": false,
      "locked": {
        "lastModified": 1640353650,
        "narHash": "sha256-N1t6M3/wqj90AEdRkeC8i923gQYUpzSr8b40qVOZ1Rk=",
        "owner": "haskell",
        "repo": "cabal",
        "rev": "942639c18c0cd8ec53e0a6f8d120091af35312cd",
        "type": "github"
      },
      "original": {
        "owner": "haskell",
        "ref": "3.4",
        "repo": "cabal",
        "type": "github"
      }
    },
    "cabal-34_8": {
      "flake": false,
      "locked": {
        "lastModified": 1640353650,
        "narHash": "sha256-N1t6M3/wqj90AEdRkeC8i923gQYUpzSr8b40qVOZ1Rk=",
        "owner": "haskell",
        "repo": "cabal",
        "rev": "942639c18c0cd8ec53e0a6f8d120091af35312cd",
        "type": "github"
      },
      "original": {
        "owner": "haskell",
        "ref": "3.4",
        "repo": "cabal",
        "type": "github"
      }
    },
    "cabal-34_9": {
      "flake": false,
      "locked": {
        "lastModified": 1622475795,
        "narHash": "sha256-chwTL304Cav+7p38d9mcb+egABWmxo2Aq+xgVBgEb/U=",
        "owner": "haskell",
        "repo": "cabal",
        "rev": "b086c1995cdd616fc8d91f46a21e905cc50a1049",
        "type": "github"
      },
      "original": {
        "owner": "haskell",
        "ref": "3.4",
        "repo": "cabal",
        "type": "github"
      }
    },
    "cabal-36": {
      "flake": false,
      "locked": {
        "lastModified": 1641652457,
        "narHash": "sha256-BlFPKP4C4HRUJeAbdembX1Rms1LD380q9s0qVDeoAak=",
        "owner": "haskell",
        "repo": "cabal",
        "rev": "f27667f8ec360c475027dcaee0138c937477b070",
        "type": "github"
      },
      "original": {
        "owner": "haskell",
        "ref": "3.6",
        "repo": "cabal",
        "type": "github"
      }
    },
    "cabal-36_10": {
      "flake": false,
      "locked": {
        "lastModified": 1641652457,
        "narHash": "sha256-BlFPKP4C4HRUJeAbdembX1Rms1LD380q9s0qVDeoAak=",
        "owner": "haskell",
        "repo": "cabal",
        "rev": "f27667f8ec360c475027dcaee0138c937477b070",
        "type": "github"
      },
      "original": {
        "owner": "haskell",
        "ref": "3.6",
        "repo": "cabal",
        "type": "github"
      }
    },
    "cabal-36_11": {
      "flake": false,
      "locked": {
        "lastModified": 1641652457,
        "narHash": "sha256-BlFPKP4C4HRUJeAbdembX1Rms1LD380q9s0qVDeoAak=",
        "owner": "haskell",
        "repo": "cabal",
        "rev": "f27667f8ec360c475027dcaee0138c937477b070",
        "type": "github"
      },
      "original": {
        "owner": "haskell",
        "ref": "3.6",
        "repo": "cabal",
        "type": "github"
      }
    },
    "cabal-36_2": {
      "flake": false,
      "locked": {
        "lastModified": 1641652457,
        "narHash": "sha256-BlFPKP4C4HRUJeAbdembX1Rms1LD380q9s0qVDeoAak=",
        "owner": "haskell",
        "repo": "cabal",
        "rev": "f27667f8ec360c475027dcaee0138c937477b070",
        "type": "github"
      },
      "original": {
        "owner": "haskell",
        "ref": "3.6",
        "repo": "cabal",
        "type": "github"
      }
    },
    "cabal-36_3": {
      "flake": false,
      "locked": {
        "lastModified": 1641652457,
        "narHash": "sha256-BlFPKP4C4HRUJeAbdembX1Rms1LD380q9s0qVDeoAak=",
        "owner": "haskell",
        "repo": "cabal",
        "rev": "f27667f8ec360c475027dcaee0138c937477b070",
        "type": "github"
      },
      "original": {
        "owner": "haskell",
        "ref": "3.6",
        "repo": "cabal",
        "type": "github"
      }
    },
    "cabal-36_4": {
      "flake": false,
      "locked": {
        "lastModified": 1640163203,
        "narHash": "sha256-TwDWP2CffT0j40W6zr0J1Qbu+oh3nsF1lUx9446qxZM=",
        "owner": "haskell",
        "repo": "cabal",
        "rev": "ecf418050c1821f25e2e218f1be94c31e0465df1",
        "type": "github"
      },
      "original": {
        "owner": "haskell",
        "ref": "3.6",
        "repo": "cabal",
        "type": "github"
      }
    },
    "cabal-36_5": {
      "flake": false,
      "locked": {
        "lastModified": 1640163203,
        "narHash": "sha256-TwDWP2CffT0j40W6zr0J1Qbu+oh3nsF1lUx9446qxZM=",
        "owner": "haskell",
        "repo": "cabal",
        "rev": "ecf418050c1821f25e2e218f1be94c31e0465df1",
        "type": "github"
      },
      "original": {
        "owner": "haskell",
        "ref": "3.6",
        "repo": "cabal",
        "type": "github"
      }
    },
    "cabal-36_6": {
      "flake": false,
      "locked": {
        "lastModified": 1641652457,
        "narHash": "sha256-BlFPKP4C4HRUJeAbdembX1Rms1LD380q9s0qVDeoAak=",
        "owner": "haskell",
        "repo": "cabal",
        "rev": "f27667f8ec360c475027dcaee0138c937477b070",
        "type": "github"
      },
      "original": {
        "owner": "haskell",
        "ref": "3.6",
        "repo": "cabal",
        "type": "github"
      }
    },
    "cabal-36_7": {
      "flake": false,
      "locked": {
        "lastModified": 1641652457,
        "narHash": "sha256-BlFPKP4C4HRUJeAbdembX1Rms1LD380q9s0qVDeoAak=",
        "owner": "haskell",
        "repo": "cabal",
        "rev": "f27667f8ec360c475027dcaee0138c937477b070",
        "type": "github"
      },
      "original": {
        "owner": "haskell",
        "ref": "3.6",
        "repo": "cabal",
        "type": "github"
      }
    },
    "cabal-36_8": {
      "flake": false,
      "locked": {
        "lastModified": 1640163203,
        "narHash": "sha256-TwDWP2CffT0j40W6zr0J1Qbu+oh3nsF1lUx9446qxZM=",
        "owner": "haskell",
        "repo": "cabal",
        "rev": "ecf418050c1821f25e2e218f1be94c31e0465df1",
        "type": "github"
      },
      "original": {
        "owner": "haskell",
        "ref": "3.6",
        "repo": "cabal",
        "type": "github"
      }
    },
    "cabal-36_9": {
      "flake": false,
      "locked": {
        "lastModified": 1640163203,
        "narHash": "sha256-TwDWP2CffT0j40W6zr0J1Qbu+oh3nsF1lUx9446qxZM=",
        "owner": "haskell",
        "repo": "cabal",
        "rev": "ecf418050c1821f25e2e218f1be94c31e0465df1",
        "type": "github"
      },
      "original": {
        "owner": "haskell",
        "ref": "3.6",
        "repo": "cabal",
        "type": "github"
      }
    },
    "cardano-addresses": {
      "flake": false,
      "locked": {
        "lastModified": 1664466771,
        "narHash": "sha256-m8oidcV9LWU0S+NBw4wH1JdKZVict1EbKBZ6kfdEEf4=",
        "owner": "input-output-hk",
        "repo": "cardano-addresses",
        "rev": "5094fb9d304ed69adedc99513634a00cbf850fca",
        "type": "github"
      },
      "original": {
        "owner": "input-output-hk",
        "repo": "cardano-addresses",
        "rev": "5094fb9d304ed69adedc99513634a00cbf850fca",
        "type": "github"
      }
    },
    "cardano-configurations": {
      "flake": false,
      "locked": {
        "lastModified": 1671845278,
        "narHash": "sha256-oOycxAu9kARfyUvkdjeq80Em7b+vP9XsBii8836f9yQ=",
        "owner": "input-output-hk",
        "repo": "cardano-configurations",
        "rev": "36a75a920de312519c3a9086061daccb997f9cd0",
        "type": "github"
      },
      "original": {
        "owner": "input-output-hk",
        "repo": "cardano-configurations",
        "type": "github"
      }
    },
    "cardano-configurations_2": {
      "flake": false,
      "locked": {
        "lastModified": 1670462928,
        "narHash": "sha256-nPeMzKeMAVTtWOBaYzC6xU/J0UCA79u3JBOk9mFKdF0=",
        "owner": "input-output-hk",
        "repo": "cardano-configurations",
        "rev": "5d3dfead99eca0996c5b838a5fbccc94eb670df5",
        "type": "github"
      },
      "original": {
        "owner": "input-output-hk",
        "repo": "cardano-configurations",
        "type": "github"
      }
    },
    "cardano-configurations_3": {
      "flake": false,
      "locked": {
        "lastModified": 1667387423,
        "narHash": "sha256-oOycxAu9kARfyUvkdjeq80Em7b+vP9XsBii8836f9yQ=",
        "owner": "input-output-hk",
        "repo": "cardano-configurations",
        "rev": "c0d11b5ff0c0200da00a50c17c38d9fd752ba532",
        "type": "github"
      },
      "original": {
        "owner": "input-output-hk",
        "repo": "cardano-configurations",
        "type": "github"
      }
    },
    "cardano-mainnet-mirror": {
      "inputs": {
        "nixpkgs": "nixpkgs_4"
      },
      "locked": {
        "lastModified": 1642701714,
        "narHash": "sha256-SR3luE+ePX6U193EKE/KSEuVzWAW0YsyPYDC4hOvALs=",
        "owner": "input-output-hk",
        "repo": "cardano-mainnet-mirror",
        "rev": "819488be9eabbba6aaa7c931559bc584d8071e3d",
        "type": "github"
      },
      "original": {
        "owner": "input-output-hk",
        "ref": "nix",
        "repo": "cardano-mainnet-mirror",
        "type": "github"
      }
    },
    "cardano-mainnet-mirror_2": {
      "inputs": {
        "nixpkgs": "nixpkgs_6"
      },
      "locked": {
        "lastModified": 1642701714,
        "narHash": "sha256-SR3luE+ePX6U193EKE/KSEuVzWAW0YsyPYDC4hOvALs=",
        "owner": "input-output-hk",
        "repo": "cardano-mainnet-mirror",
        "rev": "819488be9eabbba6aaa7c931559bc584d8071e3d",
        "type": "github"
      },
      "original": {
        "owner": "input-output-hk",
        "ref": "nix",
        "repo": "cardano-mainnet-mirror",
        "type": "github"
      }
    },
    "cardano-mainnet-mirror_3": {
      "inputs": {
        "nixpkgs": "nixpkgs_7"
      },
      "locked": {
        "lastModified": 1642701714,
        "narHash": "sha256-SR3luE+ePX6U193EKE/KSEuVzWAW0YsyPYDC4hOvALs=",
        "owner": "input-output-hk",
        "repo": "cardano-mainnet-mirror",
        "rev": "819488be9eabbba6aaa7c931559bc584d8071e3d",
        "type": "github"
      },
      "original": {
        "owner": "input-output-hk",
        "ref": "nix",
        "repo": "cardano-mainnet-mirror",
        "type": "github"
      }
    },
    "cardano-mainnet-mirror_4": {
      "inputs": {
        "nixpkgs": "nixpkgs_12"
      },
      "locked": {
        "lastModified": 1642701714,
        "narHash": "sha256-SR3luE+ePX6U193EKE/KSEuVzWAW0YsyPYDC4hOvALs=",
        "owner": "input-output-hk",
        "repo": "cardano-mainnet-mirror",
        "rev": "819488be9eabbba6aaa7c931559bc584d8071e3d",
        "type": "github"
      },
      "original": {
        "owner": "input-output-hk",
        "ref": "nix",
        "repo": "cardano-mainnet-mirror",
        "type": "github"
      }
    },
    "cardano-mainnet-mirror_5": {
      "inputs": {
        "nixpkgs": "nixpkgs_14"
      },
      "locked": {
        "lastModified": 1642701714,
        "narHash": "sha256-SR3luE+ePX6U193EKE/KSEuVzWAW0YsyPYDC4hOvALs=",
        "owner": "input-output-hk",
        "repo": "cardano-mainnet-mirror",
        "rev": "819488be9eabbba6aaa7c931559bc584d8071e3d",
        "type": "github"
      },
      "original": {
        "owner": "input-output-hk",
        "ref": "nix",
        "repo": "cardano-mainnet-mirror",
        "type": "github"
      }
    },
    "cardano-mainnet-mirror_6": {
      "inputs": {
        "nixpkgs": "nixpkgs_15"
      },
      "locked": {
        "lastModified": 1642701714,
        "narHash": "sha256-SR3luE+ePX6U193EKE/KSEuVzWAW0YsyPYDC4hOvALs=",
        "owner": "input-output-hk",
        "repo": "cardano-mainnet-mirror",
        "rev": "819488be9eabbba6aaa7c931559bc584d8071e3d",
        "type": "github"
      },
      "original": {
        "owner": "input-output-hk",
        "ref": "nix",
        "repo": "cardano-mainnet-mirror",
        "type": "github"
      }
    },
    "cardano-node": {
      "inputs": {
        "CHaP": "CHaP_3",
        "cardano-mainnet-mirror": "cardano-mainnet-mirror",
        "cardano-node-workbench": [
          "ogmios",
          "blank"
        ],
        "customConfig": "customConfig",
        "flake-compat": "flake-compat_2",
        "hackageNix": "hackageNix",
        "haskellNix": "haskellNix",
        "hostNixpkgs": [
          "ogmios",
          "cardano-node",
          "nixpkgs"
        ],
        "iohkNix": "iohkNix",
        "nixTools": "nixTools",
        "nixpkgs": [
          "ogmios",
          "cardano-node",
          "haskellNix",
          "nixpkgs-unstable"
        ],
        "node-measured": [
          "ogmios",
          "blank"
        ],
        "node-process": "node-process",
        "node-snapshot": "node-snapshot",
        "plutus-apps": "plutus-apps",
        "utils": "utils_4"
      },
      "locked": {
        "lastModified": 1667644902,
        "narHash": "sha256-WRRzfpDc+YVmTNbN9LNYY4dS8o21p/6NoKxtcZmoAcg=",
        "owner": "input-output-hk",
        "repo": "cardano-node",
        "rev": "ebc7be471b30e5931b35f9bbc236d21c375b91bb",
        "type": "github"
      },
      "original": {
        "owner": "input-output-hk",
        "ref": "1.35.4",
        "repo": "cardano-node",
        "type": "github"
      }
    },
    "cardano-node-snapshot": {
      "inputs": {
        "customConfig": "customConfig_3",
        "haskellNix": "haskellNix_3",
        "iohkNix": "iohkNix_3",
        "membench": "membench_2",
        "nixpkgs": [
          "ogmios",
          "cardano-node",
          "node-snapshot",
          "membench",
          "cardano-node-snapshot",
          "haskellNix",
          "nixpkgs-2105"
        ],
        "utils": "utils"
      },
      "locked": {
        "lastModified": 1644954571,
        "narHash": "sha256-c6MM1mQoS/AnTIrwaRmITK4L4i9lLNtkjOUHiseBtUs=",
        "owner": "input-output-hk",
        "repo": "cardano-node",
        "rev": "30d62b86e7b98da28ef8ad9412e4e00a1ba1231d",
        "type": "github"
      },
      "original": {
        "owner": "input-output-hk",
        "repo": "cardano-node",
        "rev": "30d62b86e7b98da28ef8ad9412e4e00a1ba1231d",
        "type": "github"
      }
    },
    "cardano-node-snapshot_2": {
      "inputs": {
        "customConfig": "customConfig_7",
        "haskellNix": "haskellNix_7",
        "iohkNix": "iohkNix_7",
        "membench": "membench_4",
        "nixpkgs": [
          "ogmios-nixos",
          "cardano-node",
          "node-snapshot",
          "membench",
          "cardano-node-snapshot",
          "haskellNix",
          "nixpkgs-2105"
        ],
        "utils": "utils_6"
      },
      "locked": {
        "lastModified": 1644954571,
        "narHash": "sha256-c6MM1mQoS/AnTIrwaRmITK4L4i9lLNtkjOUHiseBtUs=",
        "owner": "input-output-hk",
        "repo": "cardano-node",
        "rev": "30d62b86e7b98da28ef8ad9412e4e00a1ba1231d",
        "type": "github"
      },
      "original": {
        "owner": "input-output-hk",
        "repo": "cardano-node",
        "rev": "30d62b86e7b98da28ef8ad9412e4e00a1ba1231d",
        "type": "github"
      }
    },
    "cardano-node_2": {
      "inputs": {
        "cardano-mainnet-mirror": "cardano-mainnet-mirror_4",
        "cardano-node-workbench": [
          "ogmios-nixos",
          "blank"
        ],
        "customConfig": "customConfig_5",
        "flake-compat": "flake-compat_7",
        "hackageNix": "hackageNix_2",
        "haskellNix": "haskellNix_5",
        "hostNixpkgs": [
          "ogmios-nixos",
          "cardano-node",
          "nixpkgs"
        ],
        "iohkNix": "iohkNix_5",
        "nixTools": "nixTools_2",
        "nixpkgs": [
          "ogmios-nixos",
          "cardano-node",
          "haskellNix",
          "nixpkgs-unstable"
        ],
        "node-measured": [
          "ogmios-nixos",
          "blank"
        ],
        "node-process": "node-process_2",
        "node-snapshot": "node-snapshot_2",
        "plutus-apps": "plutus-apps_2",
        "utils": "utils_9"
      },
      "locked": {
        "lastModified": 1659625017,
        "narHash": "sha256-4IrheFeoWfvkZQndEk4fGUkOiOjcVhcyXZ6IqmvkDgg=",
        "owner": "input-output-hk",
        "repo": "cardano-node",
        "rev": "950c4e222086fed5ca53564e642434ce9307b0b9",
        "type": "github"
      },
      "original": {
        "owner": "input-output-hk",
        "ref": "1.35.3",
        "repo": "cardano-node",
        "type": "github"
      }
    },
    "cardano-node_3": {
      "flake": false,
      "locked": {
        "lastModified": 1667644902,
        "narHash": "sha256-WRRzfpDc+YVmTNbN9LNYY4dS8o21p/6NoKxtcZmoAcg=",
        "owner": "input-output-hk",
        "repo": "cardano-node",
        "rev": "ebc7be471b30e5931b35f9bbc236d21c375b91bb",
        "type": "github"
      },
      "original": {
        "owner": "input-output-hk",
        "repo": "cardano-node",
        "rev": "ebc7be471b30e5931b35f9bbc236d21c375b91bb",
        "type": "github"
      }
    },
    "cardano-shell": {
      "flake": false,
      "locked": {
        "lastModified": 1608537748,
        "narHash": "sha256-PulY1GfiMgKVnBci3ex4ptk2UNYMXqGjJOxcPy2KYT4=",
        "owner": "input-output-hk",
        "repo": "cardano-shell",
        "rev": "9392c75087cb9a3d453998f4230930dea3a95725",
        "type": "github"
      },
      "original": {
        "owner": "input-output-hk",
        "repo": "cardano-shell",
        "type": "github"
      }
    },
    "cardano-shell_10": {
      "flake": false,
      "locked": {
        "lastModified": 1608537748,
        "narHash": "sha256-PulY1GfiMgKVnBci3ex4ptk2UNYMXqGjJOxcPy2KYT4=",
        "owner": "input-output-hk",
        "repo": "cardano-shell",
        "rev": "9392c75087cb9a3d453998f4230930dea3a95725",
        "type": "github"
      },
      "original": {
        "owner": "input-output-hk",
        "repo": "cardano-shell",
        "type": "github"
      }
    },
    "cardano-shell_11": {
      "flake": false,
      "locked": {
        "lastModified": 1608537748,
        "narHash": "sha256-PulY1GfiMgKVnBci3ex4ptk2UNYMXqGjJOxcPy2KYT4=",
        "owner": "input-output-hk",
        "repo": "cardano-shell",
        "rev": "9392c75087cb9a3d453998f4230930dea3a95725",
        "type": "github"
      },
      "original": {
        "owner": "input-output-hk",
        "repo": "cardano-shell",
        "type": "github"
      }
    },
    "cardano-shell_12": {
      "flake": false,
      "locked": {
        "lastModified": 1608537748,
        "narHash": "sha256-PulY1GfiMgKVnBci3ex4ptk2UNYMXqGjJOxcPy2KYT4=",
        "owner": "input-output-hk",
        "repo": "cardano-shell",
        "rev": "9392c75087cb9a3d453998f4230930dea3a95725",
        "type": "github"
      },
      "original": {
        "owner": "input-output-hk",
        "repo": "cardano-shell",
        "type": "github"
      }
    },
    "cardano-shell_13": {
      "flake": false,
      "locked": {
        "lastModified": 1608537748,
        "narHash": "sha256-PulY1GfiMgKVnBci3ex4ptk2UNYMXqGjJOxcPy2KYT4=",
        "owner": "input-output-hk",
        "repo": "cardano-shell",
        "rev": "9392c75087cb9a3d453998f4230930dea3a95725",
        "type": "github"
      },
      "original": {
        "owner": "input-output-hk",
        "repo": "cardano-shell",
        "type": "github"
      }
    },
    "cardano-shell_2": {
      "flake": false,
      "locked": {
        "lastModified": 1608537748,
        "narHash": "sha256-PulY1GfiMgKVnBci3ex4ptk2UNYMXqGjJOxcPy2KYT4=",
        "owner": "input-output-hk",
        "repo": "cardano-shell",
        "rev": "9392c75087cb9a3d453998f4230930dea3a95725",
        "type": "github"
      },
      "original": {
        "owner": "input-output-hk",
        "repo": "cardano-shell",
        "type": "github"
      }
    },
    "cardano-shell_3": {
      "flake": false,
      "locked": {
        "lastModified": 1608537748,
        "narHash": "sha256-PulY1GfiMgKVnBci3ex4ptk2UNYMXqGjJOxcPy2KYT4=",
        "owner": "input-output-hk",
        "repo": "cardano-shell",
        "rev": "9392c75087cb9a3d453998f4230930dea3a95725",
        "type": "github"
      },
      "original": {
        "owner": "input-output-hk",
        "repo": "cardano-shell",
        "type": "github"
      }
    },
    "cardano-shell_4": {
      "flake": false,
      "locked": {
        "lastModified": 1608537748,
        "narHash": "sha256-PulY1GfiMgKVnBci3ex4ptk2UNYMXqGjJOxcPy2KYT4=",
        "owner": "input-output-hk",
        "repo": "cardano-shell",
        "rev": "9392c75087cb9a3d453998f4230930dea3a95725",
        "type": "github"
      },
      "original": {
        "owner": "input-output-hk",
        "repo": "cardano-shell",
        "type": "github"
      }
    },
    "cardano-shell_5": {
      "flake": false,
      "locked": {
        "lastModified": 1608537748,
        "narHash": "sha256-PulY1GfiMgKVnBci3ex4ptk2UNYMXqGjJOxcPy2KYT4=",
        "owner": "input-output-hk",
        "repo": "cardano-shell",
        "rev": "9392c75087cb9a3d453998f4230930dea3a95725",
        "type": "github"
      },
      "original": {
        "owner": "input-output-hk",
        "repo": "cardano-shell",
        "type": "github"
      }
    },
    "cardano-shell_6": {
      "flake": false,
      "locked": {
        "lastModified": 1608537748,
        "narHash": "sha256-PulY1GfiMgKVnBci3ex4ptk2UNYMXqGjJOxcPy2KYT4=",
        "owner": "input-output-hk",
        "repo": "cardano-shell",
        "rev": "9392c75087cb9a3d453998f4230930dea3a95725",
        "type": "github"
      },
      "original": {
        "owner": "input-output-hk",
        "repo": "cardano-shell",
        "type": "github"
      }
    },
    "cardano-shell_7": {
      "flake": false,
      "locked": {
        "lastModified": 1608537748,
        "narHash": "sha256-PulY1GfiMgKVnBci3ex4ptk2UNYMXqGjJOxcPy2KYT4=",
        "owner": "input-output-hk",
        "repo": "cardano-shell",
        "rev": "9392c75087cb9a3d453998f4230930dea3a95725",
        "type": "github"
      },
      "original": {
        "owner": "input-output-hk",
        "repo": "cardano-shell",
        "type": "github"
      }
    },
    "cardano-shell_8": {
      "flake": false,
      "locked": {
        "lastModified": 1608537748,
        "narHash": "sha256-PulY1GfiMgKVnBci3ex4ptk2UNYMXqGjJOxcPy2KYT4=",
        "owner": "input-output-hk",
        "repo": "cardano-shell",
        "rev": "9392c75087cb9a3d453998f4230930dea3a95725",
        "type": "github"
      },
      "original": {
        "owner": "input-output-hk",
        "repo": "cardano-shell",
        "type": "github"
      }
    },
    "cardano-shell_9": {
      "flake": false,
      "locked": {
        "lastModified": 1608537748,
        "narHash": "sha256-PulY1GfiMgKVnBci3ex4ptk2UNYMXqGjJOxcPy2KYT4=",
        "owner": "input-output-hk",
        "repo": "cardano-shell",
        "rev": "9392c75087cb9a3d453998f4230930dea3a95725",
        "type": "github"
      },
      "original": {
        "owner": "input-output-hk",
        "repo": "cardano-shell",
        "type": "github"
      }
    },
    "cardano-wallet": {
      "flake": false,
      "locked": {
        "lastModified": 1671029634,
        "narHash": "sha256-lz3bi711qORionkcfduC+AXGP6Ii+uWiVHRmRZmvfb8=",
        "owner": "input-output-hk",
        "repo": "cardano-wallet",
        "rev": "bbf11d4feefd5b770fb36717ec5c4c5c112aca87",
        "type": "github"
      },
      "original": {
        "owner": "input-output-hk",
        "repo": "cardano-wallet",
        "rev": "bbf11d4feefd5b770fb36717ec5c4c5c112aca87",
        "type": "github"
      }
    },
    "customConfig": {
      "locked": {
        "lastModified": 1630400035,
        "narHash": "sha256-MWaVOCzuFwp09wZIW9iHq5wWen5C69I940N1swZLEQ0=",
        "owner": "input-output-hk",
        "repo": "empty-flake",
        "rev": "2040a05b67bf9a669ce17eca56beb14b4206a99a",
        "type": "github"
      },
      "original": {
        "owner": "input-output-hk",
        "repo": "empty-flake",
        "type": "github"
      }
    },
    "customConfig_2": {
      "locked": {
        "lastModified": 1630400035,
        "narHash": "sha256-MWaVOCzuFwp09wZIW9iHq5wWen5C69I940N1swZLEQ0=",
        "owner": "input-output-hk",
        "repo": "empty-flake",
        "rev": "2040a05b67bf9a669ce17eca56beb14b4206a99a",
        "type": "github"
      },
      "original": {
        "owner": "input-output-hk",
        "repo": "empty-flake",
        "type": "github"
      }
    },
    "customConfig_3": {
      "locked": {
        "lastModified": 1630400035,
        "narHash": "sha256-MWaVOCzuFwp09wZIW9iHq5wWen5C69I940N1swZLEQ0=",
        "owner": "input-output-hk",
        "repo": "empty-flake",
        "rev": "2040a05b67bf9a669ce17eca56beb14b4206a99a",
        "type": "github"
      },
      "original": {
        "owner": "input-output-hk",
        "repo": "empty-flake",
        "type": "github"
      }
    },
    "customConfig_4": {
      "locked": {
        "lastModified": 1630400035,
        "narHash": "sha256-MWaVOCzuFwp09wZIW9iHq5wWen5C69I940N1swZLEQ0=",
        "owner": "input-output-hk",
        "repo": "empty-flake",
        "rev": "2040a05b67bf9a669ce17eca56beb14b4206a99a",
        "type": "github"
      },
      "original": {
        "owner": "input-output-hk",
        "repo": "empty-flake",
        "type": "github"
      }
    },
    "customConfig_5": {
      "locked": {
        "lastModified": 1630400035,
        "narHash": "sha256-MWaVOCzuFwp09wZIW9iHq5wWen5C69I940N1swZLEQ0=",
        "owner": "input-output-hk",
        "repo": "empty-flake",
        "rev": "2040a05b67bf9a669ce17eca56beb14b4206a99a",
        "type": "github"
      },
      "original": {
        "owner": "input-output-hk",
        "repo": "empty-flake",
        "type": "github"
      }
    },
    "customConfig_6": {
      "locked": {
        "lastModified": 1630400035,
        "narHash": "sha256-MWaVOCzuFwp09wZIW9iHq5wWen5C69I940N1swZLEQ0=",
        "owner": "input-output-hk",
        "repo": "empty-flake",
        "rev": "2040a05b67bf9a669ce17eca56beb14b4206a99a",
        "type": "github"
      },
      "original": {
        "owner": "input-output-hk",
        "repo": "empty-flake",
        "type": "github"
      }
    },
    "customConfig_7": {
      "locked": {
        "lastModified": 1630400035,
        "narHash": "sha256-MWaVOCzuFwp09wZIW9iHq5wWen5C69I940N1swZLEQ0=",
        "owner": "input-output-hk",
        "repo": "empty-flake",
        "rev": "2040a05b67bf9a669ce17eca56beb14b4206a99a",
        "type": "github"
      },
      "original": {
        "owner": "input-output-hk",
        "repo": "empty-flake",
        "type": "github"
      }
    },
    "customConfig_8": {
      "locked": {
        "lastModified": 1630400035,
        "narHash": "sha256-MWaVOCzuFwp09wZIW9iHq5wWen5C69I940N1swZLEQ0=",
        "owner": "input-output-hk",
        "repo": "empty-flake",
        "rev": "2040a05b67bf9a669ce17eca56beb14b4206a99a",
        "type": "github"
      },
      "original": {
        "owner": "input-output-hk",
        "repo": "empty-flake",
        "type": "github"
      }
    },
    "devshell": {
      "inputs": {
        "flake-utils": [
          "ogmios",
          "haskell-nix",
          "tullia",
          "std",
          "flake-utils"
        ],
        "nixpkgs": [
          "ogmios",
          "haskell-nix",
          "tullia",
          "std",
          "nixpkgs"
        ]
      },
      "locked": {
        "lastModified": 1663445644,
        "narHash": "sha256-+xVlcK60x7VY1vRJbNUEAHi17ZuoQxAIH4S4iUFUGBA=",
        "owner": "numtide",
        "repo": "devshell",
        "rev": "e3dc3e21594fe07bdb24bdf1c8657acaa4cb8f66",
        "type": "github"
      },
      "original": {
        "owner": "numtide",
        "repo": "devshell",
        "type": "github"
      }
    },
    "devshell_2": {
      "inputs": {
        "flake-utils": [
          "ogmios-nixos",
          "haskell-nix",
          "tullia",
          "std",
          "flake-utils"
        ],
        "nixpkgs": [
          "ogmios-nixos",
          "haskell-nix",
          "tullia",
          "std",
          "nixpkgs"
        ]
      },
      "locked": {
        "lastModified": 1663445644,
        "narHash": "sha256-+xVlcK60x7VY1vRJbNUEAHi17ZuoQxAIH4S4iUFUGBA=",
        "owner": "numtide",
        "repo": "devshell",
        "rev": "e3dc3e21594fe07bdb24bdf1c8657acaa4cb8f66",
        "type": "github"
      },
      "original": {
        "owner": "numtide",
        "repo": "devshell",
        "type": "github"
      }
    },
    "dmerge": {
      "inputs": {
        "nixlib": [
          "ogmios",
          "haskell-nix",
          "tullia",
          "std",
          "nixpkgs"
        ],
        "yants": [
          "ogmios",
          "haskell-nix",
          "tullia",
          "std",
          "yants"
        ]
      },
      "locked": {
        "lastModified": 1659548052,
        "narHash": "sha256-fzI2gp1skGA8mQo/FBFrUAtY0GQkAIAaV/V127TJPyY=",
        "owner": "divnix",
        "repo": "data-merge",
        "rev": "d160d18ce7b1a45b88344aa3f13ed1163954b497",
        "type": "github"
      },
      "original": {
        "owner": "divnix",
        "repo": "data-merge",
        "type": "github"
      }
    },
    "dmerge_2": {
      "inputs": {
        "nixlib": [
          "ogmios-nixos",
          "haskell-nix",
          "tullia",
          "std",
          "nixpkgs"
        ],
        "yants": [
          "ogmios-nixos",
          "haskell-nix",
          "tullia",
          "std",
          "yants"
        ]
      },
      "locked": {
        "lastModified": 1659548052,
        "narHash": "sha256-fzI2gp1skGA8mQo/FBFrUAtY0GQkAIAaV/V127TJPyY=",
        "owner": "divnix",
        "repo": "data-merge",
        "rev": "d160d18ce7b1a45b88344aa3f13ed1163954b497",
        "type": "github"
      },
      "original": {
        "owner": "divnix",
        "repo": "data-merge",
        "type": "github"
      }
    },
    "easy-purescript-nix": {
      "flake": false,
      "locked": {
        "lastModified": 1666686938,
        "narHash": "sha256-/UOLRdnEhIOcxcm5ouOipOiSgHRzJde0ccAx4xB1dnU=",
        "owner": "justinwoo",
        "repo": "easy-purescript-nix",
        "rev": "da7acb2662961fd355f0a01a25bd32bf33577fa8",
        "type": "github"
      },
      "original": {
        "owner": "justinwoo",
        "repo": "easy-purescript-nix",
        "rev": "da7acb2662961fd355f0a01a25bd32bf33577fa8",
        "type": "github"
      }
    },
    "flake-compat": {
      "flake": false,
      "locked": {
        "lastModified": 1673956053,
        "narHash": "sha256-4gtG9iQuiKITOjNQQeQIpoIB6b16fm+504Ch3sNKLd8=",
        "owner": "edolstra",
        "repo": "flake-compat",
        "rev": "35bb57c0c8d8b62bbfd284272c928ceb64ddbde9",
        "type": "github"
      },
      "original": {
        "owner": "edolstra",
        "repo": "flake-compat",
        "type": "github"
      }
    },
    "flake-compat_10": {
      "flake": false,
      "locked": {
        "lastModified": 1650374568,
        "narHash": "sha256-Z+s0J8/r907g149rllvwhb4pKi8Wam5ij0st8PwAh+E=",
        "owner": "edolstra",
        "repo": "flake-compat",
        "rev": "b4a34015c698c7793d592d66adbab377907a2be8",
        "type": "github"
      },
      "original": {
        "owner": "edolstra",
        "repo": "flake-compat",
        "type": "github"
      }
    },
    "flake-compat_11": {
      "flake": false,
      "locked": {
        "lastModified": 1668681692,
        "narHash": "sha256-Ht91NGdewz8IQLtWZ9LCeNXMSXHUss+9COoqu6JLmXU=",
        "owner": "edolstra",
        "repo": "flake-compat",
        "rev": "009399224d5e398d03b22badca40a37ac85412a1",
        "type": "github"
      },
      "original": {
        "owner": "edolstra",
        "repo": "flake-compat",
        "type": "github"
      }
    },
    "flake-compat_2": {
      "flake": false,
      "locked": {
        "lastModified": 1647532380,
        "narHash": "sha256-wswAxyO8AJTH7d5oU8VK82yBCpqwA+p6kLgpb1f1PAY=",
        "owner": "input-output-hk",
        "repo": "flake-compat",
        "rev": "7da118186435255a30b5ffeabba9629c344c0bec",
        "type": "github"
      },
      "original": {
        "owner": "input-output-hk",
        "ref": "fixes",
        "repo": "flake-compat",
        "type": "github"
      }
    },
    "flake-compat_3": {
      "flake": false,
      "locked": {
        "lastModified": 1635892615,
        "narHash": "sha256-harGbMZr4hzat2BWBU+Y5OYXlu+fVz7E4WeQzHi5o8A=",
        "owner": "input-output-hk",
        "repo": "flake-compat",
        "rev": "eca47d3377946315596da653862d341ee5341318",
        "type": "github"
      },
      "original": {
        "owner": "input-output-hk",
        "repo": "flake-compat",
        "type": "github"
      }
    },
    "flake-compat_4": {
      "flake": false,
      "locked": {
        "lastModified": 1668681692,
        "narHash": "sha256-Ht91NGdewz8IQLtWZ9LCeNXMSXHUss+9COoqu6JLmXU=",
        "owner": "edolstra",
        "repo": "flake-compat",
        "rev": "009399224d5e398d03b22badca40a37ac85412a1",
        "type": "github"
      },
      "original": {
        "owner": "edolstra",
        "repo": "flake-compat",
        "type": "github"
      }
    },
    "flake-compat_5": {
      "flake": false,
      "locked": {
        "lastModified": 1635892615,
        "narHash": "sha256-harGbMZr4hzat2BWBU+Y5OYXlu+fVz7E4WeQzHi5o8A=",
        "owner": "input-output-hk",
        "repo": "flake-compat",
        "rev": "eca47d3377946315596da653862d341ee5341318",
        "type": "github"
      },
      "original": {
        "owner": "input-output-hk",
        "repo": "flake-compat",
        "type": "github"
      }
    },
    "flake-compat_6": {
      "flake": false,
      "locked": {
        "lastModified": 1650374568,
        "narHash": "sha256-Z+s0J8/r907g149rllvwhb4pKi8Wam5ij0st8PwAh+E=",
        "owner": "edolstra",
        "repo": "flake-compat",
        "rev": "b4a34015c698c7793d592d66adbab377907a2be8",
        "type": "github"
      },
      "original": {
        "owner": "edolstra",
        "repo": "flake-compat",
        "type": "github"
      }
    },
    "flake-compat_7": {
      "flake": false,
      "locked": {
        "lastModified": 1647532380,
        "narHash": "sha256-wswAxyO8AJTH7d5oU8VK82yBCpqwA+p6kLgpb1f1PAY=",
        "owner": "input-output-hk",
        "repo": "flake-compat",
        "rev": "7da118186435255a30b5ffeabba9629c344c0bec",
        "type": "github"
      },
      "original": {
        "owner": "input-output-hk",
        "ref": "fixes",
        "repo": "flake-compat",
        "type": "github"
      }
    },
    "flake-compat_8": {
      "flake": false,
      "locked": {
        "lastModified": 1650374568,
        "narHash": "sha256-Z+s0J8/r907g149rllvwhb4pKi8Wam5ij0st8PwAh+E=",
        "owner": "edolstra",
        "repo": "flake-compat",
        "rev": "b4a34015c698c7793d592d66adbab377907a2be8",
        "type": "github"
      },
      "original": {
        "owner": "edolstra",
        "repo": "flake-compat",
        "type": "github"
      }
    },
    "flake-compat_9": {
      "flake": false,
      "locked": {
        "lastModified": 1635892615,
        "narHash": "sha256-harGbMZr4hzat2BWBU+Y5OYXlu+fVz7E4WeQzHi5o8A=",
        "owner": "input-output-hk",
        "repo": "flake-compat",
        "rev": "eca47d3377946315596da653862d341ee5341318",
        "type": "github"
      },
      "original": {
        "owner": "input-output-hk",
        "repo": "flake-compat",
        "type": "github"
      }
    },
    "flake-utils": {
      "locked": {
        "lastModified": 1644229661,
        "narHash": "sha256-1YdnJAsNy69bpcjuoKdOYQX0YxZBiCYZo4Twxerqv7k=",
        "owner": "numtide",
        "repo": "flake-utils",
        "rev": "3cecb5b042f7f209c56ffd8371b2711a290ec797",
        "type": "github"
      },
      "original": {
        "owner": "numtide",
        "repo": "flake-utils",
        "type": "github"
      }
    },
    "flake-utils_10": {
      "locked": {
        "lastModified": 1653893745,
        "narHash": "sha256-0jntwV3Z8//YwuOjzhV2sgJJPt+HY6KhU7VZUL0fKZQ=",
        "owner": "numtide",
        "repo": "flake-utils",
        "rev": "1ed9fb1935d260de5fe1c2f7ee0ebaae17ed2fa1",
        "type": "github"
      },
      "original": {
        "owner": "numtide",
        "repo": "flake-utils",
        "type": "github"
      }
    },
    "flake-utils_11": {
      "locked": {
        "lastModified": 1644229661,
        "narHash": "sha256-1YdnJAsNy69bpcjuoKdOYQX0YxZBiCYZo4Twxerqv7k=",
        "owner": "numtide",
        "repo": "flake-utils",
        "rev": "3cecb5b042f7f209c56ffd8371b2711a290ec797",
        "type": "github"
      },
      "original": {
        "owner": "numtide",
        "repo": "flake-utils",
        "type": "github"
      }
    },
    "flake-utils_12": {
      "locked": {
        "lastModified": 1623875721,
        "narHash": "sha256-A8BU7bjS5GirpAUv4QA+QnJ4CceLHkcXdRp4xITDB0s=",
        "owner": "numtide",
        "repo": "flake-utils",
        "rev": "f7e004a55b120c02ecb6219596820fcd32ca8772",
        "type": "github"
      },
      "original": {
        "owner": "numtide",
        "repo": "flake-utils",
        "type": "github"
      }
    },
    "flake-utils_13": {
      "locked": {
        "lastModified": 1623875721,
        "narHash": "sha256-A8BU7bjS5GirpAUv4QA+QnJ4CceLHkcXdRp4xITDB0s=",
        "owner": "numtide",
        "repo": "flake-utils",
        "rev": "f7e004a55b120c02ecb6219596820fcd32ca8772",
        "type": "github"
      },
      "original": {
        "owner": "numtide",
        "repo": "flake-utils",
        "type": "github"
      }
    },
    "flake-utils_14": {
      "locked": {
        "lastModified": 1623875721,
        "narHash": "sha256-A8BU7bjS5GirpAUv4QA+QnJ4CceLHkcXdRp4xITDB0s=",
        "owner": "numtide",
        "repo": "flake-utils",
        "rev": "f7e004a55b120c02ecb6219596820fcd32ca8772",
        "type": "github"
      },
      "original": {
        "owner": "numtide",
        "repo": "flake-utils",
        "type": "github"
      }
    },
    "flake-utils_15": {
      "locked": {
        "lastModified": 1644229661,
        "narHash": "sha256-1YdnJAsNy69bpcjuoKdOYQX0YxZBiCYZo4Twxerqv7k=",
        "owner": "numtide",
        "repo": "flake-utils",
        "rev": "3cecb5b042f7f209c56ffd8371b2711a290ec797",
        "type": "github"
      },
      "original": {
        "owner": "numtide",
        "repo": "flake-utils",
        "type": "github"
      }
    },
    "flake-utils_16": {
      "locked": {
        "lastModified": 1653893745,
        "narHash": "sha256-0jntwV3Z8//YwuOjzhV2sgJJPt+HY6KhU7VZUL0fKZQ=",
        "owner": "numtide",
        "repo": "flake-utils",
        "rev": "1ed9fb1935d260de5fe1c2f7ee0ebaae17ed2fa1",
        "type": "github"
      },
      "original": {
        "owner": "numtide",
        "repo": "flake-utils",
        "type": "github"
      }
    },
    "flake-utils_17": {
      "locked": {
        "lastModified": 1659877975,
        "narHash": "sha256-zllb8aq3YO3h8B/U0/J1WBgAL8EX5yWf5pMj3G0NAmc=",
        "owner": "numtide",
        "repo": "flake-utils",
        "rev": "c0e246b9b83f637f4681389ecabcb2681b4f3af0",
        "type": "github"
      },
      "original": {
        "owner": "numtide",
        "repo": "flake-utils",
        "type": "github"
      }
    },
    "flake-utils_18": {
      "locked": {
        "lastModified": 1653893745,
        "narHash": "sha256-0jntwV3Z8//YwuOjzhV2sgJJPt+HY6KhU7VZUL0fKZQ=",
        "owner": "numtide",
        "repo": "flake-utils",
        "rev": "1ed9fb1935d260de5fe1c2f7ee0ebaae17ed2fa1",
        "type": "github"
      },
      "original": {
        "owner": "numtide",
        "repo": "flake-utils",
        "type": "github"
      }
    },
    "flake-utils_19": {
      "locked": {
        "lastModified": 1644229661,
        "narHash": "sha256-1YdnJAsNy69bpcjuoKdOYQX0YxZBiCYZo4Twxerqv7k=",
        "owner": "numtide",
        "repo": "flake-utils",
        "rev": "3cecb5b042f7f209c56ffd8371b2711a290ec797",
        "type": "github"
      },
      "original": {
        "owner": "numtide",
        "repo": "flake-utils",
        "type": "github"
      }
    },
    "flake-utils_2": {
      "locked": {
        "lastModified": 1644229661,
        "narHash": "sha256-1YdnJAsNy69bpcjuoKdOYQX0YxZBiCYZo4Twxerqv7k=",
        "owner": "numtide",
        "repo": "flake-utils",
        "rev": "3cecb5b042f7f209c56ffd8371b2711a290ec797",
        "type": "github"
      },
      "original": {
        "owner": "numtide",
        "repo": "flake-utils",
        "type": "github"
      }
    },
    "flake-utils_3": {
      "locked": {
        "lastModified": 1644229661,
        "narHash": "sha256-1YdnJAsNy69bpcjuoKdOYQX0YxZBiCYZo4Twxerqv7k=",
        "owner": "numtide",
        "repo": "flake-utils",
        "rev": "3cecb5b042f7f209c56ffd8371b2711a290ec797",
        "type": "github"
      },
      "original": {
        "owner": "numtide",
        "repo": "flake-utils",
        "type": "github"
      }
    },
    "flake-utils_4": {
      "locked": {
        "lastModified": 1623875721,
        "narHash": "sha256-A8BU7bjS5GirpAUv4QA+QnJ4CceLHkcXdRp4xITDB0s=",
        "owner": "numtide",
        "repo": "flake-utils",
        "rev": "f7e004a55b120c02ecb6219596820fcd32ca8772",
        "type": "github"
      },
      "original": {
        "owner": "numtide",
        "repo": "flake-utils",
        "type": "github"
      }
    },
    "flake-utils_5": {
      "locked": {
        "lastModified": 1623875721,
        "narHash": "sha256-A8BU7bjS5GirpAUv4QA+QnJ4CceLHkcXdRp4xITDB0s=",
        "owner": "numtide",
        "repo": "flake-utils",
        "rev": "f7e004a55b120c02ecb6219596820fcd32ca8772",
        "type": "github"
      },
      "original": {
        "owner": "numtide",
        "repo": "flake-utils",
        "type": "github"
      }
    },
    "flake-utils_6": {
      "locked": {
        "lastModified": 1623875721,
        "narHash": "sha256-A8BU7bjS5GirpAUv4QA+QnJ4CceLHkcXdRp4xITDB0s=",
        "owner": "numtide",
        "repo": "flake-utils",
        "rev": "f7e004a55b120c02ecb6219596820fcd32ca8772",
        "type": "github"
      },
      "original": {
        "owner": "numtide",
        "repo": "flake-utils",
        "type": "github"
      }
    },
    "flake-utils_7": {
      "locked": {
        "lastModified": 1644229661,
        "narHash": "sha256-1YdnJAsNy69bpcjuoKdOYQX0YxZBiCYZo4Twxerqv7k=",
        "owner": "numtide",
        "repo": "flake-utils",
        "rev": "3cecb5b042f7f209c56ffd8371b2711a290ec797",
        "type": "github"
      },
      "original": {
        "owner": "numtide",
        "repo": "flake-utils",
        "type": "github"
      }
    },
    "flake-utils_8": {
      "locked": {
        "lastModified": 1653893745,
        "narHash": "sha256-0jntwV3Z8//YwuOjzhV2sgJJPt+HY6KhU7VZUL0fKZQ=",
        "owner": "numtide",
        "repo": "flake-utils",
        "rev": "1ed9fb1935d260de5fe1c2f7ee0ebaae17ed2fa1",
        "type": "github"
      },
      "original": {
        "owner": "numtide",
        "repo": "flake-utils",
        "type": "github"
      }
    },
    "flake-utils_9": {
      "locked": {
        "lastModified": 1659877975,
        "narHash": "sha256-zllb8aq3YO3h8B/U0/J1WBgAL8EX5yWf5pMj3G0NAmc=",
        "owner": "numtide",
        "repo": "flake-utils",
        "rev": "c0e246b9b83f637f4681389ecabcb2681b4f3af0",
        "type": "github"
      },
      "original": {
        "owner": "numtide",
        "repo": "flake-utils",
        "type": "github"
      }
    },
    "ghc-8.6.5-iohk": {
      "flake": false,
      "locked": {
        "lastModified": 1600920045,
        "narHash": "sha256-DO6kxJz248djebZLpSzTGD6s8WRpNI9BTwUeOf5RwY8=",
        "owner": "input-output-hk",
        "repo": "ghc",
        "rev": "95713a6ecce4551240da7c96b6176f980af75cae",
        "type": "github"
      },
      "original": {
        "owner": "input-output-hk",
        "ref": "release/8.6.5-iohk",
        "repo": "ghc",
        "type": "github"
      }
    },
    "ghc-8.6.5-iohk_10": {
      "flake": false,
      "locked": {
        "lastModified": 1600920045,
        "narHash": "sha256-DO6kxJz248djebZLpSzTGD6s8WRpNI9BTwUeOf5RwY8=",
        "owner": "input-output-hk",
        "repo": "ghc",
        "rev": "95713a6ecce4551240da7c96b6176f980af75cae",
        "type": "github"
      },
      "original": {
        "owner": "input-output-hk",
        "ref": "release/8.6.5-iohk",
        "repo": "ghc",
        "type": "github"
      }
    },
    "ghc-8.6.5-iohk_11": {
      "flake": false,
      "locked": {
        "lastModified": 1600920045,
        "narHash": "sha256-DO6kxJz248djebZLpSzTGD6s8WRpNI9BTwUeOf5RwY8=",
        "owner": "input-output-hk",
        "repo": "ghc",
        "rev": "95713a6ecce4551240da7c96b6176f980af75cae",
        "type": "github"
      },
      "original": {
        "owner": "input-output-hk",
        "ref": "release/8.6.5-iohk",
        "repo": "ghc",
        "type": "github"
      }
    },
    "ghc-8.6.5-iohk_12": {
      "flake": false,
      "locked": {
        "lastModified": 1600920045,
        "narHash": "sha256-DO6kxJz248djebZLpSzTGD6s8WRpNI9BTwUeOf5RwY8=",
        "owner": "input-output-hk",
        "repo": "ghc",
        "rev": "95713a6ecce4551240da7c96b6176f980af75cae",
        "type": "github"
      },
      "original": {
        "owner": "input-output-hk",
        "ref": "release/8.6.5-iohk",
        "repo": "ghc",
        "type": "github"
      }
    },
    "ghc-8.6.5-iohk_13": {
      "flake": false,
      "locked": {
        "lastModified": 1600920045,
        "narHash": "sha256-DO6kxJz248djebZLpSzTGD6s8WRpNI9BTwUeOf5RwY8=",
        "owner": "input-output-hk",
        "repo": "ghc",
        "rev": "95713a6ecce4551240da7c96b6176f980af75cae",
        "type": "github"
      },
      "original": {
        "owner": "input-output-hk",
        "ref": "release/8.6.5-iohk",
        "repo": "ghc",
        "type": "github"
      }
    },
    "ghc-8.6.5-iohk_2": {
      "flake": false,
      "locked": {
        "lastModified": 1600920045,
        "narHash": "sha256-DO6kxJz248djebZLpSzTGD6s8WRpNI9BTwUeOf5RwY8=",
        "owner": "input-output-hk",
        "repo": "ghc",
        "rev": "95713a6ecce4551240da7c96b6176f980af75cae",
        "type": "github"
      },
      "original": {
        "owner": "input-output-hk",
        "ref": "release/8.6.5-iohk",
        "repo": "ghc",
        "type": "github"
      }
    },
    "ghc-8.6.5-iohk_3": {
      "flake": false,
      "locked": {
        "lastModified": 1600920045,
        "narHash": "sha256-DO6kxJz248djebZLpSzTGD6s8WRpNI9BTwUeOf5RwY8=",
        "owner": "input-output-hk",
        "repo": "ghc",
        "rev": "95713a6ecce4551240da7c96b6176f980af75cae",
        "type": "github"
      },
      "original": {
        "owner": "input-output-hk",
        "ref": "release/8.6.5-iohk",
        "repo": "ghc",
        "type": "github"
      }
    },
    "ghc-8.6.5-iohk_4": {
      "flake": false,
      "locked": {
        "lastModified": 1600920045,
        "narHash": "sha256-DO6kxJz248djebZLpSzTGD6s8WRpNI9BTwUeOf5RwY8=",
        "owner": "input-output-hk",
        "repo": "ghc",
        "rev": "95713a6ecce4551240da7c96b6176f980af75cae",
        "type": "github"
      },
      "original": {
        "owner": "input-output-hk",
        "ref": "release/8.6.5-iohk",
        "repo": "ghc",
        "type": "github"
      }
    },
    "ghc-8.6.5-iohk_5": {
      "flake": false,
      "locked": {
        "lastModified": 1600920045,
        "narHash": "sha256-DO6kxJz248djebZLpSzTGD6s8WRpNI9BTwUeOf5RwY8=",
        "owner": "input-output-hk",
        "repo": "ghc",
        "rev": "95713a6ecce4551240da7c96b6176f980af75cae",
        "type": "github"
      },
      "original": {
        "owner": "input-output-hk",
        "ref": "release/8.6.5-iohk",
        "repo": "ghc",
        "type": "github"
      }
    },
    "ghc-8.6.5-iohk_6": {
      "flake": false,
      "locked": {
        "lastModified": 1600920045,
        "narHash": "sha256-DO6kxJz248djebZLpSzTGD6s8WRpNI9BTwUeOf5RwY8=",
        "owner": "input-output-hk",
        "repo": "ghc",
        "rev": "95713a6ecce4551240da7c96b6176f980af75cae",
        "type": "github"
      },
      "original": {
        "owner": "input-output-hk",
        "ref": "release/8.6.5-iohk",
        "repo": "ghc",
        "type": "github"
      }
    },
    "ghc-8.6.5-iohk_7": {
      "flake": false,
      "locked": {
        "lastModified": 1600920045,
        "narHash": "sha256-DO6kxJz248djebZLpSzTGD6s8WRpNI9BTwUeOf5RwY8=",
        "owner": "input-output-hk",
        "repo": "ghc",
        "rev": "95713a6ecce4551240da7c96b6176f980af75cae",
        "type": "github"
      },
      "original": {
        "owner": "input-output-hk",
        "ref": "release/8.6.5-iohk",
        "repo": "ghc",
        "type": "github"
      }
    },
    "ghc-8.6.5-iohk_8": {
      "flake": false,
      "locked": {
        "lastModified": 1600920045,
        "narHash": "sha256-DO6kxJz248djebZLpSzTGD6s8WRpNI9BTwUeOf5RwY8=",
        "owner": "input-output-hk",
        "repo": "ghc",
        "rev": "95713a6ecce4551240da7c96b6176f980af75cae",
        "type": "github"
      },
      "original": {
        "owner": "input-output-hk",
        "ref": "release/8.6.5-iohk",
        "repo": "ghc",
        "type": "github"
      }
    },
    "ghc-8.6.5-iohk_9": {
      "flake": false,
      "locked": {
        "lastModified": 1600920045,
        "narHash": "sha256-DO6kxJz248djebZLpSzTGD6s8WRpNI9BTwUeOf5RwY8=",
        "owner": "input-output-hk",
        "repo": "ghc",
        "rev": "95713a6ecce4551240da7c96b6176f980af75cae",
        "type": "github"
      },
      "original": {
        "owner": "input-output-hk",
        "ref": "release/8.6.5-iohk",
        "repo": "ghc",
        "type": "github"
      }
    },
    "gomod2nix": {
      "inputs": {
        "nixpkgs": "nixpkgs_9",
        "utils": "utils_5"
      },
      "locked": {
        "lastModified": 1655245309,
        "narHash": "sha256-d/YPoQ/vFn1+GTmSdvbSBSTOai61FONxB4+Lt6w/IVI=",
        "owner": "tweag",
        "repo": "gomod2nix",
        "rev": "40d32f82fc60d66402eb0972e6e368aeab3faf58",
        "type": "github"
      },
      "original": {
        "owner": "tweag",
        "repo": "gomod2nix",
        "type": "github"
      }
    },
    "gomod2nix_2": {
      "inputs": {
        "nixpkgs": "nixpkgs_17",
        "utils": "utils_10"
      },
      "locked": {
        "lastModified": 1655245309,
        "narHash": "sha256-d/YPoQ/vFn1+GTmSdvbSBSTOai61FONxB4+Lt6w/IVI=",
        "owner": "tweag",
        "repo": "gomod2nix",
        "rev": "40d32f82fc60d66402eb0972e6e368aeab3faf58",
        "type": "github"
      },
      "original": {
        "owner": "tweag",
        "repo": "gomod2nix",
        "type": "github"
      }
    },
    "hackage": {
      "flake": false,
      "locked": {
        "lastModified": 1653441966,
        "narHash": "sha256-aJFK0wDzoOrtb7ucZzKh5J+S2pThpwNCofl74s1olXU=",
        "owner": "input-output-hk",
        "repo": "hackage.nix",
        "rev": "f7fe6ef8de52c43a9efa6fd4ac4902e5957dc573",
        "type": "github"
      },
      "original": {
        "owner": "input-output-hk",
        "repo": "hackage.nix",
        "type": "github"
      }
    },
    "hackageNix": {
      "flake": false,
      "locked": {
        "lastModified": 1665882657,
        "narHash": "sha256-3eiHY9Lt2vTeMsrT6yssbd+nfx/i5avfxosigx7bCxU=",
        "owner": "input-output-hk",
        "repo": "hackage.nix",
        "rev": "8e5b6856f99ed790c387fa76bdad9dcc94b3a54c",
        "type": "github"
      },
      "original": {
        "owner": "input-output-hk",
        "repo": "hackage.nix",
        "type": "github"
      }
    },
    "hackageNix_2": {
      "flake": false,
      "locked": {
        "lastModified": 1656898050,
        "narHash": "sha256-jemAb/Wm/uT+QhV12GlyeA5euSWxYzr2HOYoK4MZps0=",
        "owner": "input-output-hk",
        "repo": "hackage.nix",
        "rev": "4f1dd530219ca1165f523ffb2c62213ebede4046",
        "type": "github"
      },
      "original": {
        "owner": "input-output-hk",
        "repo": "hackage.nix",
        "type": "github"
      }
    },
    "hackage_10": {
      "flake": false,
      "locked": {
        "lastModified": 1667783503,
        "narHash": "sha256-25ZZPMQi9YQbXz3tZYPECVUI0FAQkJcDUIA/v8+mo9E=",
        "owner": "input-output-hk",
        "repo": "hackage.nix",
        "rev": "1f77f69e6dd92b5130cbe681b74e8fc0d29d63ff",
        "type": "github"
      },
      "original": {
        "owner": "input-output-hk",
        "repo": "hackage.nix",
        "type": "github"
      }
    },
    "hackage_11": {
      "flake": false,
      "locked": {
        "lastModified": 1653441966,
        "narHash": "sha256-aJFK0wDzoOrtb7ucZzKh5J+S2pThpwNCofl74s1olXU=",
        "owner": "input-output-hk",
        "repo": "hackage.nix",
        "rev": "f7fe6ef8de52c43a9efa6fd4ac4902e5957dc573",
        "type": "github"
      },
      "original": {
        "owner": "input-output-hk",
        "repo": "hackage.nix",
        "type": "github"
      }
    },
    "hackage_2": {
      "flake": false,
      "locked": {
        "lastModified": 1654219082,
        "narHash": "sha256-sm59eg5wSrfIAjNXfBaaOBQ8daghF3g1NiGazYfj+no=",
        "owner": "input-output-hk",
        "repo": "hackage.nix",
        "rev": "fc90e7c5dea0483bacb01fc00bd2ab8f8e72500d",
        "type": "github"
      },
      "original": {
        "owner": "input-output-hk",
        "repo": "hackage.nix",
        "type": "github"
      }
    },
    "hackage_3": {
      "flake": false,
      "locked": {
        "lastModified": 1643073363,
        "narHash": "sha256-66oSXQKEDIOSQ2uKAS9facCX/Zuh/jFgyFDtxEqN9sk=",
        "owner": "input-output-hk",
        "repo": "hackage.nix",
        "rev": "4ef9bd3a32316ce236164c7ebff00ebeb33236e2",
        "type": "github"
      },
      "original": {
        "owner": "input-output-hk",
        "repo": "hackage.nix",
        "type": "github"
      }
    },
    "hackage_4": {
      "flake": false,
      "locked": {
        "lastModified": 1643073363,
        "narHash": "sha256-66oSXQKEDIOSQ2uKAS9facCX/Zuh/jFgyFDtxEqN9sk=",
        "owner": "input-output-hk",
        "repo": "hackage.nix",
        "rev": "4ef9bd3a32316ce236164c7ebff00ebeb33236e2",
        "type": "github"
      },
      "original": {
        "owner": "input-output-hk",
        "repo": "hackage.nix",
        "type": "github"
      }
    },
    "hackage_5": {
      "flake": false,
      "locked": {
        "lastModified": 1639098768,
        "narHash": "sha256-DZ4sG8FeDxWvBLixrj0jELXjtebZ0SCCPmQW43HNzIE=",
        "owner": "input-output-hk",
        "repo": "hackage.nix",
        "rev": "c7b123af6b0b9b364cab03363504d42dca16a4b5",
        "type": "github"
      },
      "original": {
        "owner": "input-output-hk",
        "repo": "hackage.nix",
        "type": "github"
      }
    },
    "hackage_6": {
      "flake": false,
      "locked": {
        "lastModified": 1669857312,
        "narHash": "sha256-m0jYF2gOKTaCcedV+dZkCjVbfv0CWkRziCeEk/NF/34=",
        "owner": "input-output-hk",
        "repo": "hackage.nix",
        "rev": "8299f5acc68f0e91563e7688f24cbc70391600bf",
        "type": "github"
      },
      "original": {
        "owner": "input-output-hk",
        "repo": "hackage.nix",
        "type": "github"
      }
    },
    "hackage_7": {
      "flake": false,
      "locked": {
        "lastModified": 1643073363,
        "narHash": "sha256-66oSXQKEDIOSQ2uKAS9facCX/Zuh/jFgyFDtxEqN9sk=",
        "owner": "input-output-hk",
        "repo": "hackage.nix",
        "rev": "4ef9bd3a32316ce236164c7ebff00ebeb33236e2",
        "type": "github"
      },
      "original": {
        "owner": "input-output-hk",
        "repo": "hackage.nix",
        "type": "github"
      }
    },
    "hackage_8": {
      "flake": false,
      "locked": {
        "lastModified": 1643073363,
        "narHash": "sha256-66oSXQKEDIOSQ2uKAS9facCX/Zuh/jFgyFDtxEqN9sk=",
        "owner": "input-output-hk",
        "repo": "hackage.nix",
        "rev": "4ef9bd3a32316ce236164c7ebff00ebeb33236e2",
        "type": "github"
      },
      "original": {
        "owner": "input-output-hk",
        "repo": "hackage.nix",
        "type": "github"
      }
    },
    "hackage_9": {
      "flake": false,
      "locked": {
        "lastModified": 1639098768,
        "narHash": "sha256-DZ4sG8FeDxWvBLixrj0jELXjtebZ0SCCPmQW43HNzIE=",
        "owner": "input-output-hk",
        "repo": "hackage.nix",
        "rev": "c7b123af6b0b9b364cab03363504d42dca16a4b5",
        "type": "github"
      },
      "original": {
        "owner": "input-output-hk",
        "repo": "hackage.nix",
        "type": "github"
      }
    },
    "haskell-nix": {
      "inputs": {
        "HTTP": "HTTP",
        "cabal-32": "cabal-32",
        "cabal-34": "cabal-34",
        "cabal-36": "cabal-36",
        "cardano-shell": "cardano-shell",
        "flake-utils": "flake-utils",
        "ghc-8.6.5-iohk": "ghc-8.6.5-iohk",
        "hackage": "hackage",
        "hpc-coveralls": "hpc-coveralls",
        "hydra": "hydra",
        "nix-tools": "nix-tools",
        "nixpkgs": [
          "haskell-nix",
          "nixpkgs-unstable"
        ],
        "nixpkgs-2003": "nixpkgs-2003",
        "nixpkgs-2105": "nixpkgs-2105",
        "nixpkgs-2111": "nixpkgs-2111",
        "nixpkgs-unstable": "nixpkgs-unstable",
        "old-ghc-nix": "old-ghc-nix",
        "stackage": "stackage"
      },
      "locked": {
        "lastModified": 1674575951,
        "narHash": "sha256-m1uLB0tMV3nO3O//09gNGmlxlnfwMgAQnM+MliVhofU=",
        "owner": "mlabs-haskell",
        "repo": "haskell.nix",
        "rev": "1eaffea8eee8bc446fbc869288dab9a08f742c06",
        "type": "github"
      },
      "original": {
        "owner": "mlabs-haskell",
        "repo": "haskell.nix",
        "type": "github"
      }
    },
    "haskell-nix_2": {
      "inputs": {
        "HTTP": "HTTP_2",
        "cabal-32": "cabal-32_2",
        "cabal-34": "cabal-34_2",
        "cabal-36": "cabal-36_2",
        "cardano-shell": "cardano-shell_2",
        "flake-utils": "flake-utils_2",
        "ghc-8.6.5-iohk": "ghc-8.6.5-iohk_2",
        "hackage": "hackage_2",
        "hpc-coveralls": "hpc-coveralls_2",
        "hydra": "hydra_2",
        "nix-tools": "nix-tools_2",
        "nixpkgs": [
          "kupo-nixos",
          "haskell-nix",
          "nixpkgs-unstable"
        ],
        "nixpkgs-2003": "nixpkgs-2003_2",
        "nixpkgs-2105": "nixpkgs-2105_2",
        "nixpkgs-2111": "nixpkgs-2111_2",
        "nixpkgs-unstable": "nixpkgs-unstable_2",
        "old-ghc-nix": "old-ghc-nix_2",
        "stackage": "stackage_2"
      },
      "locked": {
        "lastModified": 1654219238,
        "narHash": "sha256-PMS7uSQjYCjsjUfVidTdKcuNtKNu5VPmeNvxruT72go=",
        "owner": "input-output-hk",
        "repo": "haskell.nix",
        "rev": "974a61451bb1d41b32090eb51efd7ada026d16d9",
        "type": "github"
      },
      "original": {
        "owner": "input-output-hk",
        "repo": "haskell.nix",
        "rev": "974a61451bb1d41b32090eb51efd7ada026d16d9",
        "type": "github"
      }
    },
    "haskell-nix_3": {
      "inputs": {
        "HTTP": "HTTP_7",
        "cabal-32": "cabal-32_7",
        "cabal-34": "cabal-34_7",
        "cabal-36": "cabal-36_6",
        "cardano-shell": "cardano-shell_7",
        "flake-compat": "flake-compat_5",
        "flake-utils": "flake-utils_7",
        "ghc-8.6.5-iohk": "ghc-8.6.5-iohk_7",
        "hackage": "hackage_6",
        "hpc-coveralls": "hpc-coveralls_7",
        "hydra": "hydra_4",
        "iserv-proxy": "iserv-proxy",
        "nixpkgs": [
          "ogmios",
          "nixpkgs"
        ],
        "nixpkgs-2003": "nixpkgs-2003_7",
        "nixpkgs-2105": "nixpkgs-2105_7",
        "nixpkgs-2111": "nixpkgs-2111_7",
        "nixpkgs-2205": "nixpkgs-2205_2",
        "nixpkgs-2211": "nixpkgs-2211",
        "nixpkgs-unstable": "nixpkgs-unstable_7",
        "old-ghc-nix": "old-ghc-nix_7",
        "stackage": "stackage_7",
        "tullia": "tullia"
      },
      "locked": {
        "lastModified": 1670464865,
        "narHash": "sha256-OP4w1Cc2xXKya5GbViX2PwX4Gre/GyE2gT9NIVzcIyw=",
        "owner": "input-output-hk",
        "repo": "haskell.nix",
        "rev": "6c992eacf65c19e29ae5296b11def11813179643",
        "type": "github"
      },
      "original": {
        "owner": "input-output-hk",
        "repo": "haskell.nix",
        "type": "github"
      }
    },
    "haskell-nix_4": {
      "inputs": {
        "HTTP": "HTTP_12",
        "cabal-32": "cabal-32_12",
        "cabal-34": "cabal-34_12",
        "cabal-36": "cabal-36_10",
        "cardano-shell": "cardano-shell_12",
        "flake-compat": "flake-compat_9",
        "flake-utils": "flake-utils_15",
        "ghc-8.6.5-iohk": "ghc-8.6.5-iohk_12",
        "hackage": "hackage_10",
        "hpc-coveralls": "hpc-coveralls_12",
        "hydra": "hydra_6",
        "nixpkgs": [
          "ogmios-nixos",
          "nixpkgs"
        ],
        "nixpkgs-2003": "nixpkgs-2003_12",
        "nixpkgs-2105": "nixpkgs-2105_12",
        "nixpkgs-2111": "nixpkgs-2111_12",
        "nixpkgs-2205": "nixpkgs-2205_3",
        "nixpkgs-unstable": "nixpkgs-unstable_12",
        "old-ghc-nix": "old-ghc-nix_12",
        "stackage": "stackage_12",
        "tullia": "tullia_2"
      },
      "locked": {
        "lastModified": 1667783630,
        "narHash": "sha256-IzbvNxsOVxHJGY70qAzaEOPmz4Fw93+4qLFd2on/ZAc=",
        "owner": "input-output-hk",
        "repo": "haskell.nix",
        "rev": "f1f330065199dc4eca017bc21de0c67bc46df393",
        "type": "github"
      },
      "original": {
        "owner": "input-output-hk",
        "repo": "haskell.nix",
        "type": "github"
      }
    },
    "haskell-nix_5": {
      "inputs": {
        "HTTP": "HTTP_13",
        "cabal-32": "cabal-32_13",
        "cabal-34": "cabal-34_13",
        "cabal-36": "cabal-36_11",
        "cardano-shell": "cardano-shell_13",
        "flake-utils": "flake-utils_19",
        "ghc-8.6.5-iohk": "ghc-8.6.5-iohk_13",
        "hackage": "hackage_11",
        "hpc-coveralls": "hpc-coveralls_13",
        "hydra": "hydra_7",
        "nix-tools": "nix-tools_10",
        "nixpkgs": [
          "plutip",
          "haskell-nix",
          "nixpkgs-unstable"
        ],
        "nixpkgs-2003": "nixpkgs-2003_13",
        "nixpkgs-2105": "nixpkgs-2105_13",
        "nixpkgs-2111": "nixpkgs-2111_13",
        "nixpkgs-unstable": "nixpkgs-unstable_13",
        "old-ghc-nix": "old-ghc-nix_13",
        "stackage": "stackage_13"
      },
      "locked": {
        "lastModified": 1653486569,
        "narHash": "sha256-342b0LPX6kaBuEX8KZV40FwCCFre1lCtjdTQIDEt9kw=",
        "owner": "mlabs-haskell",
        "repo": "haskell.nix",
        "rev": "220f8a9cd166e726aea62843bdafa7ecded3375c",
        "type": "github"
      },
      "original": {
        "owner": "mlabs-haskell",
        "repo": "haskell.nix",
        "type": "github"
      }
    },
    "haskellNix": {
      "inputs": {
        "HTTP": "HTTP_3",
        "cabal-32": "cabal-32_3",
        "cabal-34": "cabal-34_3",
        "cabal-36": "cabal-36_3",
        "cardano-shell": "cardano-shell_3",
        "flake-compat": "flake-compat_3",
        "flake-utils": "flake-utils_3",
        "ghc-8.6.5-iohk": "ghc-8.6.5-iohk_3",
        "hackage": [
          "ogmios",
          "cardano-node",
          "hackageNix"
        ],
        "hpc-coveralls": "hpc-coveralls_3",
        "hydra": "hydra_3",
        "nixpkgs": [
          "ogmios",
          "cardano-node",
          "nixpkgs"
        ],
        "nixpkgs-2003": "nixpkgs-2003_3",
        "nixpkgs-2105": "nixpkgs-2105_3",
        "nixpkgs-2111": "nixpkgs-2111_3",
        "nixpkgs-2205": "nixpkgs-2205",
        "nixpkgs-unstable": "nixpkgs-unstable_3",
        "old-ghc-nix": "old-ghc-nix_3",
        "stackage": "stackage_3"
      },
      "locked": {
        "lastModified": 1665882789,
        "narHash": "sha256-vD9voCqq4F100RDO3KlfdKZE81NyD++NJjvf3KNNbHA=",
        "owner": "input-output-hk",
        "repo": "haskell.nix",
        "rev": "9af167fb4343539ca99465057262f289b44f55da",
        "type": "github"
      },
      "original": {
        "owner": "input-output-hk",
        "repo": "haskell.nix",
        "type": "github"
      }
    },
    "haskellNix_2": {
      "inputs": {
        "HTTP": "HTTP_4",
        "cabal-32": "cabal-32_4",
        "cabal-34": "cabal-34_4",
        "cabal-36": "cabal-36_4",
        "cardano-shell": "cardano-shell_4",
        "flake-utils": "flake-utils_4",
        "ghc-8.6.5-iohk": "ghc-8.6.5-iohk_4",
        "hackage": "hackage_3",
        "hpc-coveralls": "hpc-coveralls_4",
        "nix-tools": "nix-tools_3",
        "nixpkgs": [
          "ogmios",
          "cardano-node",
          "node-snapshot",
          "nixpkgs"
        ],
        "nixpkgs-2003": "nixpkgs-2003_4",
        "nixpkgs-2105": "nixpkgs-2105_4",
        "nixpkgs-2111": "nixpkgs-2111_4",
        "nixpkgs-unstable": "nixpkgs-unstable_4",
        "old-ghc-nix": "old-ghc-nix_4",
        "stackage": "stackage_4"
      },
      "locked": {
        "lastModified": 1643073543,
        "narHash": "sha256-g2l/KDWzMRTFRugNVcx3CPZeyA5BNcH9/zDiqFpprB4=",
        "owner": "input-output-hk",
        "repo": "haskell.nix",
        "rev": "14f740c7c8f535581c30b1697018e389680e24cb",
        "type": "github"
      },
      "original": {
        "owner": "input-output-hk",
        "repo": "haskell.nix",
        "type": "github"
      }
    },
    "haskellNix_3": {
      "inputs": {
        "HTTP": "HTTP_5",
        "cabal-32": "cabal-32_5",
        "cabal-34": "cabal-34_5",
        "cabal-36": "cabal-36_5",
        "cardano-shell": "cardano-shell_5",
        "flake-utils": "flake-utils_5",
        "ghc-8.6.5-iohk": "ghc-8.6.5-iohk_5",
        "hackage": "hackage_4",
        "hpc-coveralls": "hpc-coveralls_5",
        "nix-tools": "nix-tools_4",
        "nixpkgs": [
          "ogmios",
          "cardano-node",
          "node-snapshot",
          "membench",
          "cardano-node-snapshot",
          "nixpkgs"
        ],
        "nixpkgs-2003": "nixpkgs-2003_5",
        "nixpkgs-2105": "nixpkgs-2105_5",
        "nixpkgs-2111": "nixpkgs-2111_5",
        "nixpkgs-unstable": "nixpkgs-unstable_5",
        "old-ghc-nix": "old-ghc-nix_5",
        "stackage": "stackage_5"
      },
      "locked": {
        "lastModified": 1643073543,
        "narHash": "sha256-g2l/KDWzMRTFRugNVcx3CPZeyA5BNcH9/zDiqFpprB4=",
        "owner": "input-output-hk",
        "repo": "haskell.nix",
        "rev": "14f740c7c8f535581c30b1697018e389680e24cb",
        "type": "github"
      },
      "original": {
        "owner": "input-output-hk",
        "repo": "haskell.nix",
        "type": "github"
      }
    },
    "haskellNix_4": {
      "inputs": {
        "HTTP": "HTTP_6",
        "cabal-32": "cabal-32_6",
        "cabal-34": "cabal-34_6",
        "cardano-shell": "cardano-shell_6",
        "flake-utils": "flake-utils_6",
        "ghc-8.6.5-iohk": "ghc-8.6.5-iohk_6",
        "hackage": "hackage_5",
        "hpc-coveralls": "hpc-coveralls_6",
        "nix-tools": "nix-tools_5",
        "nixpkgs": [
          "ogmios",
          "cardano-node",
          "node-snapshot",
          "plutus-example",
          "nixpkgs"
        ],
        "nixpkgs-2003": "nixpkgs-2003_6",
        "nixpkgs-2105": "nixpkgs-2105_6",
        "nixpkgs-2111": "nixpkgs-2111_6",
        "nixpkgs-unstable": "nixpkgs-unstable_6",
        "old-ghc-nix": "old-ghc-nix_6",
        "stackage": "stackage_6"
      },
      "locked": {
        "lastModified": 1639098904,
        "narHash": "sha256-7VrCNEaKGLm4pTOS11dt1dRL2033oqrNCfal0uONsqA=",
        "owner": "input-output-hk",
        "repo": "haskell.nix",
        "rev": "b18c6ce0867fee77f12ecf41dc6c67f7a59d9826",
        "type": "github"
      },
      "original": {
        "owner": "input-output-hk",
        "repo": "haskell.nix",
        "type": "github"
      }
    },
    "haskellNix_5": {
      "inputs": {
        "HTTP": "HTTP_8",
        "cabal-32": "cabal-32_8",
        "cabal-34": "cabal-34_8",
        "cabal-36": "cabal-36_7",
        "cardano-shell": "cardano-shell_8",
        "flake-utils": "flake-utils_11",
        "ghc-8.6.5-iohk": "ghc-8.6.5-iohk_8",
        "hackage": [
          "ogmios-nixos",
          "cardano-node",
          "hackageNix"
        ],
        "hpc-coveralls": "hpc-coveralls_8",
        "hydra": "hydra_5",
        "nix-tools": "nix-tools_6",
        "nixpkgs": [
          "ogmios-nixos",
          "cardano-node",
          "nixpkgs"
        ],
        "nixpkgs-2003": "nixpkgs-2003_8",
        "nixpkgs-2105": "nixpkgs-2105_8",
        "nixpkgs-2111": "nixpkgs-2111_8",
        "nixpkgs-unstable": "nixpkgs-unstable_8",
        "old-ghc-nix": "old-ghc-nix_8",
        "stackage": "stackage_8"
      },
      "locked": {
        "lastModified": 1656898207,
        "narHash": "sha256-hshNfCnrmhIvM4T+O0/JRZymsHmq9YiIJ4bpzNVTD98=",
        "owner": "input-output-hk",
        "repo": "haskell.nix",
        "rev": "21230476adfef5fa77fb19fbda396f22006a02bc",
        "type": "github"
      },
      "original": {
        "owner": "input-output-hk",
        "repo": "haskell.nix",
        "type": "github"
      }
    },
    "haskellNix_6": {
      "inputs": {
        "HTTP": "HTTP_9",
        "cabal-32": "cabal-32_9",
        "cabal-34": "cabal-34_9",
        "cabal-36": "cabal-36_8",
        "cardano-shell": "cardano-shell_9",
        "flake-utils": "flake-utils_12",
        "ghc-8.6.5-iohk": "ghc-8.6.5-iohk_9",
        "hackage": "hackage_7",
        "hpc-coveralls": "hpc-coveralls_9",
        "nix-tools": "nix-tools_7",
        "nixpkgs": [
          "ogmios-nixos",
          "cardano-node",
          "node-snapshot",
          "nixpkgs"
        ],
        "nixpkgs-2003": "nixpkgs-2003_9",
        "nixpkgs-2105": "nixpkgs-2105_9",
        "nixpkgs-2111": "nixpkgs-2111_9",
        "nixpkgs-unstable": "nixpkgs-unstable_9",
        "old-ghc-nix": "old-ghc-nix_9",
        "stackage": "stackage_9"
      },
      "locked": {
        "lastModified": 1643073543,
        "narHash": "sha256-g2l/KDWzMRTFRugNVcx3CPZeyA5BNcH9/zDiqFpprB4=",
        "owner": "input-output-hk",
        "repo": "haskell.nix",
        "rev": "14f740c7c8f535581c30b1697018e389680e24cb",
        "type": "github"
      },
      "original": {
        "owner": "input-output-hk",
        "repo": "haskell.nix",
        "type": "github"
      }
    },
    "haskellNix_7": {
      "inputs": {
        "HTTP": "HTTP_10",
        "cabal-32": "cabal-32_10",
        "cabal-34": "cabal-34_10",
        "cabal-36": "cabal-36_9",
        "cardano-shell": "cardano-shell_10",
        "flake-utils": "flake-utils_13",
        "ghc-8.6.5-iohk": "ghc-8.6.5-iohk_10",
        "hackage": "hackage_8",
        "hpc-coveralls": "hpc-coveralls_10",
        "nix-tools": "nix-tools_8",
        "nixpkgs": [
          "ogmios-nixos",
          "cardano-node",
          "node-snapshot",
          "membench",
          "cardano-node-snapshot",
          "nixpkgs"
        ],
        "nixpkgs-2003": "nixpkgs-2003_10",
        "nixpkgs-2105": "nixpkgs-2105_10",
        "nixpkgs-2111": "nixpkgs-2111_10",
        "nixpkgs-unstable": "nixpkgs-unstable_10",
        "old-ghc-nix": "old-ghc-nix_10",
        "stackage": "stackage_10"
      },
      "locked": {
        "lastModified": 1643073543,
        "narHash": "sha256-g2l/KDWzMRTFRugNVcx3CPZeyA5BNcH9/zDiqFpprB4=",
        "owner": "input-output-hk",
        "repo": "haskell.nix",
        "rev": "14f740c7c8f535581c30b1697018e389680e24cb",
        "type": "github"
      },
      "original": {
        "owner": "input-output-hk",
        "repo": "haskell.nix",
        "type": "github"
      }
    },
    "haskellNix_8": {
      "inputs": {
        "HTTP": "HTTP_11",
        "cabal-32": "cabal-32_11",
        "cabal-34": "cabal-34_11",
        "cardano-shell": "cardano-shell_11",
        "flake-utils": "flake-utils_14",
        "ghc-8.6.5-iohk": "ghc-8.6.5-iohk_11",
        "hackage": "hackage_9",
        "hpc-coveralls": "hpc-coveralls_11",
        "nix-tools": "nix-tools_9",
        "nixpkgs": [
          "ogmios-nixos",
          "cardano-node",
          "node-snapshot",
          "plutus-example",
          "nixpkgs"
        ],
        "nixpkgs-2003": "nixpkgs-2003_11",
        "nixpkgs-2105": "nixpkgs-2105_11",
        "nixpkgs-2111": "nixpkgs-2111_11",
        "nixpkgs-unstable": "nixpkgs-unstable_11",
        "old-ghc-nix": "old-ghc-nix_11",
        "stackage": "stackage_11"
      },
      "locked": {
        "lastModified": 1639098904,
        "narHash": "sha256-7VrCNEaKGLm4pTOS11dt1dRL2033oqrNCfal0uONsqA=",
        "owner": "input-output-hk",
        "repo": "haskell.nix",
        "rev": "b18c6ce0867fee77f12ecf41dc6c67f7a59d9826",
        "type": "github"
      },
      "original": {
        "owner": "input-output-hk",
        "repo": "haskell.nix",
        "type": "github"
      }
    },
    "hpc-coveralls": {
      "flake": false,
      "locked": {
        "lastModified": 1607498076,
        "narHash": "sha256-8uqsEtivphgZWYeUo5RDUhp6bO9j2vaaProQxHBltQk=",
        "owner": "sevanspowell",
        "repo": "hpc-coveralls",
        "rev": "14df0f7d229f4cd2e79f8eabb1a740097fdfa430",
        "type": "github"
      },
      "original": {
        "owner": "sevanspowell",
        "repo": "hpc-coveralls",
        "type": "github"
      }
    },
    "hpc-coveralls_10": {
      "flake": false,
      "locked": {
        "lastModified": 1607498076,
        "narHash": "sha256-8uqsEtivphgZWYeUo5RDUhp6bO9j2vaaProQxHBltQk=",
        "owner": "sevanspowell",
        "repo": "hpc-coveralls",
        "rev": "14df0f7d229f4cd2e79f8eabb1a740097fdfa430",
        "type": "github"
      },
      "original": {
        "owner": "sevanspowell",
        "repo": "hpc-coveralls",
        "type": "github"
      }
    },
    "hpc-coveralls_11": {
      "flake": false,
      "locked": {
        "lastModified": 1607498076,
        "narHash": "sha256-8uqsEtivphgZWYeUo5RDUhp6bO9j2vaaProQxHBltQk=",
        "owner": "sevanspowell",
        "repo": "hpc-coveralls",
        "rev": "14df0f7d229f4cd2e79f8eabb1a740097fdfa430",
        "type": "github"
      },
      "original": {
        "owner": "sevanspowell",
        "repo": "hpc-coveralls",
        "type": "github"
      }
    },
    "hpc-coveralls_12": {
      "flake": false,
      "locked": {
        "lastModified": 1607498076,
        "narHash": "sha256-8uqsEtivphgZWYeUo5RDUhp6bO9j2vaaProQxHBltQk=",
        "owner": "sevanspowell",
        "repo": "hpc-coveralls",
        "rev": "14df0f7d229f4cd2e79f8eabb1a740097fdfa430",
        "type": "github"
      },
      "original": {
        "owner": "sevanspowell",
        "repo": "hpc-coveralls",
        "type": "github"
      }
    },
    "hpc-coveralls_13": {
      "flake": false,
      "locked": {
        "lastModified": 1607498076,
        "narHash": "sha256-8uqsEtivphgZWYeUo5RDUhp6bO9j2vaaProQxHBltQk=",
        "owner": "sevanspowell",
        "repo": "hpc-coveralls",
        "rev": "14df0f7d229f4cd2e79f8eabb1a740097fdfa430",
        "type": "github"
      },
      "original": {
        "owner": "sevanspowell",
        "repo": "hpc-coveralls",
        "type": "github"
      }
    },
    "hpc-coveralls_2": {
      "flake": false,
      "locked": {
        "lastModified": 1607498076,
        "narHash": "sha256-8uqsEtivphgZWYeUo5RDUhp6bO9j2vaaProQxHBltQk=",
        "owner": "sevanspowell",
        "repo": "hpc-coveralls",
        "rev": "14df0f7d229f4cd2e79f8eabb1a740097fdfa430",
        "type": "github"
      },
      "original": {
        "owner": "sevanspowell",
        "repo": "hpc-coveralls",
        "type": "github"
      }
    },
    "hpc-coveralls_3": {
      "flake": false,
      "locked": {
        "lastModified": 1607498076,
        "narHash": "sha256-8uqsEtivphgZWYeUo5RDUhp6bO9j2vaaProQxHBltQk=",
        "owner": "sevanspowell",
        "repo": "hpc-coveralls",
        "rev": "14df0f7d229f4cd2e79f8eabb1a740097fdfa430",
        "type": "github"
      },
      "original": {
        "owner": "sevanspowell",
        "repo": "hpc-coveralls",
        "type": "github"
      }
    },
    "hpc-coveralls_4": {
      "flake": false,
      "locked": {
        "lastModified": 1607498076,
        "narHash": "sha256-8uqsEtivphgZWYeUo5RDUhp6bO9j2vaaProQxHBltQk=",
        "owner": "sevanspowell",
        "repo": "hpc-coveralls",
        "rev": "14df0f7d229f4cd2e79f8eabb1a740097fdfa430",
        "type": "github"
      },
      "original": {
        "owner": "sevanspowell",
        "repo": "hpc-coveralls",
        "type": "github"
      }
    },
    "hpc-coveralls_5": {
      "flake": false,
      "locked": {
        "lastModified": 1607498076,
        "narHash": "sha256-8uqsEtivphgZWYeUo5RDUhp6bO9j2vaaProQxHBltQk=",
        "owner": "sevanspowell",
        "repo": "hpc-coveralls",
        "rev": "14df0f7d229f4cd2e79f8eabb1a740097fdfa430",
        "type": "github"
      },
      "original": {
        "owner": "sevanspowell",
        "repo": "hpc-coveralls",
        "type": "github"
      }
    },
    "hpc-coveralls_6": {
      "flake": false,
      "locked": {
        "lastModified": 1607498076,
        "narHash": "sha256-8uqsEtivphgZWYeUo5RDUhp6bO9j2vaaProQxHBltQk=",
        "owner": "sevanspowell",
        "repo": "hpc-coveralls",
        "rev": "14df0f7d229f4cd2e79f8eabb1a740097fdfa430",
        "type": "github"
      },
      "original": {
        "owner": "sevanspowell",
        "repo": "hpc-coveralls",
        "type": "github"
      }
    },
    "hpc-coveralls_7": {
      "flake": false,
      "locked": {
        "lastModified": 1607498076,
        "narHash": "sha256-8uqsEtivphgZWYeUo5RDUhp6bO9j2vaaProQxHBltQk=",
        "owner": "sevanspowell",
        "repo": "hpc-coveralls",
        "rev": "14df0f7d229f4cd2e79f8eabb1a740097fdfa430",
        "type": "github"
      },
      "original": {
        "owner": "sevanspowell",
        "repo": "hpc-coveralls",
        "type": "github"
      }
    },
    "hpc-coveralls_8": {
      "flake": false,
      "locked": {
        "lastModified": 1607498076,
        "narHash": "sha256-8uqsEtivphgZWYeUo5RDUhp6bO9j2vaaProQxHBltQk=",
        "owner": "sevanspowell",
        "repo": "hpc-coveralls",
        "rev": "14df0f7d229f4cd2e79f8eabb1a740097fdfa430",
        "type": "github"
      },
      "original": {
        "owner": "sevanspowell",
        "repo": "hpc-coveralls",
        "type": "github"
      }
    },
    "hpc-coveralls_9": {
      "flake": false,
      "locked": {
        "lastModified": 1607498076,
        "narHash": "sha256-8uqsEtivphgZWYeUo5RDUhp6bO9j2vaaProQxHBltQk=",
        "owner": "sevanspowell",
        "repo": "hpc-coveralls",
        "rev": "14df0f7d229f4cd2e79f8eabb1a740097fdfa430",
        "type": "github"
      },
      "original": {
        "owner": "sevanspowell",
        "repo": "hpc-coveralls",
        "type": "github"
      }
    },
    "hw-aeson": {
      "flake": false,
      "locked": {
        "lastModified": 1660218478,
        "narHash": "sha256-t4QLmGf5ytzjS0ynn6xON61J+fvBF8vf/+zsBzmw/rM=",
        "owner": "haskell-works",
        "repo": "hw-aeson",
        "rev": "ba7c1e41c6e54d6bf9fd1cd013489ac713fc3153",
        "type": "github"
      },
      "original": {
        "owner": "haskell-works",
        "repo": "hw-aeson",
        "rev": "ba7c1e41c6e54d6bf9fd1cd013489ac713fc3153",
        "type": "github"
      }
    },
    "hydra": {
      "inputs": {
        "nix": "nix",
        "nixpkgs": [
          "haskell-nix",
          "hydra",
          "nix",
          "nixpkgs"
        ]
      },
      "locked": {
        "lastModified": 1646878427,
        "narHash": "sha256-KtbrofMtN8GlM7D+n90kixr7QpSlVmdN+vK5CA/aRzc=",
        "owner": "NixOS",
        "repo": "hydra",
        "rev": "28b682b85b7efc5cf7974065792a1f22203a5927",
        "type": "github"
      },
      "original": {
        "id": "hydra",
        "type": "indirect"
      }
    },
    "hydra_2": {
      "inputs": {
        "nix": "nix_2",
        "nixpkgs": [
          "kupo-nixos",
          "haskell-nix",
          "hydra",
          "nix",
          "nixpkgs"
        ]
      },
      "locked": {
        "lastModified": 1646878427,
        "narHash": "sha256-KtbrofMtN8GlM7D+n90kixr7QpSlVmdN+vK5CA/aRzc=",
        "owner": "NixOS",
        "repo": "hydra",
        "rev": "28b682b85b7efc5cf7974065792a1f22203a5927",
        "type": "github"
      },
      "original": {
        "id": "hydra",
        "type": "indirect"
      }
    },
    "hydra_3": {
      "inputs": {
        "nix": "nix_3",
        "nixpkgs": [
          "ogmios",
          "cardano-node",
          "haskellNix",
          "hydra",
          "nix",
          "nixpkgs"
        ]
      },
      "locked": {
        "lastModified": 1646878427,
        "narHash": "sha256-KtbrofMtN8GlM7D+n90kixr7QpSlVmdN+vK5CA/aRzc=",
        "owner": "NixOS",
        "repo": "hydra",
        "rev": "28b682b85b7efc5cf7974065792a1f22203a5927",
        "type": "github"
      },
      "original": {
        "id": "hydra",
        "type": "indirect"
      }
    },
    "hydra_4": {
      "inputs": {
        "nix": "nix_4",
        "nixpkgs": [
          "ogmios",
          "haskell-nix",
          "hydra",
          "nix",
          "nixpkgs"
        ]
      },
      "locked": {
        "lastModified": 1646878427,
        "narHash": "sha256-KtbrofMtN8GlM7D+n90kixr7QpSlVmdN+vK5CA/aRzc=",
        "owner": "NixOS",
        "repo": "hydra",
        "rev": "28b682b85b7efc5cf7974065792a1f22203a5927",
        "type": "github"
      },
      "original": {
        "id": "hydra",
        "type": "indirect"
      }
    },
    "hydra_5": {
      "inputs": {
        "nix": "nix_5",
        "nixpkgs": [
          "ogmios-nixos",
          "cardano-node",
          "haskellNix",
          "hydra",
          "nix",
          "nixpkgs"
        ]
      },
      "locked": {
        "lastModified": 1646878427,
        "narHash": "sha256-KtbrofMtN8GlM7D+n90kixr7QpSlVmdN+vK5CA/aRzc=",
        "owner": "NixOS",
        "repo": "hydra",
        "rev": "28b682b85b7efc5cf7974065792a1f22203a5927",
        "type": "github"
      },
      "original": {
        "id": "hydra",
        "type": "indirect"
      }
    },
    "hydra_6": {
      "inputs": {
        "nix": "nix_6",
        "nixpkgs": [
          "ogmios-nixos",
          "haskell-nix",
          "hydra",
          "nix",
          "nixpkgs"
        ]
      },
      "locked": {
        "lastModified": 1646878427,
        "narHash": "sha256-KtbrofMtN8GlM7D+n90kixr7QpSlVmdN+vK5CA/aRzc=",
        "owner": "NixOS",
        "repo": "hydra",
        "rev": "28b682b85b7efc5cf7974065792a1f22203a5927",
        "type": "github"
      },
      "original": {
        "id": "hydra",
        "type": "indirect"
      }
    },
    "hydra_7": {
      "inputs": {
        "nix": "nix_7",
        "nixpkgs": [
          "plutip",
          "haskell-nix",
          "hydra",
          "nix",
          "nixpkgs"
        ]
      },
      "locked": {
        "lastModified": 1646878427,
        "narHash": "sha256-KtbrofMtN8GlM7D+n90kixr7QpSlVmdN+vK5CA/aRzc=",
        "owner": "NixOS",
        "repo": "hydra",
        "rev": "28b682b85b7efc5cf7974065792a1f22203a5927",
        "type": "github"
      },
      "original": {
        "id": "hydra",
        "type": "indirect"
      }
    },
    "iohk-nix": {
      "inputs": {
        "nixpkgs": [
          "kupo-nixos",
          "haskell-nix",
          "nixpkgs"
        ]
      },
      "locked": {
        "lastModified": 1653579289,
        "narHash": "sha256-wveDdPsgB/3nAGAdFaxrcgLEpdi0aJ5kEVNtI+YqVfo=",
        "owner": "input-output-hk",
        "repo": "iohk-nix",
        "rev": "edb2d2df2ebe42bbdf03a0711115cf6213c9d366",
        "type": "github"
      },
      "original": {
        "owner": "input-output-hk",
        "repo": "iohk-nix",
        "rev": "edb2d2df2ebe42bbdf03a0711115cf6213c9d366",
        "type": "github"
      }
    },
    "iohk-nix-environments": {
      "inputs": {
        "nixpkgs": "nixpkgs_2"
      },
      "locked": {
        "lastModified": 1675397182,
        "narHash": "sha256-uVqKdtxUDSbLJfaHEs+t+wc9K4iMfPVmcYF5psbK4rI=",
        "owner": "input-output-hk",
        "repo": "iohk-nix",
        "rev": "03a6755865b7461b3b75dc34c3dd2d5e74920196",
        "type": "github"
      },
      "original": {
        "owner": "input-output-hk",
        "repo": "iohk-nix",
        "type": "github"
      }
    },
    "iohk-nix_2": {
      "inputs": {
        "nixpkgs": [
          "ogmios",
          "nixpkgs"
        ]
      },
      "locked": {
        "lastModified": 1670489000,
        "narHash": "sha256-JewWjqVJSt+7eZQT9bGdhlSsS9dmsSKsMzK9g11tcLU=",
        "owner": "input-output-hk",
        "repo": "iohk-nix",
        "rev": "61510bb482eaca8cb7d61f40f5d375d95ea1fbf7",
        "type": "github"
      },
      "original": {
        "owner": "input-output-hk",
        "repo": "iohk-nix",
        "type": "github"
      }
    },
    "iohk-nix_3": {
      "inputs": {
        "nixpkgs": [
          "ogmios-nixos",
          "nixpkgs"
        ]
      },
      "locked": {
        "lastModified": 1649070135,
        "narHash": "sha256-UFKqcOSdPWk3TYUCPHF22p1zf7aXQpCmmgf7UMg7fWA=",
        "owner": "input-output-hk",
        "repo": "iohk-nix",
        "rev": "cecab9c71d1064f05f1615eead56ac0b9196bc20",
        "type": "github"
      },
      "original": {
        "owner": "input-output-hk",
        "repo": "iohk-nix",
        "rev": "cecab9c71d1064f05f1615eead56ac0b9196bc20",
        "type": "github"
      }
    },
    "iohk-nix_4": {
      "flake": false,
      "locked": {
        "lastModified": 1672846257,
        "narHash": "sha256-khuzjVfyNCVcsV5cHRyyb2OgWLbYLKSJlrVDNmc2Tv4=",
        "owner": "input-output-hk",
        "repo": "iohk-nix",
        "rev": "ca3d466ed36011bcc14290c6d36c503eb03eb71b",
        "type": "github"
      },
      "original": {
        "owner": "input-output-hk",
        "repo": "iohk-nix",
        "type": "github"
      }
    },
    "iohkNix": {
      "inputs": {
        "nixpkgs": [
          "ogmios",
          "cardano-node",
          "nixpkgs"
        ]
      },
      "locked": {
        "lastModified": 1667394105,
        "narHash": "sha256-YhS7zGd6jK/QM/+wWyj0zUBZmE3HOXAL/kpJptGYIWg=",
        "owner": "input-output-hk",
        "repo": "iohk-nix",
        "rev": "7fc7625a9ab2ba137bc70ddbc89a13d3fdb78c8b",
        "type": "github"
      },
      "original": {
        "owner": "input-output-hk",
        "repo": "iohk-nix",
        "type": "github"
      }
    },
    "iohkNix_2": {
      "inputs": {
        "nixpkgs": [
          "ogmios",
          "cardano-node",
          "node-snapshot",
          "nixpkgs"
        ]
      },
      "locked": {
        "lastModified": 1631778944,
        "narHash": "sha256-N5eCcUYtZ5kUOl/JJGjx6ZzhA3uIn1itDRTiRV+3jLw=",
        "owner": "input-output-hk",
        "repo": "iohk-nix",
        "rev": "db2c75a09c696271194bb3ef25ec8e9839b594b7",
        "type": "github"
      },
      "original": {
        "owner": "input-output-hk",
        "repo": "iohk-nix",
        "type": "github"
      }
    },
    "iohkNix_3": {
      "inputs": {
        "nixpkgs": [
          "ogmios",
          "cardano-node",
          "node-snapshot",
          "membench",
          "cardano-node-snapshot",
          "nixpkgs"
        ]
      },
      "locked": {
        "lastModified": 1631778944,
        "narHash": "sha256-N5eCcUYtZ5kUOl/JJGjx6ZzhA3uIn1itDRTiRV+3jLw=",
        "owner": "input-output-hk",
        "repo": "iohk-nix",
        "rev": "db2c75a09c696271194bb3ef25ec8e9839b594b7",
        "type": "github"
      },
      "original": {
        "owner": "input-output-hk",
        "repo": "iohk-nix",
        "type": "github"
      }
    },
    "iohkNix_4": {
      "inputs": {
        "nixpkgs": [
          "ogmios",
          "cardano-node",
          "node-snapshot",
          "plutus-example",
          "nixpkgs"
        ]
      },
      "locked": {
        "lastModified": 1633964277,
        "narHash": "sha256-7G/BK514WiMRr90EswNBthe8SmH9tjPaTBba/RW/VA8=",
        "owner": "input-output-hk",
        "repo": "iohk-nix",
        "rev": "1e51437aac8a0e49663cb21e781f34163c81ebfb",
        "type": "github"
      },
      "original": {
        "owner": "input-output-hk",
        "repo": "iohk-nix",
        "type": "github"
      }
    },
    "iohkNix_5": {
      "inputs": {
        "nixpkgs": [
          "ogmios-nixos",
          "cardano-node",
          "nixpkgs"
        ]
      },
      "locked": {
        "lastModified": 1653579289,
        "narHash": "sha256-wveDdPsgB/3nAGAdFaxrcgLEpdi0aJ5kEVNtI+YqVfo=",
        "owner": "input-output-hk",
        "repo": "iohk-nix",
        "rev": "edb2d2df2ebe42bbdf03a0711115cf6213c9d366",
        "type": "github"
      },
      "original": {
        "owner": "input-output-hk",
        "repo": "iohk-nix",
        "type": "github"
      }
    },
    "iohkNix_6": {
      "inputs": {
        "nixpkgs": [
          "ogmios-nixos",
          "cardano-node",
          "node-snapshot",
          "nixpkgs"
        ]
      },
      "locked": {
        "lastModified": 1631778944,
        "narHash": "sha256-N5eCcUYtZ5kUOl/JJGjx6ZzhA3uIn1itDRTiRV+3jLw=",
        "owner": "input-output-hk",
        "repo": "iohk-nix",
        "rev": "db2c75a09c696271194bb3ef25ec8e9839b594b7",
        "type": "github"
      },
      "original": {
        "owner": "input-output-hk",
        "repo": "iohk-nix",
        "type": "github"
      }
    },
    "iohkNix_7": {
      "inputs": {
        "nixpkgs": [
          "ogmios-nixos",
          "cardano-node",
          "node-snapshot",
          "membench",
          "cardano-node-snapshot",
          "nixpkgs"
        ]
      },
      "locked": {
        "lastModified": 1631778944,
        "narHash": "sha256-N5eCcUYtZ5kUOl/JJGjx6ZzhA3uIn1itDRTiRV+3jLw=",
        "owner": "input-output-hk",
        "repo": "iohk-nix",
        "rev": "db2c75a09c696271194bb3ef25ec8e9839b594b7",
        "type": "github"
      },
      "original": {
        "owner": "input-output-hk",
        "repo": "iohk-nix",
        "type": "github"
      }
    },
    "iohkNix_8": {
      "inputs": {
        "nixpkgs": [
          "ogmios-nixos",
          "cardano-node",
          "node-snapshot",
          "plutus-example",
          "nixpkgs"
        ]
      },
      "locked": {
        "lastModified": 1633964277,
        "narHash": "sha256-7G/BK514WiMRr90EswNBthe8SmH9tjPaTBba/RW/VA8=",
        "owner": "input-output-hk",
        "repo": "iohk-nix",
        "rev": "1e51437aac8a0e49663cb21e781f34163c81ebfb",
        "type": "github"
      },
      "original": {
        "owner": "input-output-hk",
        "repo": "iohk-nix",
        "type": "github"
      }
    },
    "iserv-proxy": {
      "flake": false,
      "locked": {
        "lastModified": 1639165170,
        "narHash": "sha256-QsWL/sBDL5GM8IXd/dE/ORiL4RvteEN+aok23tXgAoc=",
        "rev": "6e95df7be6dd29680f983db07a057fc2f34f81f6",
        "revCount": 7,
        "type": "git",
        "url": "https://gitlab.haskell.org/ghc/iserv-proxy.git"
      },
      "original": {
        "rev": "6e95df7be6dd29680f983db07a057fc2f34f81f6",
        "type": "git",
        "url": "https://gitlab.haskell.org/ghc/iserv-proxy.git"
      }
    },
    "kupo": {
      "flake": false,
      "locked": {
        "lastModified": 1668678914,
        "narHash": "sha256-XsbAFyUPmevGuoShEFlOVHt/7fFIpyCQuhulIrNzv80=",
        "owner": "CardanoSolutions",
        "repo": "kupo",
        "rev": "c9bc18d99f9e8af1840a265907db82b180d5a4d8",
        "type": "github"
      },
      "original": {
        "owner": "CardanoSolutions",
        "ref": "v2.2.0",
        "repo": "kupo",
        "type": "github"
      }
    },
    "kupo-nixos": {
      "inputs": {
        "haskell-nix": "haskell-nix_2",
        "iohk-nix": "iohk-nix",
        "kupo": [
          "kupo"
        ],
        "nixpkgs": [
          "kupo-nixos",
          "haskell-nix",
          "nixpkgs"
        ]
      },
      "locked": {
        "lastModified": 1672905539,
        "narHash": "sha256-B4vryG94L7WWn/tuIQdtg9eZHAH+FaFzv35Mancd2l8=",
        "owner": "mlabs-haskell",
        "repo": "kupo-nixos",
        "rev": "6f89cbcc359893a2aea14dd380f9a45e04c6aa67",
        "type": "github"
      },
      "original": {
        "owner": "mlabs-haskell",
        "repo": "kupo-nixos",
        "rev": "6f89cbcc359893a2aea14dd380f9a45e04c6aa67",
        "type": "github"
      }
    },
    "lowdown-src": {
      "flake": false,
      "locked": {
        "lastModified": 1633514407,
        "narHash": "sha256-Dw32tiMjdK9t3ETl5fzGrutQTzh2rufgZV4A/BbxuD4=",
        "owner": "kristapsdz",
        "repo": "lowdown",
        "rev": "d2c2b44ff6c27b936ec27358a2653caaef8f73b8",
        "type": "github"
      },
      "original": {
        "owner": "kristapsdz",
        "repo": "lowdown",
        "type": "github"
      }
    },
    "lowdown-src_2": {
      "flake": false,
      "locked": {
        "lastModified": 1633514407,
        "narHash": "sha256-Dw32tiMjdK9t3ETl5fzGrutQTzh2rufgZV4A/BbxuD4=",
        "owner": "kristapsdz",
        "repo": "lowdown",
        "rev": "d2c2b44ff6c27b936ec27358a2653caaef8f73b8",
        "type": "github"
      },
      "original": {
        "owner": "kristapsdz",
        "repo": "lowdown",
        "type": "github"
      }
    },
    "lowdown-src_3": {
      "flake": false,
      "locked": {
        "lastModified": 1633514407,
        "narHash": "sha256-Dw32tiMjdK9t3ETl5fzGrutQTzh2rufgZV4A/BbxuD4=",
        "owner": "kristapsdz",
        "repo": "lowdown",
        "rev": "d2c2b44ff6c27b936ec27358a2653caaef8f73b8",
        "type": "github"
      },
      "original": {
        "owner": "kristapsdz",
        "repo": "lowdown",
        "type": "github"
      }
    },
    "lowdown-src_4": {
      "flake": false,
      "locked": {
        "lastModified": 1633514407,
        "narHash": "sha256-Dw32tiMjdK9t3ETl5fzGrutQTzh2rufgZV4A/BbxuD4=",
        "owner": "kristapsdz",
        "repo": "lowdown",
        "rev": "d2c2b44ff6c27b936ec27358a2653caaef8f73b8",
        "type": "github"
      },
      "original": {
        "owner": "kristapsdz",
        "repo": "lowdown",
        "type": "github"
      }
    },
    "lowdown-src_5": {
      "flake": false,
      "locked": {
        "lastModified": 1633514407,
        "narHash": "sha256-Dw32tiMjdK9t3ETl5fzGrutQTzh2rufgZV4A/BbxuD4=",
        "owner": "kristapsdz",
        "repo": "lowdown",
        "rev": "d2c2b44ff6c27b936ec27358a2653caaef8f73b8",
        "type": "github"
      },
      "original": {
        "owner": "kristapsdz",
        "repo": "lowdown",
        "type": "github"
      }
    },
    "lowdown-src_6": {
      "flake": false,
      "locked": {
        "lastModified": 1633514407,
        "narHash": "sha256-Dw32tiMjdK9t3ETl5fzGrutQTzh2rufgZV4A/BbxuD4=",
        "owner": "kristapsdz",
        "repo": "lowdown",
        "rev": "d2c2b44ff6c27b936ec27358a2653caaef8f73b8",
        "type": "github"
      },
      "original": {
        "owner": "kristapsdz",
        "repo": "lowdown",
        "type": "github"
      }
    },
    "lowdown-src_7": {
      "flake": false,
      "locked": {
        "lastModified": 1633514407,
        "narHash": "sha256-Dw32tiMjdK9t3ETl5fzGrutQTzh2rufgZV4A/BbxuD4=",
        "owner": "kristapsdz",
        "repo": "lowdown",
        "rev": "d2c2b44ff6c27b936ec27358a2653caaef8f73b8",
        "type": "github"
      },
      "original": {
        "owner": "kristapsdz",
        "repo": "lowdown",
        "type": "github"
      }
    },
    "mdbook-kroki-preprocessor": {
      "flake": false,
      "locked": {
        "lastModified": 1661755005,
        "narHash": "sha256-1TJuUzfyMycWlOQH67LR63/ll2GDZz25I3JfScy/Jnw=",
        "owner": "JoelCourtney",
        "repo": "mdbook-kroki-preprocessor",
        "rev": "93adb5716d035829efed27f65f2f0833a7d3e76f",
        "type": "github"
      },
      "original": {
        "owner": "JoelCourtney",
        "repo": "mdbook-kroki-preprocessor",
        "type": "github"
      }
    },
    "mdbook-kroki-preprocessor_2": {
      "flake": false,
      "locked": {
        "lastModified": 1661755005,
        "narHash": "sha256-1TJuUzfyMycWlOQH67LR63/ll2GDZz25I3JfScy/Jnw=",
        "owner": "JoelCourtney",
        "repo": "mdbook-kroki-preprocessor",
        "rev": "93adb5716d035829efed27f65f2f0833a7d3e76f",
        "type": "github"
      },
      "original": {
        "owner": "JoelCourtney",
        "repo": "mdbook-kroki-preprocessor",
        "type": "github"
      }
    },
    "membench": {
      "inputs": {
        "cardano-mainnet-mirror": "cardano-mainnet-mirror_2",
        "cardano-node-measured": [
          "ogmios",
          "cardano-node",
          "node-snapshot"
        ],
        "cardano-node-process": [
          "ogmios",
          "cardano-node",
          "node-snapshot"
        ],
        "cardano-node-snapshot": "cardano-node-snapshot",
        "nixpkgs": [
          "ogmios",
          "cardano-node",
          "node-snapshot",
          "nixpkgs"
        ],
        "ouroboros-network": "ouroboros-network_2"
      },
      "locked": {
        "lastModified": 1645070579,
        "narHash": "sha256-AxL6tCOnzYnE6OquoFzj+X1bLDr1PQx3d8/vXm+rbfA=",
        "owner": "input-output-hk",
        "repo": "cardano-memory-benchmark",
        "rev": "65643e000186de1335e24ec89159db8ba85e1c1a",
        "type": "github"
      },
      "original": {
        "owner": "input-output-hk",
        "repo": "cardano-memory-benchmark",
        "type": "github"
      }
    },
    "membench_2": {
      "inputs": {
        "cardano-mainnet-mirror": "cardano-mainnet-mirror_3",
        "cardano-node-measured": [
          "ogmios",
          "cardano-node",
          "node-snapshot",
          "membench",
          "cardano-node-snapshot"
        ],
        "cardano-node-process": [
          "ogmios",
          "cardano-node",
          "node-snapshot",
          "membench",
          "cardano-node-snapshot"
        ],
        "cardano-node-snapshot": [
          "ogmios",
          "cardano-node",
          "node-snapshot",
          "membench",
          "cardano-node-snapshot"
        ],
        "nixpkgs": [
          "ogmios",
          "cardano-node",
          "node-snapshot",
          "membench",
          "cardano-node-snapshot",
          "nixpkgs"
        ],
        "ouroboros-network": "ouroboros-network"
      },
      "locked": {
        "lastModified": 1644547122,
        "narHash": "sha256-8nWK+ScMACvRQLbA27gwXNoZver+Wx/cF7V37044koY=",
        "owner": "input-output-hk",
        "repo": "cardano-memory-benchmark",
        "rev": "9d8ff4b9394de0421ee95caa511d01163de88b77",
        "type": "github"
      },
      "original": {
        "owner": "input-output-hk",
        "repo": "cardano-memory-benchmark",
        "type": "github"
      }
    },
    "membench_3": {
      "inputs": {
        "cardano-mainnet-mirror": "cardano-mainnet-mirror_5",
        "cardano-node-measured": [
          "ogmios-nixos",
          "cardano-node",
          "node-snapshot"
        ],
        "cardano-node-process": [
          "ogmios-nixos",
          "cardano-node",
          "node-snapshot"
        ],
        "cardano-node-snapshot": "cardano-node-snapshot_2",
        "nixpkgs": [
          "ogmios-nixos",
          "cardano-node",
          "node-snapshot",
          "nixpkgs"
        ],
        "ouroboros-network": "ouroboros-network_4"
      },
      "locked": {
        "lastModified": 1645070579,
        "narHash": "sha256-AxL6tCOnzYnE6OquoFzj+X1bLDr1PQx3d8/vXm+rbfA=",
        "owner": "input-output-hk",
        "repo": "cardano-memory-benchmark",
        "rev": "65643e000186de1335e24ec89159db8ba85e1c1a",
        "type": "github"
      },
      "original": {
        "owner": "input-output-hk",
        "repo": "cardano-memory-benchmark",
        "type": "github"
      }
    },
    "membench_4": {
      "inputs": {
        "cardano-mainnet-mirror": "cardano-mainnet-mirror_6",
        "cardano-node-measured": [
          "ogmios-nixos",
          "cardano-node",
          "node-snapshot",
          "membench",
          "cardano-node-snapshot"
        ],
        "cardano-node-process": [
          "ogmios-nixos",
          "cardano-node",
          "node-snapshot",
          "membench",
          "cardano-node-snapshot"
        ],
        "cardano-node-snapshot": [
          "ogmios-nixos",
          "cardano-node",
          "node-snapshot",
          "membench",
          "cardano-node-snapshot"
        ],
        "nixpkgs": [
          "ogmios-nixos",
          "cardano-node",
          "node-snapshot",
          "membench",
          "cardano-node-snapshot",
          "nixpkgs"
        ],
        "ouroboros-network": "ouroboros-network_3"
      },
      "locked": {
        "lastModified": 1644547122,
        "narHash": "sha256-8nWK+ScMACvRQLbA27gwXNoZver+Wx/cF7V37044koY=",
        "owner": "input-output-hk",
        "repo": "cardano-memory-benchmark",
        "rev": "9d8ff4b9394de0421ee95caa511d01163de88b77",
        "type": "github"
      },
      "original": {
        "owner": "input-output-hk",
        "repo": "cardano-memory-benchmark",
        "type": "github"
      }
    },
    "n2c": {
      "inputs": {
        "flake-utils": "flake-utils_10",
        "nixpkgs": [
          "ogmios",
          "haskell-nix",
          "tullia",
          "std",
          "nixpkgs"
        ]
      },
      "locked": {
        "lastModified": 1665039323,
        "narHash": "sha256-SAh3ZjFGsaCI8FRzXQyp56qcGdAqgKEfJWPCQ0Sr7tQ=",
        "owner": "nlewo",
        "repo": "nix2container",
        "rev": "b008fe329ffb59b67bf9e7b08ede6ee792f2741a",
        "type": "github"
      },
      "original": {
        "owner": "nlewo",
        "repo": "nix2container",
        "type": "github"
      }
    },
    "n2c_2": {
      "inputs": {
        "flake-utils": "flake-utils_18",
        "nixpkgs": [
          "ogmios-nixos",
          "haskell-nix",
          "tullia",
          "std",
          "nixpkgs"
        ]
      },
      "locked": {
        "lastModified": 1665039323,
        "narHash": "sha256-SAh3ZjFGsaCI8FRzXQyp56qcGdAqgKEfJWPCQ0Sr7tQ=",
        "owner": "nlewo",
        "repo": "nix2container",
        "rev": "b008fe329ffb59b67bf9e7b08ede6ee792f2741a",
        "type": "github"
      },
      "original": {
        "owner": "nlewo",
        "repo": "nix2container",
        "type": "github"
      }
    },
    "nix": {
      "inputs": {
        "lowdown-src": "lowdown-src",
        "nixpkgs": "nixpkgs",
        "nixpkgs-regression": "nixpkgs-regression"
      },
      "locked": {
        "lastModified": 1643066034,
        "narHash": "sha256-xEPeMcNJVOeZtoN+d+aRwolpW8mFSEQx76HTRdlhPhg=",
        "owner": "NixOS",
        "repo": "nix",
        "rev": "a1cd7e58606a41fcf62bf8637804cf8306f17f62",
        "type": "github"
      },
      "original": {
        "owner": "NixOS",
        "ref": "2.6.0",
        "repo": "nix",
        "type": "github"
      }
    },
    "nix-nomad": {
      "inputs": {
        "flake-compat": "flake-compat_6",
        "flake-utils": [
          "ogmios",
          "haskell-nix",
          "tullia",
          "nix2container",
          "flake-utils"
        ],
        "gomod2nix": "gomod2nix",
        "nixpkgs": [
          "ogmios",
          "haskell-nix",
          "tullia",
          "nixpkgs"
        ],
        "nixpkgs-lib": [
          "ogmios",
          "haskell-nix",
          "tullia",
          "nixpkgs"
        ]
      },
      "locked": {
        "lastModified": 1658277770,
        "narHash": "sha256-T/PgG3wUn8Z2rnzfxf2VqlR1CBjInPE0l1yVzXxPnt0=",
        "owner": "tristanpemble",
        "repo": "nix-nomad",
        "rev": "054adcbdd0a836ae1c20951b67ed549131fd2d70",
        "type": "github"
      },
      "original": {
        "owner": "tristanpemble",
        "repo": "nix-nomad",
        "type": "github"
      }
    },
    "nix-nomad_2": {
      "inputs": {
        "flake-compat": "flake-compat_10",
        "flake-utils": [
          "ogmios-nixos",
          "haskell-nix",
          "tullia",
          "nix2container",
          "flake-utils"
        ],
        "gomod2nix": "gomod2nix_2",
        "nixpkgs": [
          "ogmios-nixos",
          "haskell-nix",
          "tullia",
          "nixpkgs"
        ],
        "nixpkgs-lib": [
          "ogmios-nixos",
          "haskell-nix",
          "tullia",
          "nixpkgs"
        ]
      },
      "locked": {
        "lastModified": 1658277770,
        "narHash": "sha256-T/PgG3wUn8Z2rnzfxf2VqlR1CBjInPE0l1yVzXxPnt0=",
        "owner": "tristanpemble",
        "repo": "nix-nomad",
        "rev": "054adcbdd0a836ae1c20951b67ed549131fd2d70",
        "type": "github"
      },
      "original": {
        "owner": "tristanpemble",
        "repo": "nix-nomad",
        "type": "github"
      }
    },
    "nix-tools": {
      "flake": false,
      "locked": {
        "lastModified": 1649424170,
        "narHash": "sha256-XgKXWispvv5RCvZzPb+p7e6Hy3LMuRjafKMl7kXzxGw=",
        "owner": "input-output-hk",
        "repo": "nix-tools",
        "rev": "e109c94016e3b6e0db7ed413c793e2d4bdb24aa7",
        "type": "github"
      },
      "original": {
        "owner": "input-output-hk",
        "repo": "nix-tools",
        "type": "github"
      }
    },
    "nix-tools_10": {
      "flake": false,
      "locked": {
        "lastModified": 1649424170,
        "narHash": "sha256-XgKXWispvv5RCvZzPb+p7e6Hy3LMuRjafKMl7kXzxGw=",
        "owner": "input-output-hk",
        "repo": "nix-tools",
        "rev": "e109c94016e3b6e0db7ed413c793e2d4bdb24aa7",
        "type": "github"
      },
      "original": {
        "owner": "input-output-hk",
        "repo": "nix-tools",
        "type": "github"
      }
    },
    "nix-tools_2": {
      "flake": false,
      "locked": {
        "lastModified": 1649424170,
        "narHash": "sha256-XgKXWispvv5RCvZzPb+p7e6Hy3LMuRjafKMl7kXzxGw=",
        "owner": "input-output-hk",
        "repo": "nix-tools",
        "rev": "e109c94016e3b6e0db7ed413c793e2d4bdb24aa7",
        "type": "github"
      },
      "original": {
        "owner": "input-output-hk",
        "repo": "nix-tools",
        "type": "github"
      }
    },
    "nix-tools_3": {
      "flake": false,
      "locked": {
        "lastModified": 1636018067,
        "narHash": "sha256-ng306fkuwr6V/malWtt3979iAC4yMVDDH2ViwYB6sQE=",
        "owner": "input-output-hk",
        "repo": "nix-tools",
        "rev": "ed5bd7215292deba55d6ab7a4e8c21f8b1564dda",
        "type": "github"
      },
      "original": {
        "owner": "input-output-hk",
        "repo": "nix-tools",
        "type": "github"
      }
    },
    "nix-tools_4": {
      "flake": false,
      "locked": {
        "lastModified": 1636018067,
        "narHash": "sha256-ng306fkuwr6V/malWtt3979iAC4yMVDDH2ViwYB6sQE=",
        "owner": "input-output-hk",
        "repo": "nix-tools",
        "rev": "ed5bd7215292deba55d6ab7a4e8c21f8b1564dda",
        "type": "github"
      },
      "original": {
        "owner": "input-output-hk",
        "repo": "nix-tools",
        "type": "github"
      }
    },
    "nix-tools_5": {
      "flake": false,
      "locked": {
        "lastModified": 1636018067,
        "narHash": "sha256-ng306fkuwr6V/malWtt3979iAC4yMVDDH2ViwYB6sQE=",
        "owner": "input-output-hk",
        "repo": "nix-tools",
        "rev": "ed5bd7215292deba55d6ab7a4e8c21f8b1564dda",
        "type": "github"
      },
      "original": {
        "owner": "input-output-hk",
        "repo": "nix-tools",
        "type": "github"
      }
    },
    "nix-tools_6": {
      "flake": false,
      "locked": {
        "lastModified": 1649424170,
        "narHash": "sha256-XgKXWispvv5RCvZzPb+p7e6Hy3LMuRjafKMl7kXzxGw=",
        "owner": "input-output-hk",
        "repo": "nix-tools",
        "rev": "e109c94016e3b6e0db7ed413c793e2d4bdb24aa7",
        "type": "github"
      },
      "original": {
        "owner": "input-output-hk",
        "repo": "nix-tools",
        "type": "github"
      }
    },
    "nix-tools_7": {
      "flake": false,
      "locked": {
        "lastModified": 1636018067,
        "narHash": "sha256-ng306fkuwr6V/malWtt3979iAC4yMVDDH2ViwYB6sQE=",
        "owner": "input-output-hk",
        "repo": "nix-tools",
        "rev": "ed5bd7215292deba55d6ab7a4e8c21f8b1564dda",
        "type": "github"
      },
      "original": {
        "owner": "input-output-hk",
        "repo": "nix-tools",
        "type": "github"
      }
    },
    "nix-tools_8": {
      "flake": false,
      "locked": {
        "lastModified": 1636018067,
        "narHash": "sha256-ng306fkuwr6V/malWtt3979iAC4yMVDDH2ViwYB6sQE=",
        "owner": "input-output-hk",
        "repo": "nix-tools",
        "rev": "ed5bd7215292deba55d6ab7a4e8c21f8b1564dda",
        "type": "github"
      },
      "original": {
        "owner": "input-output-hk",
        "repo": "nix-tools",
        "type": "github"
      }
    },
    "nix-tools_9": {
      "flake": false,
      "locked": {
        "lastModified": 1636018067,
        "narHash": "sha256-ng306fkuwr6V/malWtt3979iAC4yMVDDH2ViwYB6sQE=",
        "owner": "input-output-hk",
        "repo": "nix-tools",
        "rev": "ed5bd7215292deba55d6ab7a4e8c21f8b1564dda",
        "type": "github"
      },
      "original": {
        "owner": "input-output-hk",
        "repo": "nix-tools",
        "type": "github"
      }
    },
    "nix2container": {
      "inputs": {
        "flake-utils": "flake-utils_8",
        "nixpkgs": "nixpkgs_10"
      },
      "locked": {
        "lastModified": 1658567952,
        "narHash": "sha256-XZ4ETYAMU7XcpEeAFP3NOl9yDXNuZAen/aIJ84G+VgA=",
        "owner": "nlewo",
        "repo": "nix2container",
        "rev": "60bb43d405991c1378baf15a40b5811a53e32ffa",
        "type": "github"
      },
      "original": {
        "owner": "nlewo",
        "repo": "nix2container",
        "type": "github"
      }
    },
    "nix2container_2": {
      "inputs": {
        "flake-utils": "flake-utils_16",
        "nixpkgs": "nixpkgs_18"
      },
      "locked": {
        "lastModified": 1658567952,
        "narHash": "sha256-XZ4ETYAMU7XcpEeAFP3NOl9yDXNuZAen/aIJ84G+VgA=",
        "owner": "nlewo",
        "repo": "nix2container",
        "rev": "60bb43d405991c1378baf15a40b5811a53e32ffa",
        "type": "github"
      },
      "original": {
        "owner": "nlewo",
        "repo": "nix2container",
        "type": "github"
      }
    },
    "nixTools": {
      "flake": false,
      "locked": {
        "lastModified": 1644395812,
        "narHash": "sha256-BVFk/BEsTLq5MMZvdy3ZYHKfaS3dHrsKh4+tb5t5b58=",
        "owner": "input-output-hk",
        "repo": "nix-tools",
        "rev": "d847c63b99bbec78bf83be2a61dc9f09b8a9ccc1",
        "type": "github"
      },
      "original": {
        "owner": "input-output-hk",
        "repo": "nix-tools",
        "type": "github"
      }
    },
    "nixTools_2": {
      "flake": false,
      "locked": {
        "lastModified": 1649424170,
        "narHash": "sha256-XgKXWispvv5RCvZzPb+p7e6Hy3LMuRjafKMl7kXzxGw=",
        "owner": "input-output-hk",
        "repo": "nix-tools",
        "rev": "e109c94016e3b6e0db7ed413c793e2d4bdb24aa7",
        "type": "github"
      },
      "original": {
        "owner": "input-output-hk",
        "repo": "nix-tools",
        "type": "github"
      }
    },
    "nix_2": {
      "inputs": {
        "lowdown-src": "lowdown-src_2",
        "nixpkgs": "nixpkgs_3",
        "nixpkgs-regression": "nixpkgs-regression_2"
      },
      "locked": {
        "lastModified": 1643066034,
        "narHash": "sha256-xEPeMcNJVOeZtoN+d+aRwolpW8mFSEQx76HTRdlhPhg=",
        "owner": "NixOS",
        "repo": "nix",
        "rev": "a1cd7e58606a41fcf62bf8637804cf8306f17f62",
        "type": "github"
      },
      "original": {
        "owner": "NixOS",
        "ref": "2.6.0",
        "repo": "nix",
        "type": "github"
      }
    },
    "nix_3": {
      "inputs": {
        "lowdown-src": "lowdown-src_3",
        "nixpkgs": "nixpkgs_5",
        "nixpkgs-regression": "nixpkgs-regression_3"
      },
      "locked": {
        "lastModified": 1643066034,
        "narHash": "sha256-xEPeMcNJVOeZtoN+d+aRwolpW8mFSEQx76HTRdlhPhg=",
        "owner": "NixOS",
        "repo": "nix",
        "rev": "a1cd7e58606a41fcf62bf8637804cf8306f17f62",
        "type": "github"
      },
      "original": {
        "owner": "NixOS",
        "ref": "2.6.0",
        "repo": "nix",
        "type": "github"
      }
    },
    "nix_4": {
      "inputs": {
        "lowdown-src": "lowdown-src_4",
        "nixpkgs": "nixpkgs_8",
        "nixpkgs-regression": "nixpkgs-regression_4"
      },
      "locked": {
        "lastModified": 1643066034,
        "narHash": "sha256-xEPeMcNJVOeZtoN+d+aRwolpW8mFSEQx76HTRdlhPhg=",
        "owner": "NixOS",
        "repo": "nix",
        "rev": "a1cd7e58606a41fcf62bf8637804cf8306f17f62",
        "type": "github"
      },
      "original": {
        "owner": "NixOS",
        "ref": "2.6.0",
        "repo": "nix",
        "type": "github"
      }
    },
    "nix_5": {
      "inputs": {
        "lowdown-src": "lowdown-src_5",
        "nixpkgs": "nixpkgs_13",
        "nixpkgs-regression": "nixpkgs-regression_5"
      },
      "locked": {
        "lastModified": 1643066034,
        "narHash": "sha256-xEPeMcNJVOeZtoN+d+aRwolpW8mFSEQx76HTRdlhPhg=",
        "owner": "NixOS",
        "repo": "nix",
        "rev": "a1cd7e58606a41fcf62bf8637804cf8306f17f62",
        "type": "github"
      },
      "original": {
        "owner": "NixOS",
        "ref": "2.6.0",
        "repo": "nix",
        "type": "github"
      }
    },
    "nix_6": {
      "inputs": {
        "lowdown-src": "lowdown-src_6",
        "nixpkgs": "nixpkgs_16",
        "nixpkgs-regression": "nixpkgs-regression_6"
      },
      "locked": {
        "lastModified": 1643066034,
        "narHash": "sha256-xEPeMcNJVOeZtoN+d+aRwolpW8mFSEQx76HTRdlhPhg=",
        "owner": "NixOS",
        "repo": "nix",
        "rev": "a1cd7e58606a41fcf62bf8637804cf8306f17f62",
        "type": "github"
      },
      "original": {
        "owner": "NixOS",
        "ref": "2.6.0",
        "repo": "nix",
        "type": "github"
      }
    },
    "nix_7": {
      "inputs": {
        "lowdown-src": "lowdown-src_7",
        "nixpkgs": "nixpkgs_20",
        "nixpkgs-regression": "nixpkgs-regression_7"
      },
      "locked": {
        "lastModified": 1643066034,
        "narHash": "sha256-xEPeMcNJVOeZtoN+d+aRwolpW8mFSEQx76HTRdlhPhg=",
        "owner": "NixOS",
        "repo": "nix",
        "rev": "a1cd7e58606a41fcf62bf8637804cf8306f17f62",
        "type": "github"
      },
      "original": {
        "owner": "NixOS",
        "ref": "2.6.0",
        "repo": "nix",
        "type": "github"
      }
    },
    "nixago": {
      "inputs": {
        "flake-utils": [
          "ogmios",
          "haskell-nix",
          "tullia",
          "std",
          "flake-utils"
        ],
        "nixago-exts": [
          "ogmios",
          "haskell-nix",
          "tullia",
          "std",
          "blank"
        ],
        "nixpkgs": [
          "ogmios",
          "haskell-nix",
          "tullia",
          "std",
          "nixpkgs"
        ]
      },
      "locked": {
        "lastModified": 1661824785,
        "narHash": "sha256-/PnwdWoO/JugJZHtDUioQp3uRiWeXHUdgvoyNbXesz8=",
        "owner": "nix-community",
        "repo": "nixago",
        "rev": "8c1f9e5f1578d4b2ea989f618588d62a335083c3",
        "type": "github"
      },
      "original": {
        "owner": "nix-community",
        "repo": "nixago",
        "type": "github"
      }
    },
    "nixago_2": {
      "inputs": {
        "flake-utils": [
          "ogmios-nixos",
          "haskell-nix",
          "tullia",
          "std",
          "flake-utils"
        ],
        "nixago-exts": [
          "ogmios-nixos",
          "haskell-nix",
          "tullia",
          "std",
          "blank"
        ],
        "nixpkgs": [
          "ogmios-nixos",
          "haskell-nix",
          "tullia",
          "std",
          "nixpkgs"
        ]
      },
      "locked": {
        "lastModified": 1661824785,
        "narHash": "sha256-/PnwdWoO/JugJZHtDUioQp3uRiWeXHUdgvoyNbXesz8=",
        "owner": "nix-community",
        "repo": "nixago",
        "rev": "8c1f9e5f1578d4b2ea989f618588d62a335083c3",
        "type": "github"
      },
      "original": {
        "owner": "nix-community",
        "repo": "nixago",
        "type": "github"
      }
    },
    "nixpkgs": {
      "locked": {
<<<<<<< HEAD
        "lastModified": 1632864508,
        "narHash": "sha256-d127FIvGR41XbVRDPVvozUPQ/uRHbHwvfyKHwEt5xFM=",
        "owner": "NixOS",
        "repo": "nixpkgs",
        "rev": "82891b5e2c2359d7e58d08849e4c89511ab94234",
=======
        "lastModified": 1676549890,
        "narHash": "sha256-sq/WcOEAl7gWrrfGkWdnyYazRyTf+enEim/o6LOQzI8=",
        "owner": "NixOS",
        "repo": "nixpkgs",
        "rev": "8c66bd1b68f4708c90dcc97c6f7052a5a7b33257",
>>>>>>> 351b2e09
        "type": "github"
      },
      "original": {
        "id": "nixpkgs",
        "ref": "nixos-21.05-small",
        "type": "indirect"
      }
    },
    "nixpkgs-2003": {
      "locked": {
        "lastModified": 1620055814,
        "narHash": "sha256-8LEHoYSJiL901bTMVatq+rf8y7QtWuZhwwpKE2fyaRY=",
        "owner": "NixOS",
        "repo": "nixpkgs",
        "rev": "1db42b7fe3878f3f5f7a4f2dc210772fd080e205",
        "type": "github"
      },
      "original": {
        "owner": "NixOS",
        "ref": "nixpkgs-20.03-darwin",
        "repo": "nixpkgs",
        "type": "github"
      }
    },
    "nixpkgs-2003_10": {
      "locked": {
        "lastModified": 1620055814,
        "narHash": "sha256-8LEHoYSJiL901bTMVatq+rf8y7QtWuZhwwpKE2fyaRY=",
        "owner": "NixOS",
        "repo": "nixpkgs",
        "rev": "1db42b7fe3878f3f5f7a4f2dc210772fd080e205",
        "type": "github"
      },
      "original": {
        "owner": "NixOS",
        "ref": "nixpkgs-20.03-darwin",
        "repo": "nixpkgs",
        "type": "github"
      }
    },
    "nixpkgs-2003_11": {
      "locked": {
        "lastModified": 1620055814,
        "narHash": "sha256-8LEHoYSJiL901bTMVatq+rf8y7QtWuZhwwpKE2fyaRY=",
        "owner": "NixOS",
        "repo": "nixpkgs",
        "rev": "1db42b7fe3878f3f5f7a4f2dc210772fd080e205",
        "type": "github"
      },
      "original": {
        "owner": "NixOS",
        "ref": "nixpkgs-20.03-darwin",
        "repo": "nixpkgs",
        "type": "github"
      }
    },
    "nixpkgs-2003_12": {
      "locked": {
        "lastModified": 1620055814,
        "narHash": "sha256-8LEHoYSJiL901bTMVatq+rf8y7QtWuZhwwpKE2fyaRY=",
        "owner": "NixOS",
        "repo": "nixpkgs",
        "rev": "1db42b7fe3878f3f5f7a4f2dc210772fd080e205",
        "type": "github"
      },
      "original": {
        "owner": "NixOS",
        "ref": "nixpkgs-20.03-darwin",
        "repo": "nixpkgs",
        "type": "github"
      }
    },
    "nixpkgs-2003_13": {
      "locked": {
        "lastModified": 1620055814,
        "narHash": "sha256-8LEHoYSJiL901bTMVatq+rf8y7QtWuZhwwpKE2fyaRY=",
        "owner": "NixOS",
        "repo": "nixpkgs",
        "rev": "1db42b7fe3878f3f5f7a4f2dc210772fd080e205",
        "type": "github"
      },
      "original": {
        "owner": "NixOS",
        "ref": "nixpkgs-20.03-darwin",
        "repo": "nixpkgs",
        "type": "github"
      }
    },
    "nixpkgs-2003_2": {
      "locked": {
        "lastModified": 1620055814,
        "narHash": "sha256-8LEHoYSJiL901bTMVatq+rf8y7QtWuZhwwpKE2fyaRY=",
        "owner": "NixOS",
        "repo": "nixpkgs",
        "rev": "1db42b7fe3878f3f5f7a4f2dc210772fd080e205",
        "type": "github"
      },
      "original": {
        "owner": "NixOS",
        "ref": "nixpkgs-20.03-darwin",
        "repo": "nixpkgs",
        "type": "github"
      }
    },
    "nixpkgs-2003_3": {
      "locked": {
        "lastModified": 1620055814,
        "narHash": "sha256-8LEHoYSJiL901bTMVatq+rf8y7QtWuZhwwpKE2fyaRY=",
        "owner": "NixOS",
        "repo": "nixpkgs",
        "rev": "1db42b7fe3878f3f5f7a4f2dc210772fd080e205",
        "type": "github"
      },
      "original": {
        "owner": "NixOS",
        "ref": "nixpkgs-20.03-darwin",
        "repo": "nixpkgs",
        "type": "github"
      }
    },
    "nixpkgs-2003_4": {
      "locked": {
        "lastModified": 1620055814,
        "narHash": "sha256-8LEHoYSJiL901bTMVatq+rf8y7QtWuZhwwpKE2fyaRY=",
        "owner": "NixOS",
        "repo": "nixpkgs",
        "rev": "1db42b7fe3878f3f5f7a4f2dc210772fd080e205",
        "type": "github"
      },
      "original": {
        "owner": "NixOS",
        "ref": "nixpkgs-20.03-darwin",
        "repo": "nixpkgs",
        "type": "github"
      }
    },
    "nixpkgs-2003_5": {
      "locked": {
        "lastModified": 1620055814,
        "narHash": "sha256-8LEHoYSJiL901bTMVatq+rf8y7QtWuZhwwpKE2fyaRY=",
        "owner": "NixOS",
        "repo": "nixpkgs",
        "rev": "1db42b7fe3878f3f5f7a4f2dc210772fd080e205",
        "type": "github"
      },
      "original": {
        "owner": "NixOS",
        "ref": "nixpkgs-20.03-darwin",
        "repo": "nixpkgs",
        "type": "github"
      }
    },
    "nixpkgs-2003_6": {
      "locked": {
        "lastModified": 1620055814,
        "narHash": "sha256-8LEHoYSJiL901bTMVatq+rf8y7QtWuZhwwpKE2fyaRY=",
        "owner": "NixOS",
        "repo": "nixpkgs",
        "rev": "1db42b7fe3878f3f5f7a4f2dc210772fd080e205",
        "type": "github"
      },
      "original": {
        "owner": "NixOS",
        "ref": "nixpkgs-20.03-darwin",
        "repo": "nixpkgs",
        "type": "github"
      }
    },
    "nixpkgs-2003_7": {
      "locked": {
        "lastModified": 1620055814,
        "narHash": "sha256-8LEHoYSJiL901bTMVatq+rf8y7QtWuZhwwpKE2fyaRY=",
        "owner": "NixOS",
        "repo": "nixpkgs",
        "rev": "1db42b7fe3878f3f5f7a4f2dc210772fd080e205",
        "type": "github"
      },
      "original": {
        "owner": "NixOS",
        "ref": "nixpkgs-20.03-darwin",
        "repo": "nixpkgs",
        "type": "github"
      }
    },
    "nixpkgs-2003_8": {
      "locked": {
        "lastModified": 1620055814,
        "narHash": "sha256-8LEHoYSJiL901bTMVatq+rf8y7QtWuZhwwpKE2fyaRY=",
        "owner": "NixOS",
        "repo": "nixpkgs",
        "rev": "1db42b7fe3878f3f5f7a4f2dc210772fd080e205",
        "type": "github"
      },
      "original": {
        "owner": "NixOS",
        "ref": "nixpkgs-20.03-darwin",
        "repo": "nixpkgs",
        "type": "github"
      }
    },
    "nixpkgs-2003_9": {
      "locked": {
        "lastModified": 1620055814,
        "narHash": "sha256-8LEHoYSJiL901bTMVatq+rf8y7QtWuZhwwpKE2fyaRY=",
        "owner": "NixOS",
        "repo": "nixpkgs",
        "rev": "1db42b7fe3878f3f5f7a4f2dc210772fd080e205",
        "type": "github"
      },
      "original": {
        "owner": "NixOS",
        "ref": "nixpkgs-20.03-darwin",
        "repo": "nixpkgs",
        "type": "github"
      }
    },
    "nixpkgs-2105": {
      "locked": {
        "lastModified": 1645296114,
        "narHash": "sha256-y53N7TyIkXsjMpOG7RhvqJFGDacLs9HlyHeSTBioqYU=",
        "owner": "NixOS",
        "repo": "nixpkgs",
        "rev": "530a53dcbc9437363471167a5e4762c5fcfa34a1",
        "type": "github"
      },
      "original": {
        "owner": "NixOS",
        "ref": "nixpkgs-21.05-darwin",
        "repo": "nixpkgs",
        "type": "github"
      }
    },
    "nixpkgs-2105_10": {
      "locked": {
        "lastModified": 1640283157,
        "narHash": "sha256-6Ddfop+rKE+Gl9Tjp9YIrkfoYPzb8F80ergdjcq3/MY=",
        "owner": "NixOS",
        "repo": "nixpkgs",
        "rev": "dde1557825c5644c869c5efc7448dc03722a8f09",
        "type": "github"
      },
      "original": {
        "owner": "NixOS",
        "ref": "nixpkgs-21.05-darwin",
        "repo": "nixpkgs",
        "type": "github"
      }
    },
    "nixpkgs-2105_11": {
      "locked": {
        "lastModified": 1630481079,
        "narHash": "sha256-leWXLchbAbqOlLT6tju631G40SzQWPqaAXQG3zH1Imw=",
        "owner": "NixOS",
        "repo": "nixpkgs",
        "rev": "110a2c9ebbf5d4a94486854f18a37a938cfacbbb",
        "type": "github"
      },
      "original": {
        "owner": "NixOS",
        "ref": "nixpkgs-21.05-darwin",
        "repo": "nixpkgs",
        "type": "github"
      }
    },
    "nixpkgs-2105_12": {
      "locked": {
        "lastModified": 1659914493,
        "narHash": "sha256-lkA5X3VNMKirvA+SUzvEhfA7XquWLci+CGi505YFAIs=",
        "owner": "NixOS",
        "repo": "nixpkgs",
        "rev": "022caabb5f2265ad4006c1fa5b1ebe69fb0c3faf",
        "type": "github"
      },
      "original": {
        "owner": "NixOS",
        "ref": "nixpkgs-21.05-darwin",
        "repo": "nixpkgs",
        "type": "github"
      }
    },
    "nixpkgs-2105_13": {
      "locked": {
        "lastModified": 1645296114,
        "narHash": "sha256-y53N7TyIkXsjMpOG7RhvqJFGDacLs9HlyHeSTBioqYU=",
        "owner": "NixOS",
        "repo": "nixpkgs",
        "rev": "530a53dcbc9437363471167a5e4762c5fcfa34a1",
        "type": "github"
      },
      "original": {
        "owner": "NixOS",
        "ref": "nixpkgs-21.05-darwin",
        "repo": "nixpkgs",
        "type": "github"
      }
    },
    "nixpkgs-2105_2": {
      "locked": {
        "lastModified": 1645296114,
        "narHash": "sha256-y53N7TyIkXsjMpOG7RhvqJFGDacLs9HlyHeSTBioqYU=",
        "owner": "NixOS",
        "repo": "nixpkgs",
        "rev": "530a53dcbc9437363471167a5e4762c5fcfa34a1",
        "type": "github"
      },
      "original": {
        "owner": "NixOS",
        "ref": "nixpkgs-21.05-darwin",
        "repo": "nixpkgs",
        "type": "github"
      }
    },
    "nixpkgs-2105_3": {
      "locked": {
        "lastModified": 1659914493,
        "narHash": "sha256-lkA5X3VNMKirvA+SUzvEhfA7XquWLci+CGi505YFAIs=",
        "owner": "NixOS",
        "repo": "nixpkgs",
        "rev": "022caabb5f2265ad4006c1fa5b1ebe69fb0c3faf",
        "type": "github"
      },
      "original": {
        "owner": "NixOS",
        "ref": "nixpkgs-21.05-darwin",
        "repo": "nixpkgs",
        "type": "github"
      }
    },
    "nixpkgs-2105_4": {
      "locked": {
        "lastModified": 1640283157,
        "narHash": "sha256-6Ddfop+rKE+Gl9Tjp9YIrkfoYPzb8F80ergdjcq3/MY=",
        "owner": "NixOS",
        "repo": "nixpkgs",
        "rev": "dde1557825c5644c869c5efc7448dc03722a8f09",
        "type": "github"
      },
      "original": {
        "owner": "NixOS",
        "ref": "nixpkgs-21.05-darwin",
        "repo": "nixpkgs",
        "type": "github"
      }
    },
    "nixpkgs-2105_5": {
      "locked": {
        "lastModified": 1640283157,
        "narHash": "sha256-6Ddfop+rKE+Gl9Tjp9YIrkfoYPzb8F80ergdjcq3/MY=",
        "owner": "NixOS",
        "repo": "nixpkgs",
        "rev": "dde1557825c5644c869c5efc7448dc03722a8f09",
        "type": "github"
      },
      "original": {
        "owner": "NixOS",
        "ref": "nixpkgs-21.05-darwin",
        "repo": "nixpkgs",
        "type": "github"
      }
    },
    "nixpkgs-2105_6": {
      "locked": {
        "lastModified": 1630481079,
        "narHash": "sha256-leWXLchbAbqOlLT6tju631G40SzQWPqaAXQG3zH1Imw=",
        "owner": "NixOS",
        "repo": "nixpkgs",
        "rev": "110a2c9ebbf5d4a94486854f18a37a938cfacbbb",
        "type": "github"
      },
      "original": {
        "owner": "NixOS",
        "ref": "nixpkgs-21.05-darwin",
        "repo": "nixpkgs",
        "type": "github"
      }
    },
    "nixpkgs-2105_7": {
      "locked": {
        "lastModified": 1659914493,
        "narHash": "sha256-lkA5X3VNMKirvA+SUzvEhfA7XquWLci+CGi505YFAIs=",
        "owner": "NixOS",
        "repo": "nixpkgs",
        "rev": "022caabb5f2265ad4006c1fa5b1ebe69fb0c3faf",
        "type": "github"
      },
      "original": {
        "owner": "NixOS",
        "ref": "nixpkgs-21.05-darwin",
        "repo": "nixpkgs",
        "type": "github"
      }
    },
    "nixpkgs-2105_8": {
      "locked": {
        "lastModified": 1645296114,
        "narHash": "sha256-y53N7TyIkXsjMpOG7RhvqJFGDacLs9HlyHeSTBioqYU=",
        "owner": "NixOS",
        "repo": "nixpkgs",
        "rev": "530a53dcbc9437363471167a5e4762c5fcfa34a1",
        "type": "github"
      },
      "original": {
        "owner": "NixOS",
        "ref": "nixpkgs-21.05-darwin",
        "repo": "nixpkgs",
        "type": "github"
      }
    },
    "nixpkgs-2105_9": {
      "locked": {
        "lastModified": 1640283157,
        "narHash": "sha256-6Ddfop+rKE+Gl9Tjp9YIrkfoYPzb8F80ergdjcq3/MY=",
        "owner": "NixOS",
        "repo": "nixpkgs",
        "rev": "dde1557825c5644c869c5efc7448dc03722a8f09",
        "type": "github"
      },
      "original": {
        "owner": "NixOS",
        "ref": "nixpkgs-21.05-darwin",
        "repo": "nixpkgs",
        "type": "github"
      }
    },
    "nixpkgs-2111": {
      "locked": {
        "lastModified": 1648744337,
        "narHash": "sha256-bYe1dFJAXovjqiaPKrmAbSBEK5KUkgwVaZcTbSoJ7hg=",
        "owner": "NixOS",
        "repo": "nixpkgs",
        "rev": "0a58eebd8ec65ffdef2ce9562784123a73922052",
        "type": "github"
      },
      "original": {
        "owner": "NixOS",
        "ref": "nixpkgs-21.11-darwin",
        "repo": "nixpkgs",
        "type": "github"
      }
    },
    "nixpkgs-2111_10": {
      "locked": {
        "lastModified": 1640283207,
        "narHash": "sha256-SCwl7ZnCfMDsuSYvwIroiAlk7n33bW8HFfY8NvKhcPA=",
        "owner": "NixOS",
        "repo": "nixpkgs",
        "rev": "64c7e3388bbd9206e437713351e814366e0c3284",
        "type": "github"
      },
      "original": {
        "owner": "NixOS",
        "ref": "nixpkgs-21.11-darwin",
        "repo": "nixpkgs",
        "type": "github"
      }
    },
    "nixpkgs-2111_11": {
      "locked": {
        "lastModified": 1638410074,
        "narHash": "sha256-MQYI4k4XkoTzpeRjq5wl+1NShsl1CKq8MISFuZ81sWs=",
        "owner": "NixOS",
        "repo": "nixpkgs",
        "rev": "5b80f23502f8e902612a8c631dfce383e1c56596",
        "type": "github"
      },
      "original": {
        "owner": "NixOS",
        "ref": "nixpkgs-21.11-darwin",
        "repo": "nixpkgs",
        "type": "github"
      }
    },
    "nixpkgs-2111_12": {
      "locked": {
        "lastModified": 1659446231,
        "narHash": "sha256-hekabNdTdgR/iLsgce5TGWmfIDZ86qjPhxDg/8TlzhE=",
        "owner": "NixOS",
        "repo": "nixpkgs",
        "rev": "eabc38219184cc3e04a974fe31857d8e0eac098d",
        "type": "github"
      },
      "original": {
        "owner": "NixOS",
        "ref": "nixpkgs-21.11-darwin",
        "repo": "nixpkgs",
        "type": "github"
      }
    },
    "nixpkgs-2111_13": {
      "locked": {
        "lastModified": 1648744337,
        "narHash": "sha256-bYe1dFJAXovjqiaPKrmAbSBEK5KUkgwVaZcTbSoJ7hg=",
        "owner": "NixOS",
        "repo": "nixpkgs",
        "rev": "0a58eebd8ec65ffdef2ce9562784123a73922052",
        "type": "github"
      },
      "original": {
        "owner": "NixOS",
        "ref": "nixpkgs-21.11-darwin",
        "repo": "nixpkgs",
        "type": "github"
      }
    },
    "nixpkgs-2111_2": {
      "locked": {
        "lastModified": 1648744337,
        "narHash": "sha256-bYe1dFJAXovjqiaPKrmAbSBEK5KUkgwVaZcTbSoJ7hg=",
        "owner": "NixOS",
        "repo": "nixpkgs",
        "rev": "0a58eebd8ec65ffdef2ce9562784123a73922052",
        "type": "github"
      },
      "original": {
        "owner": "NixOS",
        "ref": "nixpkgs-21.11-darwin",
        "repo": "nixpkgs",
        "type": "github"
      }
    },
    "nixpkgs-2111_3": {
      "locked": {
        "lastModified": 1659446231,
        "narHash": "sha256-hekabNdTdgR/iLsgce5TGWmfIDZ86qjPhxDg/8TlzhE=",
        "owner": "NixOS",
        "repo": "nixpkgs",
        "rev": "eabc38219184cc3e04a974fe31857d8e0eac098d",
        "type": "github"
      },
      "original": {
        "owner": "NixOS",
        "ref": "nixpkgs-21.11-darwin",
        "repo": "nixpkgs",
        "type": "github"
      }
    },
    "nixpkgs-2111_4": {
      "locked": {
        "lastModified": 1640283207,
        "narHash": "sha256-SCwl7ZnCfMDsuSYvwIroiAlk7n33bW8HFfY8NvKhcPA=",
        "owner": "NixOS",
        "repo": "nixpkgs",
        "rev": "64c7e3388bbd9206e437713351e814366e0c3284",
        "type": "github"
      },
      "original": {
        "owner": "NixOS",
        "ref": "nixpkgs-21.11-darwin",
        "repo": "nixpkgs",
        "type": "github"
      }
    },
    "nixpkgs-2111_5": {
      "locked": {
        "lastModified": 1640283207,
        "narHash": "sha256-SCwl7ZnCfMDsuSYvwIroiAlk7n33bW8HFfY8NvKhcPA=",
        "owner": "NixOS",
        "repo": "nixpkgs",
        "rev": "64c7e3388bbd9206e437713351e814366e0c3284",
        "type": "github"
      },
      "original": {
        "owner": "NixOS",
        "ref": "nixpkgs-21.11-darwin",
        "repo": "nixpkgs",
        "type": "github"
      }
    },
    "nixpkgs-2111_6": {
      "locked": {
        "lastModified": 1638410074,
        "narHash": "sha256-MQYI4k4XkoTzpeRjq5wl+1NShsl1CKq8MISFuZ81sWs=",
        "owner": "NixOS",
        "repo": "nixpkgs",
        "rev": "5b80f23502f8e902612a8c631dfce383e1c56596",
        "type": "github"
      },
      "original": {
        "owner": "NixOS",
        "ref": "nixpkgs-21.11-darwin",
        "repo": "nixpkgs",
        "type": "github"
      }
    },
    "nixpkgs-2111_7": {
      "locked": {
        "lastModified": 1659446231,
        "narHash": "sha256-hekabNdTdgR/iLsgce5TGWmfIDZ86qjPhxDg/8TlzhE=",
        "owner": "NixOS",
        "repo": "nixpkgs",
        "rev": "eabc38219184cc3e04a974fe31857d8e0eac098d",
        "type": "github"
      },
      "original": {
        "owner": "NixOS",
        "ref": "nixpkgs-21.11-darwin",
        "repo": "nixpkgs",
        "type": "github"
      }
    },
    "nixpkgs-2111_8": {
      "locked": {
        "lastModified": 1648744337,
        "narHash": "sha256-bYe1dFJAXovjqiaPKrmAbSBEK5KUkgwVaZcTbSoJ7hg=",
        "owner": "NixOS",
        "repo": "nixpkgs",
        "rev": "0a58eebd8ec65ffdef2ce9562784123a73922052",
        "type": "github"
      },
      "original": {
        "owner": "NixOS",
        "ref": "nixpkgs-21.11-darwin",
        "repo": "nixpkgs",
        "type": "github"
      }
    },
    "nixpkgs-2111_9": {
      "locked": {
        "lastModified": 1640283207,
        "narHash": "sha256-SCwl7ZnCfMDsuSYvwIroiAlk7n33bW8HFfY8NvKhcPA=",
        "owner": "NixOS",
        "repo": "nixpkgs",
        "rev": "64c7e3388bbd9206e437713351e814366e0c3284",
        "type": "github"
      },
      "original": {
        "owner": "NixOS",
        "ref": "nixpkgs-21.11-darwin",
        "repo": "nixpkgs",
        "type": "github"
      }
    },
    "nixpkgs-2205": {
      "locked": {
        "lastModified": 1663981975,
        "narHash": "sha256-TKaxWAVJR+a5JJauKZqibmaM5e/Pi5tBDx9s8fl/kSE=",
        "owner": "NixOS",
        "repo": "nixpkgs",
        "rev": "309faedb8338d3ae8ad8f1043b3ccf48c9cc2970",
        "type": "github"
      },
      "original": {
        "owner": "NixOS",
        "ref": "nixpkgs-22.05-darwin",
        "repo": "nixpkgs",
        "type": "github"
      }
    },
    "nixpkgs-2205_2": {
      "locked": {
        "lastModified": 1663981975,
        "narHash": "sha256-TKaxWAVJR+a5JJauKZqibmaM5e/Pi5tBDx9s8fl/kSE=",
        "owner": "NixOS",
        "repo": "nixpkgs",
        "rev": "309faedb8338d3ae8ad8f1043b3ccf48c9cc2970",
        "type": "github"
      },
      "original": {
        "owner": "NixOS",
        "ref": "nixpkgs-22.05-darwin",
        "repo": "nixpkgs",
        "type": "github"
      }
    },
    "nixpkgs-2205_3": {
      "locked": {
        "lastModified": 1663981975,
        "narHash": "sha256-TKaxWAVJR+a5JJauKZqibmaM5e/Pi5tBDx9s8fl/kSE=",
        "owner": "NixOS",
        "repo": "nixpkgs",
        "rev": "309faedb8338d3ae8ad8f1043b3ccf48c9cc2970",
        "type": "github"
      },
      "original": {
        "owner": "NixOS",
        "ref": "nixpkgs-22.05-darwin",
        "repo": "nixpkgs",
        "type": "github"
      }
    },
    "nixpkgs-2211": {
      "locked": {
        "lastModified": 1669997163,
        "narHash": "sha256-vhjC0kZMFoN6jzK0GR+tBzKi5KgBXgehadfidW8+Va4=",
        "owner": "NixOS",
        "repo": "nixpkgs",
        "rev": "6f87491a54d8d64d30af6663cb3bf5d2ee7db958",
        "type": "github"
      },
      "original": {
        "owner": "NixOS",
        "ref": "nixpkgs-22.11-darwin",
        "repo": "nixpkgs",
        "type": "github"
      }
    },
    "nixpkgs-regression": {
      "locked": {
        "lastModified": 1643052045,
        "narHash": "sha256-uGJ0VXIhWKGXxkeNnq4TvV3CIOkUJ3PAoLZ3HMzNVMw=",
        "owner": "NixOS",
        "repo": "nixpkgs",
        "rev": "215d4d0fd80ca5163643b03a33fde804a29cc1e2",
        "type": "github"
      },
      "original": {
        "id": "nixpkgs",
        "rev": "215d4d0fd80ca5163643b03a33fde804a29cc1e2",
        "type": "indirect"
      }
    },
    "nixpkgs-regression_2": {
      "locked": {
        "lastModified": 1643052045,
        "narHash": "sha256-uGJ0VXIhWKGXxkeNnq4TvV3CIOkUJ3PAoLZ3HMzNVMw=",
        "owner": "NixOS",
        "repo": "nixpkgs",
        "rev": "215d4d0fd80ca5163643b03a33fde804a29cc1e2",
        "type": "github"
      },
      "original": {
        "id": "nixpkgs",
        "rev": "215d4d0fd80ca5163643b03a33fde804a29cc1e2",
        "type": "indirect"
      }
    },
    "nixpkgs-regression_3": {
      "locked": {
        "lastModified": 1643052045,
        "narHash": "sha256-uGJ0VXIhWKGXxkeNnq4TvV3CIOkUJ3PAoLZ3HMzNVMw=",
        "owner": "NixOS",
        "repo": "nixpkgs",
        "rev": "215d4d0fd80ca5163643b03a33fde804a29cc1e2",
        "type": "github"
      },
      "original": {
        "id": "nixpkgs",
        "rev": "215d4d0fd80ca5163643b03a33fde804a29cc1e2",
        "type": "indirect"
      }
    },
    "nixpkgs-regression_4": {
      "locked": {
        "lastModified": 1643052045,
        "narHash": "sha256-uGJ0VXIhWKGXxkeNnq4TvV3CIOkUJ3PAoLZ3HMzNVMw=",
        "owner": "NixOS",
        "repo": "nixpkgs",
        "rev": "215d4d0fd80ca5163643b03a33fde804a29cc1e2",
        "type": "github"
      },
      "original": {
        "id": "nixpkgs",
        "rev": "215d4d0fd80ca5163643b03a33fde804a29cc1e2",
        "type": "indirect"
      }
    },
    "nixpkgs-regression_5": {
      "locked": {
        "lastModified": 1643052045,
        "narHash": "sha256-uGJ0VXIhWKGXxkeNnq4TvV3CIOkUJ3PAoLZ3HMzNVMw=",
        "owner": "NixOS",
        "repo": "nixpkgs",
        "rev": "215d4d0fd80ca5163643b03a33fde804a29cc1e2",
        "type": "github"
      },
      "original": {
        "id": "nixpkgs",
        "rev": "215d4d0fd80ca5163643b03a33fde804a29cc1e2",
        "type": "indirect"
      }
    },
    "nixpkgs-regression_6": {
      "locked": {
        "lastModified": 1643052045,
        "narHash": "sha256-uGJ0VXIhWKGXxkeNnq4TvV3CIOkUJ3PAoLZ3HMzNVMw=",
        "owner": "NixOS",
        "repo": "nixpkgs",
        "rev": "215d4d0fd80ca5163643b03a33fde804a29cc1e2",
        "type": "github"
      },
      "original": {
        "id": "nixpkgs",
        "rev": "215d4d0fd80ca5163643b03a33fde804a29cc1e2",
        "type": "indirect"
      }
    },
    "nixpkgs-regression_7": {
      "locked": {
        "lastModified": 1643052045,
        "narHash": "sha256-uGJ0VXIhWKGXxkeNnq4TvV3CIOkUJ3PAoLZ3HMzNVMw=",
        "owner": "NixOS",
        "repo": "nixpkgs",
        "rev": "215d4d0fd80ca5163643b03a33fde804a29cc1e2",
        "type": "github"
      },
      "original": {
        "id": "nixpkgs",
        "rev": "215d4d0fd80ca5163643b03a33fde804a29cc1e2",
        "type": "indirect"
      }
    },
    "nixpkgs-unstable": {
      "locked": {
        "lastModified": 1648219316,
        "narHash": "sha256-Ctij+dOi0ZZIfX5eMhgwugfvB+WZSrvVNAyAuANOsnQ=",
        "owner": "NixOS",
        "repo": "nixpkgs",
        "rev": "30d3d79b7d3607d56546dd2a6b49e156ba0ec634",
        "type": "github"
      },
      "original": {
        "owner": "NixOS",
        "ref": "nixpkgs-unstable",
        "repo": "nixpkgs",
        "type": "github"
      }
    },
    "nixpkgs-unstable_10": {
      "locked": {
        "lastModified": 1641285291,
        "narHash": "sha256-KYaOBNGar3XWTxTsYPr9P6u74KAqNq0wobEC236U+0c=",
        "owner": "NixOS",
        "repo": "nixpkgs",
        "rev": "0432195a4b8d68faaa7d3d4b355260a3120aeeae",
        "type": "github"
      },
      "original": {
        "owner": "NixOS",
        "ref": "nixpkgs-unstable",
        "repo": "nixpkgs",
        "type": "github"
      }
    },
    "nixpkgs-unstable_11": {
      "locked": {
        "lastModified": 1635295995,
        "narHash": "sha256-sGYiXjFlxTTMNb4NSkgvX+knOOTipE6gqwPUQpxNF+c=",
        "owner": "NixOS",
        "repo": "nixpkgs",
        "rev": "22a500a3f87bbce73bd8d777ef920b43a636f018",
        "type": "github"
      },
      "original": {
        "owner": "NixOS",
        "ref": "nixpkgs-unstable",
        "repo": "nixpkgs",
        "type": "github"
      }
    },
    "nixpkgs-unstable_12": {
      "locked": {
        "lastModified": 1663905476,
        "narHash": "sha256-0CSwRKaYravh9v6qSlBpM0gNg0UhKT2lL7Yn6Zbx7UM=",
        "owner": "NixOS",
        "repo": "nixpkgs",
        "rev": "e14f9fb57315f0d4abde222364f19f88c77d2b79",
        "type": "github"
      },
      "original": {
        "owner": "NixOS",
        "ref": "nixpkgs-unstable",
        "repo": "nixpkgs",
        "type": "github"
      }
    },
    "nixpkgs-unstable_13": {
      "locked": {
        "lastModified": 1648219316,
        "narHash": "sha256-Ctij+dOi0ZZIfX5eMhgwugfvB+WZSrvVNAyAuANOsnQ=",
        "owner": "NixOS",
        "repo": "nixpkgs",
        "rev": "30d3d79b7d3607d56546dd2a6b49e156ba0ec634",
        "type": "github"
      },
      "original": {
        "owner": "NixOS",
        "ref": "nixpkgs-unstable",
        "repo": "nixpkgs",
        "type": "github"
      }
    },
    "nixpkgs-unstable_2": {
      "locked": {
        "lastModified": 1648219316,
        "narHash": "sha256-Ctij+dOi0ZZIfX5eMhgwugfvB+WZSrvVNAyAuANOsnQ=",
        "owner": "NixOS",
        "repo": "nixpkgs",
        "rev": "30d3d79b7d3607d56546dd2a6b49e156ba0ec634",
        "type": "github"
      },
      "original": {
        "owner": "NixOS",
        "ref": "nixpkgs-unstable",
        "repo": "nixpkgs",
        "type": "github"
      }
    },
    "nixpkgs-unstable_3": {
      "locked": {
        "lastModified": 1663905476,
        "narHash": "sha256-0CSwRKaYravh9v6qSlBpM0gNg0UhKT2lL7Yn6Zbx7UM=",
        "owner": "NixOS",
        "repo": "nixpkgs",
        "rev": "e14f9fb57315f0d4abde222364f19f88c77d2b79",
        "type": "github"
      },
      "original": {
        "owner": "NixOS",
        "ref": "nixpkgs-unstable",
        "repo": "nixpkgs",
        "type": "github"
      }
    },
    "nixpkgs-unstable_4": {
      "locked": {
        "lastModified": 1641285291,
        "narHash": "sha256-KYaOBNGar3XWTxTsYPr9P6u74KAqNq0wobEC236U+0c=",
        "owner": "NixOS",
        "repo": "nixpkgs",
        "rev": "0432195a4b8d68faaa7d3d4b355260a3120aeeae",
        "type": "github"
      },
      "original": {
        "owner": "NixOS",
        "ref": "nixpkgs-unstable",
        "repo": "nixpkgs",
        "type": "github"
      }
    },
    "nixpkgs-unstable_5": {
      "locked": {
        "lastModified": 1641285291,
        "narHash": "sha256-KYaOBNGar3XWTxTsYPr9P6u74KAqNq0wobEC236U+0c=",
        "owner": "NixOS",
        "repo": "nixpkgs",
        "rev": "0432195a4b8d68faaa7d3d4b355260a3120aeeae",
        "type": "github"
      },
      "original": {
        "owner": "NixOS",
        "ref": "nixpkgs-unstable",
        "repo": "nixpkgs",
        "type": "github"
      }
    },
    "nixpkgs-unstable_6": {
      "locked": {
        "lastModified": 1635295995,
        "narHash": "sha256-sGYiXjFlxTTMNb4NSkgvX+knOOTipE6gqwPUQpxNF+c=",
        "owner": "NixOS",
        "repo": "nixpkgs",
        "rev": "22a500a3f87bbce73bd8d777ef920b43a636f018",
        "type": "github"
      },
      "original": {
        "owner": "NixOS",
        "ref": "nixpkgs-unstable",
        "repo": "nixpkgs",
        "type": "github"
      }
    },
    "nixpkgs-unstable_7": {
      "locked": {
        "lastModified": 1663905476,
        "narHash": "sha256-0CSwRKaYravh9v6qSlBpM0gNg0UhKT2lL7Yn6Zbx7UM=",
        "owner": "NixOS",
        "repo": "nixpkgs",
        "rev": "e14f9fb57315f0d4abde222364f19f88c77d2b79",
        "type": "github"
      },
      "original": {
        "owner": "NixOS",
        "ref": "nixpkgs-unstable",
        "repo": "nixpkgs",
        "type": "github"
      }
    },
    "nixpkgs-unstable_8": {
      "locked": {
        "lastModified": 1648219316,
        "narHash": "sha256-Ctij+dOi0ZZIfX5eMhgwugfvB+WZSrvVNAyAuANOsnQ=",
        "owner": "NixOS",
        "repo": "nixpkgs",
        "rev": "30d3d79b7d3607d56546dd2a6b49e156ba0ec634",
        "type": "github"
      },
      "original": {
        "owner": "NixOS",
        "ref": "nixpkgs-unstable",
        "repo": "nixpkgs",
        "type": "github"
      }
    },
    "nixpkgs-unstable_9": {
      "locked": {
        "lastModified": 1641285291,
        "narHash": "sha256-KYaOBNGar3XWTxTsYPr9P6u74KAqNq0wobEC236U+0c=",
        "owner": "NixOS",
        "repo": "nixpkgs",
        "rev": "0432195a4b8d68faaa7d3d4b355260a3120aeeae",
        "type": "github"
      },
      "original": {
        "owner": "NixOS",
        "ref": "nixpkgs-unstable",
        "repo": "nixpkgs",
        "type": "github"
      }
    },
    "nixpkgs_10": {
      "locked": {
        "lastModified": 1654807842,
        "narHash": "sha256-ADymZpr6LuTEBXcy6RtFHcUZdjKTBRTMYwu19WOx17E=",
        "owner": "NixOS",
        "repo": "nixpkgs",
        "rev": "fc909087cc3386955f21b4665731dbdaceefb1d8",
        "type": "github"
      },
      "original": {
        "owner": "NixOS",
        "repo": "nixpkgs",
        "type": "github"
      }
    },
    "nixpkgs_11": {
      "locked": {
        "lastModified": 1665087388,
        "narHash": "sha256-FZFPuW9NWHJteATOf79rZfwfRn5fE0wi9kRzvGfDHPA=",
        "owner": "nixos",
        "repo": "nixpkgs",
        "rev": "95fda953f6db2e9496d2682c4fc7b82f959878f7",
        "type": "github"
      },
      "original": {
        "owner": "nixos",
        "ref": "nixpkgs-unstable",
        "repo": "nixpkgs",
        "type": "github"
      }
    },
    "nixpkgs_12": {
      "locked": {
        "lastModified": 1642336556,
        "narHash": "sha256-QSPPbFEwy0T0DrIuSzAACkaANPQaR1lZR/nHZGz9z04=",
        "owner": "NixOS",
        "repo": "nixpkgs",
        "rev": "f3d9d4bd898cca7d04af2ae4f6ef01f2219df3d6",
        "type": "github"
      },
      "original": {
        "id": "nixpkgs",
        "type": "indirect"
      }
    },
    "nixpkgs_13": {
      "locked": {
        "lastModified": 1632864508,
        "narHash": "sha256-d127FIvGR41XbVRDPVvozUPQ/uRHbHwvfyKHwEt5xFM=",
        "owner": "NixOS",
        "repo": "nixpkgs",
        "rev": "82891b5e2c2359d7e58d08849e4c89511ab94234",
        "type": "github"
      },
      "original": {
        "id": "nixpkgs",
        "ref": "nixos-21.05-small",
        "type": "indirect"
      }
    },
    "nixpkgs_14": {
      "locked": {
        "lastModified": 1642336556,
        "narHash": "sha256-QSPPbFEwy0T0DrIuSzAACkaANPQaR1lZR/nHZGz9z04=",
        "owner": "NixOS",
        "repo": "nixpkgs",
        "rev": "f3d9d4bd898cca7d04af2ae4f6ef01f2219df3d6",
        "type": "github"
      },
      "original": {
        "id": "nixpkgs",
        "type": "indirect"
      }
    },
    "nixpkgs_15": {
      "locked": {
        "lastModified": 1642336556,
        "narHash": "sha256-QSPPbFEwy0T0DrIuSzAACkaANPQaR1lZR/nHZGz9z04=",
        "owner": "NixOS",
        "repo": "nixpkgs",
        "rev": "f3d9d4bd898cca7d04af2ae4f6ef01f2219df3d6",
        "type": "github"
      },
      "original": {
        "id": "nixpkgs",
        "type": "indirect"
      }
    },
    "nixpkgs_16": {
      "locked": {
        "lastModified": 1632864508,
        "narHash": "sha256-d127FIvGR41XbVRDPVvozUPQ/uRHbHwvfyKHwEt5xFM=",
        "owner": "NixOS",
        "repo": "nixpkgs",
        "rev": "82891b5e2c2359d7e58d08849e4c89511ab94234",
        "type": "github"
      },
      "original": {
        "id": "nixpkgs",
        "ref": "nixos-21.05-small",
        "type": "indirect"
      }
    },
    "nixpkgs_17": {
      "locked": {
        "lastModified": 1653581809,
        "narHash": "sha256-Uvka0V5MTGbeOfWte25+tfRL3moECDh1VwokWSZUdoY=",
        "owner": "NixOS",
        "repo": "nixpkgs",
        "rev": "83658b28fe638a170a19b8933aa008b30640fbd1",
        "type": "github"
      },
      "original": {
        "owner": "NixOS",
        "ref": "nixos-unstable",
        "repo": "nixpkgs",
        "type": "github"
      }
    },
    "nixpkgs_18": {
      "locked": {
        "lastModified": 1654807842,
        "narHash": "sha256-ADymZpr6LuTEBXcy6RtFHcUZdjKTBRTMYwu19WOx17E=",
        "owner": "NixOS",
        "repo": "nixpkgs",
        "rev": "fc909087cc3386955f21b4665731dbdaceefb1d8",
        "type": "github"
      },
      "original": {
        "owner": "NixOS",
        "repo": "nixpkgs",
        "type": "github"
      }
    },
    "nixpkgs_19": {
      "locked": {
        "lastModified": 1665087388,
        "narHash": "sha256-FZFPuW9NWHJteATOf79rZfwfRn5fE0wi9kRzvGfDHPA=",
        "owner": "nixos",
        "repo": "nixpkgs",
        "rev": "95fda953f6db2e9496d2682c4fc7b82f959878f7",
        "type": "github"
      },
      "original": {
        "owner": "nixos",
        "ref": "nixpkgs-unstable",
        "repo": "nixpkgs",
        "type": "github"
      }
    },
    "nixpkgs_2": {
      "locked": {
        "lastModified": 1676549890,
        "narHash": "sha256-sq/WcOEAl7gWrrfGkWdnyYazRyTf+enEim/o6LOQzI8=",
        "owner": "NixOS",
        "repo": "nixpkgs",
        "rev": "8c66bd1b68f4708c90dcc97c6f7052a5a7b33257",
        "type": "github"
      },
      "original": {
        "id": "nixpkgs",
        "type": "indirect"
      }
    },
    "nixpkgs_20": {
      "locked": {
        "lastModified": 1632864508,
        "narHash": "sha256-d127FIvGR41XbVRDPVvozUPQ/uRHbHwvfyKHwEt5xFM=",
        "owner": "NixOS",
        "repo": "nixpkgs",
        "rev": "82891b5e2c2359d7e58d08849e4c89511ab94234",
        "type": "github"
      },
      "original": {
        "id": "nixpkgs",
        "ref": "nixos-21.05-small",
        "type": "indirect"
      }
    },
    "nixpkgs_3": {
      "locked": {
        "lastModified": 1632864508,
        "narHash": "sha256-d127FIvGR41XbVRDPVvozUPQ/uRHbHwvfyKHwEt5xFM=",
        "owner": "NixOS",
        "repo": "nixpkgs",
        "rev": "82891b5e2c2359d7e58d08849e4c89511ab94234",
        "type": "github"
      },
      "original": {
        "id": "nixpkgs",
        "ref": "nixos-21.05-small",
        "type": "indirect"
      }
    },
    "nixpkgs_4": {
      "locked": {
        "lastModified": 1642336556,
        "narHash": "sha256-QSPPbFEwy0T0DrIuSzAACkaANPQaR1lZR/nHZGz9z04=",
        "owner": "NixOS",
        "repo": "nixpkgs",
        "rev": "f3d9d4bd898cca7d04af2ae4f6ef01f2219df3d6",
        "type": "github"
      },
      "original": {
        "id": "nixpkgs",
        "type": "indirect"
      }
    },
    "nixpkgs_5": {
      "locked": {
        "lastModified": 1632864508,
        "narHash": "sha256-d127FIvGR41XbVRDPVvozUPQ/uRHbHwvfyKHwEt5xFM=",
        "owner": "NixOS",
        "repo": "nixpkgs",
        "rev": "82891b5e2c2359d7e58d08849e4c89511ab94234",
        "type": "github"
      },
      "original": {
        "id": "nixpkgs",
        "ref": "nixos-21.05-small",
        "type": "indirect"
      }
    },
    "nixpkgs_6": {
      "locked": {
        "lastModified": 1642336556,
        "narHash": "sha256-QSPPbFEwy0T0DrIuSzAACkaANPQaR1lZR/nHZGz9z04=",
        "owner": "NixOS",
        "repo": "nixpkgs",
        "rev": "f3d9d4bd898cca7d04af2ae4f6ef01f2219df3d6",
        "type": "github"
      },
      "original": {
        "id": "nixpkgs",
        "type": "indirect"
      }
    },
    "nixpkgs_7": {
      "locked": {
        "lastModified": 1642336556,
        "narHash": "sha256-QSPPbFEwy0T0DrIuSzAACkaANPQaR1lZR/nHZGz9z04=",
        "owner": "NixOS",
        "repo": "nixpkgs",
        "rev": "f3d9d4bd898cca7d04af2ae4f6ef01f2219df3d6",
        "type": "github"
      },
      "original": {
        "id": "nixpkgs",
        "type": "indirect"
      }
    },
    "nixpkgs_8": {
      "locked": {
        "lastModified": 1632864508,
        "narHash": "sha256-d127FIvGR41XbVRDPVvozUPQ/uRHbHwvfyKHwEt5xFM=",
        "owner": "NixOS",
        "repo": "nixpkgs",
        "rev": "82891b5e2c2359d7e58d08849e4c89511ab94234",
        "type": "github"
      },
      "original": {
        "id": "nixpkgs",
        "ref": "nixos-21.05-small",
        "type": "indirect"
      }
    },
    "nixpkgs_9": {
      "locked": {
        "lastModified": 1653581809,
        "narHash": "sha256-Uvka0V5MTGbeOfWte25+tfRL3moECDh1VwokWSZUdoY=",
        "owner": "NixOS",
        "repo": "nixpkgs",
        "rev": "83658b28fe638a170a19b8933aa008b30640fbd1",
        "type": "github"
      },
      "original": {
        "owner": "NixOS",
        "ref": "nixos-unstable",
        "repo": "nixpkgs",
        "type": "github"
      }
    },
    "node-process": {
      "flake": false,
      "locked": {
        "lastModified": 1648681325,
        "narHash": "sha256-6oWDYmMb+V4x0jCoYDzKfBJMpr7Mx5zA3WMpNHspuSw=",
        "owner": "input-output-hk",
        "repo": "cardano-node",
        "rev": "78675fbf8986c87c0d2356b727a0ec2060f1adba",
        "type": "github"
      },
      "original": {
        "owner": "input-output-hk",
        "repo": "cardano-node",
        "type": "github"
      }
    },
    "node-process_2": {
      "flake": false,
      "locked": {
        "lastModified": 1654323094,
        "narHash": "sha256-zbmpZeBgUUly8QgR2mrVUN0A+0iLczufNvCCRxAo3GY=",
        "owner": "input-output-hk",
        "repo": "cardano-node",
        "rev": "ec20745f17cb4fa8824fdf341d1412c774bc94b9",
        "type": "github"
      },
      "original": {
        "owner": "input-output-hk",
        "repo": "cardano-node",
        "type": "github"
      }
    },
    "node-snapshot": {
      "inputs": {
        "customConfig": "customConfig_2",
        "haskellNix": "haskellNix_2",
        "iohkNix": "iohkNix_2",
        "membench": "membench",
        "nixpkgs": [
          "ogmios",
          "cardano-node",
          "node-snapshot",
          "haskellNix",
          "nixpkgs-2105"
        ],
        "plutus-example": "plutus-example",
        "utils": "utils_3"
      },
      "locked": {
        "lastModified": 1645120669,
        "narHash": "sha256-2MKfGsYS5n69+pfqNHb4IH/E95ok1MD7mhEYfUpRcz4=",
        "owner": "input-output-hk",
        "repo": "cardano-node",
        "rev": "7f00e3ea5a61609e19eeeee4af35241571efdf5c",
        "type": "github"
      },
      "original": {
        "owner": "input-output-hk",
        "repo": "cardano-node",
        "rev": "7f00e3ea5a61609e19eeeee4af35241571efdf5c",
        "type": "github"
      }
    },
    "node-snapshot_2": {
      "inputs": {
        "customConfig": "customConfig_6",
        "haskellNix": "haskellNix_6",
        "iohkNix": "iohkNix_6",
        "membench": "membench_3",
        "nixpkgs": [
          "ogmios-nixos",
          "cardano-node",
          "node-snapshot",
          "haskellNix",
          "nixpkgs-2105"
        ],
        "plutus-example": "plutus-example_2",
        "utils": "utils_8"
      },
      "locked": {
        "lastModified": 1645120669,
        "narHash": "sha256-2MKfGsYS5n69+pfqNHb4IH/E95ok1MD7mhEYfUpRcz4=",
        "owner": "input-output-hk",
        "repo": "cardano-node",
        "rev": "7f00e3ea5a61609e19eeeee4af35241571efdf5c",
        "type": "github"
      },
      "original": {
        "owner": "input-output-hk",
        "repo": "cardano-node",
        "rev": "7f00e3ea5a61609e19eeeee4af35241571efdf5c",
        "type": "github"
      }
    },
    "ogmios": {
      "inputs": {
        "CHaP": "CHaP_2",
        "blank": "blank",
        "cardano-configurations": "cardano-configurations_2",
        "cardano-node": "cardano-node",
        "flake-compat": "flake-compat_4",
        "haskell-nix": "haskell-nix_3",
        "iohk-nix": "iohk-nix_2",
        "nixpkgs": [
          "ogmios",
          "haskell-nix",
          "nixpkgs-unstable"
        ]
      },
      "locked": {
        "lastModified": 1670513793,
        "narHash": "sha256-A3qj7tUSjya+ZI4lFkdJbOxelQhgQLc9RNPhcNJLIkw=",
        "owner": "mlabs-haskell",
        "repo": "ogmios",
        "rev": "a7687bc03b446bc74564abe1873fbabfa1aac196",
        "type": "github"
      },
      "original": {
        "owner": "mlabs-haskell",
        "repo": "ogmios",
        "rev": "a7687bc03b446bc74564abe1873fbabfa1aac196",
        "type": "github"
      }
    },
    "ogmios-nixos": {
      "inputs": {
        "CHaP": "CHaP_4",
        "blank": "blank_3",
        "cardano-configurations": "cardano-configurations_3",
        "cardano-node": "cardano-node_2",
        "flake-compat": "flake-compat_8",
        "haskell-nix": "haskell-nix_4",
        "iohk-nix": "iohk-nix_3",
        "nixpkgs": [
          "ogmios-nixos",
          "haskell-nix",
          "nixpkgs-unstable"
        ]
      },
      "locked": {
        "lastModified": 1668087435,
        "narHash": "sha256-pbx/+mP2pu4vQuTV3YtFXrOZOVOBS9JH9eDqgjnHyZ4=",
        "owner": "mlabs-haskell",
        "repo": "ogmios",
        "rev": "3b229c1795efa30243485730b78ea053992fdc7a",
        "type": "github"
      },
      "original": {
        "owner": "mlabs-haskell",
        "repo": "ogmios",
        "type": "github"
      }
    },
    "old-ghc-nix": {
      "flake": false,
      "locked": {
        "lastModified": 1631092763,
        "narHash": "sha256-sIKgO+z7tj4lw3u6oBZxqIhDrzSkvpHtv0Kki+lh9Fg=",
        "owner": "angerman",
        "repo": "old-ghc-nix",
        "rev": "af48a7a7353e418119b6dfe3cd1463a657f342b8",
        "type": "github"
      },
      "original": {
        "owner": "angerman",
        "ref": "master",
        "repo": "old-ghc-nix",
        "type": "github"
      }
    },
    "old-ghc-nix_10": {
      "flake": false,
      "locked": {
        "lastModified": 1631092763,
        "narHash": "sha256-sIKgO+z7tj4lw3u6oBZxqIhDrzSkvpHtv0Kki+lh9Fg=",
        "owner": "angerman",
        "repo": "old-ghc-nix",
        "rev": "af48a7a7353e418119b6dfe3cd1463a657f342b8",
        "type": "github"
      },
      "original": {
        "owner": "angerman",
        "ref": "master",
        "repo": "old-ghc-nix",
        "type": "github"
      }
    },
    "old-ghc-nix_11": {
      "flake": false,
      "locked": {
        "lastModified": 1631092763,
        "narHash": "sha256-sIKgO+z7tj4lw3u6oBZxqIhDrzSkvpHtv0Kki+lh9Fg=",
        "owner": "angerman",
        "repo": "old-ghc-nix",
        "rev": "af48a7a7353e418119b6dfe3cd1463a657f342b8",
        "type": "github"
      },
      "original": {
        "owner": "angerman",
        "ref": "master",
        "repo": "old-ghc-nix",
        "type": "github"
      }
    },
    "old-ghc-nix_12": {
      "flake": false,
      "locked": {
        "lastModified": 1631092763,
        "narHash": "sha256-sIKgO+z7tj4lw3u6oBZxqIhDrzSkvpHtv0Kki+lh9Fg=",
        "owner": "angerman",
        "repo": "old-ghc-nix",
        "rev": "af48a7a7353e418119b6dfe3cd1463a657f342b8",
        "type": "github"
      },
      "original": {
        "owner": "angerman",
        "ref": "master",
        "repo": "old-ghc-nix",
        "type": "github"
      }
    },
    "old-ghc-nix_13": {
      "flake": false,
      "locked": {
        "lastModified": 1631092763,
        "narHash": "sha256-sIKgO+z7tj4lw3u6oBZxqIhDrzSkvpHtv0Kki+lh9Fg=",
        "owner": "angerman",
        "repo": "old-ghc-nix",
        "rev": "af48a7a7353e418119b6dfe3cd1463a657f342b8",
        "type": "github"
      },
      "original": {
        "owner": "angerman",
        "ref": "master",
        "repo": "old-ghc-nix",
        "type": "github"
      }
    },
    "old-ghc-nix_2": {
      "flake": false,
      "locked": {
        "lastModified": 1631092763,
        "narHash": "sha256-sIKgO+z7tj4lw3u6oBZxqIhDrzSkvpHtv0Kki+lh9Fg=",
        "owner": "angerman",
        "repo": "old-ghc-nix",
        "rev": "af48a7a7353e418119b6dfe3cd1463a657f342b8",
        "type": "github"
      },
      "original": {
        "owner": "angerman",
        "ref": "master",
        "repo": "old-ghc-nix",
        "type": "github"
      }
    },
    "old-ghc-nix_3": {
      "flake": false,
      "locked": {
        "lastModified": 1631092763,
        "narHash": "sha256-sIKgO+z7tj4lw3u6oBZxqIhDrzSkvpHtv0Kki+lh9Fg=",
        "owner": "angerman",
        "repo": "old-ghc-nix",
        "rev": "af48a7a7353e418119b6dfe3cd1463a657f342b8",
        "type": "github"
      },
      "original": {
        "owner": "angerman",
        "ref": "master",
        "repo": "old-ghc-nix",
        "type": "github"
      }
    },
    "old-ghc-nix_4": {
      "flake": false,
      "locked": {
        "lastModified": 1631092763,
        "narHash": "sha256-sIKgO+z7tj4lw3u6oBZxqIhDrzSkvpHtv0Kki+lh9Fg=",
        "owner": "angerman",
        "repo": "old-ghc-nix",
        "rev": "af48a7a7353e418119b6dfe3cd1463a657f342b8",
        "type": "github"
      },
      "original": {
        "owner": "angerman",
        "ref": "master",
        "repo": "old-ghc-nix",
        "type": "github"
      }
    },
    "old-ghc-nix_5": {
      "flake": false,
      "locked": {
        "lastModified": 1631092763,
        "narHash": "sha256-sIKgO+z7tj4lw3u6oBZxqIhDrzSkvpHtv0Kki+lh9Fg=",
        "owner": "angerman",
        "repo": "old-ghc-nix",
        "rev": "af48a7a7353e418119b6dfe3cd1463a657f342b8",
        "type": "github"
      },
      "original": {
        "owner": "angerman",
        "ref": "master",
        "repo": "old-ghc-nix",
        "type": "github"
      }
    },
    "old-ghc-nix_6": {
      "flake": false,
      "locked": {
        "lastModified": 1631092763,
        "narHash": "sha256-sIKgO+z7tj4lw3u6oBZxqIhDrzSkvpHtv0Kki+lh9Fg=",
        "owner": "angerman",
        "repo": "old-ghc-nix",
        "rev": "af48a7a7353e418119b6dfe3cd1463a657f342b8",
        "type": "github"
      },
      "original": {
        "owner": "angerman",
        "ref": "master",
        "repo": "old-ghc-nix",
        "type": "github"
      }
    },
    "old-ghc-nix_7": {
      "flake": false,
      "locked": {
        "lastModified": 1631092763,
        "narHash": "sha256-sIKgO+z7tj4lw3u6oBZxqIhDrzSkvpHtv0Kki+lh9Fg=",
        "owner": "angerman",
        "repo": "old-ghc-nix",
        "rev": "af48a7a7353e418119b6dfe3cd1463a657f342b8",
        "type": "github"
      },
      "original": {
        "owner": "angerman",
        "ref": "master",
        "repo": "old-ghc-nix",
        "type": "github"
      }
    },
    "old-ghc-nix_8": {
      "flake": false,
      "locked": {
        "lastModified": 1631092763,
        "narHash": "sha256-sIKgO+z7tj4lw3u6oBZxqIhDrzSkvpHtv0Kki+lh9Fg=",
        "owner": "angerman",
        "repo": "old-ghc-nix",
        "rev": "af48a7a7353e418119b6dfe3cd1463a657f342b8",
        "type": "github"
      },
      "original": {
        "owner": "angerman",
        "ref": "master",
        "repo": "old-ghc-nix",
        "type": "github"
      }
    },
    "old-ghc-nix_9": {
      "flake": false,
      "locked": {
        "lastModified": 1631092763,
        "narHash": "sha256-sIKgO+z7tj4lw3u6oBZxqIhDrzSkvpHtv0Kki+lh9Fg=",
        "owner": "angerman",
        "repo": "old-ghc-nix",
        "rev": "af48a7a7353e418119b6dfe3cd1463a657f342b8",
        "type": "github"
      },
      "original": {
        "owner": "angerman",
        "ref": "master",
        "repo": "old-ghc-nix",
        "type": "github"
      }
    },
    "ouroboros-network": {
      "flake": false,
      "locked": {
        "lastModified": 1643385024,
        "narHash": "sha256-9R4Z1jBsTcEgBHxhzjCJnroEcdfMsTjf8kwg6uPue+Q=",
        "owner": "input-output-hk",
        "repo": "ouroboros-network",
        "rev": "8e97076176d465f5f4f86d5b5596220272630649",
        "type": "github"
      },
      "original": {
        "owner": "input-output-hk",
        "repo": "ouroboros-network",
        "type": "github"
      }
    },
    "ouroboros-network_2": {
      "flake": false,
      "locked": {
        "lastModified": 1643385024,
        "narHash": "sha256-9R4Z1jBsTcEgBHxhzjCJnroEcdfMsTjf8kwg6uPue+Q=",
        "owner": "input-output-hk",
        "repo": "ouroboros-network",
        "rev": "8e97076176d465f5f4f86d5b5596220272630649",
        "type": "github"
      },
      "original": {
        "owner": "input-output-hk",
        "repo": "ouroboros-network",
        "type": "github"
      }
    },
    "ouroboros-network_3": {
      "flake": false,
      "locked": {
        "lastModified": 1643385024,
        "narHash": "sha256-9R4Z1jBsTcEgBHxhzjCJnroEcdfMsTjf8kwg6uPue+Q=",
        "owner": "input-output-hk",
        "repo": "ouroboros-network",
        "rev": "8e97076176d465f5f4f86d5b5596220272630649",
        "type": "github"
      },
      "original": {
        "owner": "input-output-hk",
        "repo": "ouroboros-network",
        "type": "github"
      }
    },
    "ouroboros-network_4": {
      "flake": false,
      "locked": {
        "lastModified": 1643385024,
        "narHash": "sha256-9R4Z1jBsTcEgBHxhzjCJnroEcdfMsTjf8kwg6uPue+Q=",
        "owner": "input-output-hk",
        "repo": "ouroboros-network",
        "rev": "8e97076176d465f5f4f86d5b5596220272630649",
        "type": "github"
      },
      "original": {
        "owner": "input-output-hk",
        "repo": "ouroboros-network",
        "type": "github"
      }
    },
    "plutip": {
      "inputs": {
        "CHaP": "CHaP_5",
        "cardano-addresses": "cardano-addresses",
        "cardano-node": "cardano-node_3",
        "cardano-wallet": "cardano-wallet",
        "flake-compat": "flake-compat_11",
        "haskell-nix": "haskell-nix_5",
        "hw-aeson": "hw-aeson",
        "iohk-nix": "iohk-nix_4",
        "nixpkgs": [
          "plutip",
          "haskell-nix",
          "nixpkgs-unstable"
        ]
      },
      "locked": {
        "lastModified": 1674738526,
        "narHash": "sha256-sD7kokCpikxuNaplEy5NLYtJ5uR5x8Qd0a6YVtFF1fw=",
        "owner": "zmrocze",
        "repo": "plutip",
        "rev": "fcef76191f3683d89c186c382f31e43600e9669e",
        "type": "github"
      },
      "original": {
        "owner": "zmrocze",
        "ref": "plutip-core",
        "repo": "plutip",
        "type": "github"
      }
    },
    "plutus-apps": {
      "flake": false,
      "locked": {
        "lastModified": 1647347289,
        "narHash": "sha256-dxKZ1Zvflyt6igYm39POV6X/0giKbfb4U7D1TvevQls=",
        "owner": "input-output-hk",
        "repo": "plutus-apps",
        "rev": "2a40552f4654d695f21783c86e8ae59243ce9dfa",
        "type": "github"
      },
      "original": {
        "owner": "input-output-hk",
        "repo": "plutus-apps",
        "type": "github"
      }
    },
    "plutus-apps_2": {
      "flake": false,
      "locked": {
        "lastModified": 1654271253,
        "narHash": "sha256-GQDPzyVtcbbESmckMvzoTEKa/UWWJH7djh1TWQjzFow=",
        "owner": "input-output-hk",
        "repo": "plutus-apps",
        "rev": "61de89d33340279b8452a0dbb52a87111db87e82",
        "type": "github"
      },
      "original": {
        "owner": "input-output-hk",
        "repo": "plutus-apps",
        "type": "github"
      }
    },
    "plutus-example": {
      "inputs": {
        "customConfig": "customConfig_4",
        "haskellNix": "haskellNix_4",
        "iohkNix": "iohkNix_4",
        "nixpkgs": [
          "ogmios",
          "cardano-node",
          "node-snapshot",
          "plutus-example",
          "haskellNix",
          "nixpkgs-2105"
        ],
        "utils": "utils_2"
      },
      "locked": {
        "lastModified": 1640022647,
        "narHash": "sha256-M+YnF7Zj/7QK2pu0T75xNVaX0eEeijtBH8yz+jEHIMM=",
        "owner": "input-output-hk",
        "repo": "cardano-node",
        "rev": "814df2c146f5d56f8c35a681fe75e85b905aed5d",
        "type": "github"
      },
      "original": {
        "owner": "input-output-hk",
        "repo": "cardano-node",
        "rev": "814df2c146f5d56f8c35a681fe75e85b905aed5d",
        "type": "github"
      }
    },
    "plutus-example_2": {
      "inputs": {
        "customConfig": "customConfig_8",
        "haskellNix": "haskellNix_8",
        "iohkNix": "iohkNix_8",
        "nixpkgs": [
          "ogmios-nixos",
          "cardano-node",
          "node-snapshot",
          "plutus-example",
          "haskellNix",
          "nixpkgs-2105"
        ],
        "utils": "utils_7"
      },
      "locked": {
        "lastModified": 1640022647,
        "narHash": "sha256-M+YnF7Zj/7QK2pu0T75xNVaX0eEeijtBH8yz+jEHIMM=",
        "owner": "input-output-hk",
        "repo": "cardano-node",
        "rev": "814df2c146f5d56f8c35a681fe75e85b905aed5d",
        "type": "github"
      },
      "original": {
        "owner": "input-output-hk",
        "repo": "cardano-node",
        "rev": "814df2c146f5d56f8c35a681fe75e85b905aed5d",
        "type": "github"
      }
    },
    "root": {
      "inputs": {
        "CHaP": "CHaP",
        "cardano-configurations": "cardano-configurations",
        "cardano-node": [
          "ogmios-nixos",
          "cardano-node"
        ],
        "easy-purescript-nix": "easy-purescript-nix",
        "flake-compat": "flake-compat",
        "haskell-nix": "haskell-nix",
        "iohk-nix": [
          "plutip",
          "iohk-nix"
        ],
        "iohk-nix-environments": "iohk-nix-environments",
        "kupo": "kupo",
        "kupo-nixos": "kupo-nixos",
        "nixpkgs": [
          "ogmios",
          "nixpkgs"
        ],
        "ogmios": "ogmios",
        "ogmios-nixos": "ogmios-nixos",
        "plutip": "plutip",
        "plutip-nixpkgs": [
          "plutip",
          "nixpkgs"
        ]
      }
    },
    "stackage": {
      "flake": false,
      "locked": {
        "lastModified": 1653355076,
        "narHash": "sha256-mQdOgAyFkLUJBPrVDZmZQ2JRtgHKOQkil//SDdcjP1U=",
        "owner": "input-output-hk",
        "repo": "stackage.nix",
        "rev": "71b16ca68d6acd639121db43238896357fe53f54",
        "type": "github"
      },
      "original": {
        "owner": "input-output-hk",
        "repo": "stackage.nix",
        "type": "github"
      }
    },
    "stackage_10": {
      "flake": false,
      "locked": {
        "lastModified": 1643073493,
        "narHash": "sha256-5cPd1+i/skvJY9vJO1BhVRPcJObqkxDSywBEppDmb1U=",
        "owner": "input-output-hk",
        "repo": "stackage.nix",
        "rev": "48e1188855ca38f3b7e2a8dba5352767a2f0a8f7",
        "type": "github"
      },
      "original": {
        "owner": "input-output-hk",
        "repo": "stackage.nix",
        "type": "github"
      }
    },
    "stackage_11": {
      "flake": false,
      "locked": {
        "lastModified": 1639012797,
        "narHash": "sha256-hiLyBa5XFBvxD+BcYPKyYd/0dNMccxAuywFNqYtIIvs=",
        "owner": "input-output-hk",
        "repo": "stackage.nix",
        "rev": "9ea6ea359da91c75a71e334b25aa7dc5ddc4b2c6",
        "type": "github"
      },
      "original": {
        "owner": "input-output-hk",
        "repo": "stackage.nix",
        "type": "github"
      }
    },
    "stackage_12": {
      "flake": false,
      "locked": {
        "lastModified": 1667610757,
        "narHash": "sha256-H4dlMk5EW50xOtGo+5Srm3HGQV1+hY9ttgRQ+Sew5uA=",
        "owner": "input-output-hk",
        "repo": "stackage.nix",
        "rev": "01d8ea53f65b08910003a1990547bab75ed6068a",
        "type": "github"
      },
      "original": {
        "owner": "input-output-hk",
        "repo": "stackage.nix",
        "type": "github"
      }
    },
    "stackage_13": {
      "flake": false,
      "locked": {
        "lastModified": 1653355076,
        "narHash": "sha256-mQdOgAyFkLUJBPrVDZmZQ2JRtgHKOQkil//SDdcjP1U=",
        "owner": "input-output-hk",
        "repo": "stackage.nix",
        "rev": "71b16ca68d6acd639121db43238896357fe53f54",
        "type": "github"
      },
      "original": {
        "owner": "input-output-hk",
        "repo": "stackage.nix",
        "type": "github"
      }
    },
    "stackage_2": {
      "flake": false,
      "locked": {
        "lastModified": 1654219171,
        "narHash": "sha256-5kp4VTlum+AMmoIbhtrcVSEfYhR4oTKSrwe1iysD8uU=",
        "owner": "input-output-hk",
        "repo": "stackage.nix",
        "rev": "6d1fc076976ce6c45da5d077bf882487076efe5c",
        "type": "github"
      },
      "original": {
        "owner": "input-output-hk",
        "repo": "stackage.nix",
        "type": "github"
      }
    },
    "stackage_3": {
      "flake": false,
      "locked": {
        "lastModified": 1665537461,
        "narHash": "sha256-60tLFJ0poKp3IIPMvIDx3yzmjwrX7CngypfCQqV+oXE=",
        "owner": "input-output-hk",
        "repo": "stackage.nix",
        "rev": "fbf47f75f32aedcdd97143ec59c578f403fae35f",
        "type": "github"
      },
      "original": {
        "owner": "input-output-hk",
        "repo": "stackage.nix",
        "type": "github"
      }
    },
    "stackage_4": {
      "flake": false,
      "locked": {
        "lastModified": 1643073493,
        "narHash": "sha256-5cPd1+i/skvJY9vJO1BhVRPcJObqkxDSywBEppDmb1U=",
        "owner": "input-output-hk",
        "repo": "stackage.nix",
        "rev": "48e1188855ca38f3b7e2a8dba5352767a2f0a8f7",
        "type": "github"
      },
      "original": {
        "owner": "input-output-hk",
        "repo": "stackage.nix",
        "type": "github"
      }
    },
    "stackage_5": {
      "flake": false,
      "locked": {
        "lastModified": 1643073493,
        "narHash": "sha256-5cPd1+i/skvJY9vJO1BhVRPcJObqkxDSywBEppDmb1U=",
        "owner": "input-output-hk",
        "repo": "stackage.nix",
        "rev": "48e1188855ca38f3b7e2a8dba5352767a2f0a8f7",
        "type": "github"
      },
      "original": {
        "owner": "input-output-hk",
        "repo": "stackage.nix",
        "type": "github"
      }
    },
    "stackage_6": {
      "flake": false,
      "locked": {
        "lastModified": 1639012797,
        "narHash": "sha256-hiLyBa5XFBvxD+BcYPKyYd/0dNMccxAuywFNqYtIIvs=",
        "owner": "input-output-hk",
        "repo": "stackage.nix",
        "rev": "9ea6ea359da91c75a71e334b25aa7dc5ddc4b2c6",
        "type": "github"
      },
      "original": {
        "owner": "input-output-hk",
        "repo": "stackage.nix",
        "type": "github"
      }
    },
    "stackage_7": {
      "flake": false,
      "locked": {
        "lastModified": 1669857425,
        "narHash": "sha256-pmGWQ8poIUqU0V02Zm8aMPimcW2JHqKCFOnLSYX22Ow=",
        "owner": "input-output-hk",
        "repo": "stackage.nix",
        "rev": "76e7487150da63a6061c63fa83e69da97ec56ede",
        "type": "github"
      },
      "original": {
        "owner": "input-output-hk",
        "repo": "stackage.nix",
        "type": "github"
      }
    },
    "stackage_8": {
      "flake": false,
      "locked": {
        "lastModified": 1656898145,
        "narHash": "sha256-EMgMzdANg6r5gEUkMtv5ujDo2/Kx7JJXoXiDKjDVoLw=",
        "owner": "input-output-hk",
        "repo": "stackage.nix",
        "rev": "835a5f2d2a1acafb77add430fc8c2dd47282ef32",
        "type": "github"
      },
      "original": {
        "owner": "input-output-hk",
        "repo": "stackage.nix",
        "type": "github"
      }
    },
    "stackage_9": {
      "flake": false,
      "locked": {
        "lastModified": 1643073493,
        "narHash": "sha256-5cPd1+i/skvJY9vJO1BhVRPcJObqkxDSywBEppDmb1U=",
        "owner": "input-output-hk",
        "repo": "stackage.nix",
        "rev": "48e1188855ca38f3b7e2a8dba5352767a2f0a8f7",
        "type": "github"
      },
      "original": {
        "owner": "input-output-hk",
        "repo": "stackage.nix",
        "type": "github"
      }
    },
    "std": {
      "inputs": {
        "blank": "blank_2",
        "devshell": "devshell",
        "dmerge": "dmerge",
        "flake-utils": "flake-utils_9",
        "makes": [
          "ogmios",
          "haskell-nix",
          "tullia",
          "std",
          "blank"
        ],
        "mdbook-kroki-preprocessor": "mdbook-kroki-preprocessor",
        "microvm": [
          "ogmios",
          "haskell-nix",
          "tullia",
          "std",
          "blank"
        ],
        "n2c": "n2c",
        "nixago": "nixago",
        "nixpkgs": "nixpkgs_11",
        "yants": "yants"
      },
      "locked": {
        "lastModified": 1665513321,
        "narHash": "sha256-D6Pacw9yf/HMs84KYuCxHXnNDL7v43gtcka5URagFqE=",
        "owner": "divnix",
        "repo": "std",
        "rev": "94a90eedb9cfc115b12ae8f6622d9904788559e4",
        "type": "github"
      },
      "original": {
        "owner": "divnix",
        "repo": "std",
        "type": "github"
      }
    },
    "std_2": {
      "inputs": {
        "blank": "blank_4",
        "devshell": "devshell_2",
        "dmerge": "dmerge_2",
        "flake-utils": "flake-utils_17",
        "makes": [
          "ogmios-nixos",
          "haskell-nix",
          "tullia",
          "std",
          "blank"
        ],
        "mdbook-kroki-preprocessor": "mdbook-kroki-preprocessor_2",
        "microvm": [
          "ogmios-nixos",
          "haskell-nix",
          "tullia",
          "std",
          "blank"
        ],
        "n2c": "n2c_2",
        "nixago": "nixago_2",
        "nixpkgs": "nixpkgs_19",
        "yants": "yants_2"
      },
      "locked": {
        "lastModified": 1665513321,
        "narHash": "sha256-D6Pacw9yf/HMs84KYuCxHXnNDL7v43gtcka5URagFqE=",
        "owner": "divnix",
        "repo": "std",
        "rev": "94a90eedb9cfc115b12ae8f6622d9904788559e4",
        "type": "github"
      },
      "original": {
        "owner": "divnix",
        "repo": "std",
        "type": "github"
      }
    },
    "tullia": {
      "inputs": {
        "nix-nomad": "nix-nomad",
        "nix2container": "nix2container",
        "nixpkgs": [
          "ogmios",
          "haskell-nix",
          "nixpkgs"
        ],
        "std": "std"
      },
      "locked": {
        "lastModified": 1668711738,
        "narHash": "sha256-CBjky16o9pqsGE1bWu6nRlRajgSXMEk+yaFQLibqXcE=",
        "owner": "input-output-hk",
        "repo": "tullia",
        "rev": "ead1f515c251f0e060060ef0e2356a51d3dfe4b0",
        "type": "github"
      },
      "original": {
        "owner": "input-output-hk",
        "repo": "tullia",
        "type": "github"
      }
    },
    "tullia_2": {
      "inputs": {
        "nix-nomad": "nix-nomad_2",
        "nix2container": "nix2container_2",
        "nixpkgs": [
          "ogmios-nixos",
          "haskell-nix",
          "nixpkgs"
        ],
        "std": "std_2"
      },
      "locked": {
        "lastModified": 1666200256,
        "narHash": "sha256-cJPS8zBu30SMhxMe7I8DWutwqMuhPsEez87y9gxMKc4=",
        "owner": "input-output-hk",
        "repo": "tullia",
        "rev": "575362c2244498e8d2c97f72861510fa72e75d44",
        "type": "github"
      },
      "original": {
        "owner": "input-output-hk",
        "repo": "tullia",
        "type": "github"
      }
    },
    "utils": {
      "locked": {
        "lastModified": 1623875721,
        "narHash": "sha256-A8BU7bjS5GirpAUv4QA+QnJ4CceLHkcXdRp4xITDB0s=",
        "owner": "numtide",
        "repo": "flake-utils",
        "rev": "f7e004a55b120c02ecb6219596820fcd32ca8772",
        "type": "github"
      },
      "original": {
        "owner": "numtide",
        "repo": "flake-utils",
        "type": "github"
      }
    },
    "utils_10": {
      "locked": {
        "lastModified": 1653893745,
        "narHash": "sha256-0jntwV3Z8//YwuOjzhV2sgJJPt+HY6KhU7VZUL0fKZQ=",
        "owner": "numtide",
        "repo": "flake-utils",
        "rev": "1ed9fb1935d260de5fe1c2f7ee0ebaae17ed2fa1",
        "type": "github"
      },
      "original": {
        "owner": "numtide",
        "repo": "flake-utils",
        "type": "github"
      }
    },
    "utils_2": {
      "locked": {
        "lastModified": 1638122382,
        "narHash": "sha256-sQzZzAbvKEqN9s0bzWuYmRaA03v40gaJ4+iL1LXjaeI=",
        "owner": "numtide",
        "repo": "flake-utils",
        "rev": "74f7e4319258e287b0f9cb95426c9853b282730b",
        "type": "github"
      },
      "original": {
        "owner": "numtide",
        "repo": "flake-utils",
        "type": "github"
      }
    },
    "utils_3": {
      "locked": {
        "lastModified": 1623875721,
        "narHash": "sha256-A8BU7bjS5GirpAUv4QA+QnJ4CceLHkcXdRp4xITDB0s=",
        "owner": "numtide",
        "repo": "flake-utils",
        "rev": "f7e004a55b120c02ecb6219596820fcd32ca8772",
        "type": "github"
      },
      "original": {
        "owner": "numtide",
        "repo": "flake-utils",
        "type": "github"
      }
    },
    "utils_4": {
      "locked": {
        "lastModified": 1623875721,
        "narHash": "sha256-A8BU7bjS5GirpAUv4QA+QnJ4CceLHkcXdRp4xITDB0s=",
        "owner": "numtide",
        "repo": "flake-utils",
        "rev": "f7e004a55b120c02ecb6219596820fcd32ca8772",
        "type": "github"
      },
      "original": {
        "owner": "numtide",
        "repo": "flake-utils",
        "type": "github"
      }
    },
    "utils_5": {
      "locked": {
        "lastModified": 1653893745,
        "narHash": "sha256-0jntwV3Z8//YwuOjzhV2sgJJPt+HY6KhU7VZUL0fKZQ=",
        "owner": "numtide",
        "repo": "flake-utils",
        "rev": "1ed9fb1935d260de5fe1c2f7ee0ebaae17ed2fa1",
        "type": "github"
      },
      "original": {
        "owner": "numtide",
        "repo": "flake-utils",
        "type": "github"
      }
    },
    "utils_6": {
      "locked": {
        "lastModified": 1623875721,
        "narHash": "sha256-A8BU7bjS5GirpAUv4QA+QnJ4CceLHkcXdRp4xITDB0s=",
        "owner": "numtide",
        "repo": "flake-utils",
        "rev": "f7e004a55b120c02ecb6219596820fcd32ca8772",
        "type": "github"
      },
      "original": {
        "owner": "numtide",
        "repo": "flake-utils",
        "type": "github"
      }
    },
    "utils_7": {
      "locked": {
        "lastModified": 1638122382,
        "narHash": "sha256-sQzZzAbvKEqN9s0bzWuYmRaA03v40gaJ4+iL1LXjaeI=",
        "owner": "numtide",
        "repo": "flake-utils",
        "rev": "74f7e4319258e287b0f9cb95426c9853b282730b",
        "type": "github"
      },
      "original": {
        "owner": "numtide",
        "repo": "flake-utils",
        "type": "github"
      }
    },
    "utils_8": {
      "locked": {
        "lastModified": 1623875721,
        "narHash": "sha256-A8BU7bjS5GirpAUv4QA+QnJ4CceLHkcXdRp4xITDB0s=",
        "owner": "numtide",
        "repo": "flake-utils",
        "rev": "f7e004a55b120c02ecb6219596820fcd32ca8772",
        "type": "github"
      },
      "original": {
        "owner": "numtide",
        "repo": "flake-utils",
        "type": "github"
      }
    },
    "utils_9": {
      "locked": {
        "lastModified": 1653893745,
        "narHash": "sha256-0jntwV3Z8//YwuOjzhV2sgJJPt+HY6KhU7VZUL0fKZQ=",
        "owner": "numtide",
        "repo": "flake-utils",
        "rev": "1ed9fb1935d260de5fe1c2f7ee0ebaae17ed2fa1",
        "type": "github"
      },
      "original": {
        "owner": "numtide",
        "repo": "flake-utils",
        "type": "github"
      }
    },
    "yants": {
      "inputs": {
        "nixpkgs": [
          "ogmios",
          "haskell-nix",
          "tullia",
          "std",
          "nixpkgs"
        ]
      },
      "locked": {
        "lastModified": 1660507851,
        "narHash": "sha256-BKjq7JnVuUR/xDtcv6Vm9GYGKAblisXrAgybor9hT/s=",
        "owner": "divnix",
        "repo": "yants",
        "rev": "0b895ca02a8fa72bad50b454cb3e7d8a66407c96",
        "type": "github"
      },
      "original": {
        "owner": "divnix",
        "repo": "yants",
        "type": "github"
      }
    },
    "yants_2": {
      "inputs": {
        "nixpkgs": [
          "ogmios-nixos",
          "haskell-nix",
          "tullia",
          "std",
          "nixpkgs"
        ]
      },
      "locked": {
        "lastModified": 1660507851,
        "narHash": "sha256-BKjq7JnVuUR/xDtcv6Vm9GYGKAblisXrAgybor9hT/s=",
        "owner": "divnix",
        "repo": "yants",
        "rev": "0b895ca02a8fa72bad50b454cb3e7d8a66407c96",
        "type": "github"
      },
      "original": {
        "owner": "divnix",
        "repo": "yants",
        "type": "github"
      }
    }
  },
  "root": "root",
  "version": 7
}<|MERGE_RESOLUTION|>--- conflicted
+++ resolved
@@ -3,11 +3,11 @@
     "CHaP": {
       "flake": false,
       "locked": {
-        "lastModified": 1676555710,
-        "narHash": "sha256-lrBf8s4qSexcWGJ9EhGtReI4SpG24JRGlzVt1e2w8WQ=",
+        "lastModified": 1678160279,
+        "narHash": "sha256-IKbD0uqteVoo4KRcYh/QrLQ/HQJXwgCQS2Mq7grhSdM=",
         "owner": "input-output-hk",
         "repo": "cardano-haskell-packages",
-        "rev": "0ef5a80fa1a61f6759fc8d5b5ad6330746014c64",
+        "rev": "e20bffc8ac331810efa671a1bb49932595fa21f6",
         "type": "github"
       },
       "original": {
@@ -3701,11 +3701,11 @@
         "nixpkgs": "nixpkgs_2"
       },
       "locked": {
-        "lastModified": 1675397182,
-        "narHash": "sha256-uVqKdtxUDSbLJfaHEs+t+wc9K4iMfPVmcYF5psbK4rI=",
+        "lastModified": 1677230996,
+        "narHash": "sha256-L/PDahK725s1k+sg6MOtVG6sBiKEmgHhRjaequBRbXI=",
         "owner": "input-output-hk",
         "repo": "iohk-nix",
-        "rev": "03a6755865b7461b3b75dc34c3dd2d5e74920196",
+        "rev": "82e833b60c47bf0f352443879af1766712e9ca6f",
         "type": "github"
       },
       "original": {
@@ -4915,19 +4915,11 @@
     },
     "nixpkgs": {
       "locked": {
-<<<<<<< HEAD
         "lastModified": 1632864508,
         "narHash": "sha256-d127FIvGR41XbVRDPVvozUPQ/uRHbHwvfyKHwEt5xFM=",
         "owner": "NixOS",
         "repo": "nixpkgs",
         "rev": "82891b5e2c2359d7e58d08849e4c89511ab94234",
-=======
-        "lastModified": 1676549890,
-        "narHash": "sha256-sq/WcOEAl7gWrrfGkWdnyYazRyTf+enEim/o6LOQzI8=",
-        "owner": "NixOS",
-        "repo": "nixpkgs",
-        "rev": "8c66bd1b68f4708c90dcc97c6f7052a5a7b33257",
->>>>>>> 351b2e09
         "type": "github"
       },
       "original": {
@@ -6089,11 +6081,11 @@
     },
     "nixpkgs_2": {
       "locked": {
-        "lastModified": 1676549890,
-        "narHash": "sha256-sq/WcOEAl7gWrrfGkWdnyYazRyTf+enEim/o6LOQzI8=",
-        "owner": "NixOS",
-        "repo": "nixpkgs",
-        "rev": "8c66bd1b68f4708c90dcc97c6f7052a5a7b33257",
+        "lastModified": 1677021523,
+        "narHash": "sha256-0EhZjJ3rq8ZTTJ6Trrf/9hYtnIry0OsyY2NKoQoOS5Q=",
+        "owner": "NixOS",
+        "repo": "nixpkgs",
+        "rev": "5a5adc2ad7009851d7d0fc26311e42a93b171d2e",
         "type": "github"
       },
       "original": {
@@ -6674,11 +6666,11 @@
         ]
       },
       "locked": {
-        "lastModified": 1674738526,
-        "narHash": "sha256-sD7kokCpikxuNaplEy5NLYtJ5uR5x8Qd0a6YVtFF1fw=",
+        "lastModified": 1676628683,
+        "narHash": "sha256-2qXuSc8BzfI2VAwQ7ntxckxiUiWef7TDl8PpI2RpxHE=",
         "owner": "zmrocze",
         "repo": "plutip",
-        "rev": "fcef76191f3683d89c186c382f31e43600e9669e",
+        "rev": "6689f062fc95f64678dbabf4fef1d186cc46937c",
         "type": "github"
       },
       "original": {
