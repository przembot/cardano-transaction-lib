{
  "nodes": {
    "HTTP": {
      "flake": false,
      "locked": {
        "lastModified": 1451647621,
        "narHash": "sha256-oHIyw3x0iKBexEo49YeUDV1k74ZtyYKGR2gNJXXRxts=",
        "owner": "phadej",
        "repo": "HTTP",
        "rev": "9bc0996d412fef1787449d841277ef663ad9a915",
        "type": "github"
      },
      "original": {
        "owner": "phadej",
        "repo": "HTTP",
        "type": "github"
      }
    },
    "HTTP_2": {
      "flake": false,
      "locked": {
        "lastModified": 1451647621,
        "narHash": "sha256-oHIyw3x0iKBexEo49YeUDV1k74ZtyYKGR2gNJXXRxts=",
        "owner": "phadej",
        "repo": "HTTP",
        "rev": "9bc0996d412fef1787449d841277ef663ad9a915",
        "type": "github"
      },
      "original": {
        "owner": "phadej",
        "repo": "HTTP",
        "type": "github"
      }
    },
    "Win32-network": {
      "flake": false,
      "locked": {
        "lastModified": 1627315969,
        "narHash": "sha256-Hesb5GXSx0IwKSIi42ofisVELcQNX6lwHcoZcbaDiqc=",
        "owner": "input-output-hk",
        "repo": "Win32-network",
        "rev": "3825d3abf75f83f406c1f7161883c438dac7277d",
        "type": "github"
      },
      "original": {
        "owner": "input-output-hk",
        "repo": "Win32-network",
        "rev": "3825d3abf75f83f406c1f7161883c438dac7277d",
        "type": "github"
      }
    },
    "cabal-32": {
      "flake": false,
      "locked": {
        "lastModified": 1603716527,
        "narHash": "sha256-X0TFfdD4KZpwl0Zr6x+PLxUt/VyKQfX7ylXHdmZIL+w=",
        "owner": "haskell",
        "repo": "cabal",
        "rev": "48bf10787e27364730dd37a42b603cee8d6af7ee",
        "type": "github"
      },
      "original": {
        "owner": "haskell",
        "ref": "3.2",
        "repo": "cabal",
        "type": "github"
      }
    },
    "cabal-32_2": {
      "flake": false,
      "locked": {
        "lastModified": 1603716527,
        "narHash": "sha256-X0TFfdD4KZpwl0Zr6x+PLxUt/VyKQfX7ylXHdmZIL+w=",
        "owner": "haskell",
        "repo": "cabal",
        "rev": "48bf10787e27364730dd37a42b603cee8d6af7ee",
        "type": "github"
      },
      "original": {
        "owner": "haskell",
        "ref": "3.2",
        "repo": "cabal",
        "type": "github"
      }
    },
    "cabal-34": {
      "flake": false,
      "locked": {
        "lastModified": 1640353650,
        "narHash": "sha256-N1t6M3/wqj90AEdRkeC8i923gQYUpzSr8b40qVOZ1Rk=",
        "owner": "haskell",
        "repo": "cabal",
        "rev": "942639c18c0cd8ec53e0a6f8d120091af35312cd",
        "type": "github"
      },
      "original": {
        "owner": "haskell",
        "ref": "3.4",
        "repo": "cabal",
        "type": "github"
      }
    },
    "cabal-34_2": {
      "flake": false,
      "locked": {
        "lastModified": 1640353650,
        "narHash": "sha256-N1t6M3/wqj90AEdRkeC8i923gQYUpzSr8b40qVOZ1Rk=",
        "owner": "haskell",
        "repo": "cabal",
        "rev": "942639c18c0cd8ec53e0a6f8d120091af35312cd",
        "type": "github"
      },
      "original": {
        "owner": "haskell",
        "ref": "3.4",
        "repo": "cabal",
        "type": "github"
      }
    },
    "cabal-36": {
      "flake": false,
      "locked": {
        "lastModified": 1641652457,
        "narHash": "sha256-BlFPKP4C4HRUJeAbdembX1Rms1LD380q9s0qVDeoAak=",
        "owner": "haskell",
        "repo": "cabal",
        "rev": "f27667f8ec360c475027dcaee0138c937477b070",
        "type": "github"
      },
      "original": {
        "owner": "haskell",
        "ref": "3.6",
        "repo": "cabal",
        "type": "github"
      }
    },
    "cabal-36_2": {
      "flake": false,
      "locked": {
        "lastModified": 1641652457,
        "narHash": "sha256-BlFPKP4C4HRUJeAbdembX1Rms1LD380q9s0qVDeoAak=",
        "owner": "haskell",
        "repo": "cabal",
        "rev": "f27667f8ec360c475027dcaee0138c937477b070",
        "type": "github"
      },
      "original": {
        "owner": "haskell",
        "ref": "3.6",
        "repo": "cabal",
        "type": "github"
      }
    },
    "cardano-base": {
      "flake": false,
      "locked": {
        "lastModified": 1654537609,
        "narHash": "sha256-4b0keLjRaVSdEwfBXB1iT3QPlsutdxSltGfBufT4Clw=",
        "owner": "input-output-hk",
        "repo": "cardano-base",
        "rev": "0f3a867493059e650cda69e20a5cbf1ace289a57",
        "type": "github"
      },
      "original": {
        "owner": "input-output-hk",
        "repo": "cardano-base",
        "rev": "0f3a867493059e650cda69e20a5cbf1ace289a57",
        "type": "github"
      }
    },
    "cardano-configurations": {
      "flake": false,
      "locked": {
        "lastModified": 1655361562,
        "narHash": "sha256-b/z5RSgqTMQpEUSD4nbrBAr86PcQs+n6EMtn/YPeyj4=",
        "owner": "input-output-hk",
        "repo": "cardano-configurations",
        "rev": "08e6c0572d5d48049fab521995b29607e0a91a9e",
        "type": "github"
      },
      "original": {
        "owner": "input-output-hk",
        "repo": "cardano-configurations",
        "type": "github"
      }
    },
    "cardano-crypto": {
      "flake": false,
      "locked": {
        "lastModified": 1604244485,
        "narHash": "sha256-2Fipex/WjIRMrvx6F3hjJoAeMtFd2wGnZECT0kuIB9k=",
        "owner": "input-output-hk",
        "repo": "cardano-crypto",
        "rev": "f73079303f663e028288f9f4a9e08bcca39a923e",
        "type": "github"
      },
      "original": {
        "owner": "input-output-hk",
        "repo": "cardano-crypto",
        "rev": "f73079303f663e028288f9f4a9e08bcca39a923e",
        "type": "github"
      }
    },
    "cardano-ledger": {
      "flake": false,
      "locked": {
        "lastModified": 1655762257,
        "narHash": "sha256-SaMhULHXgY0FiSKWc2dAYlgtbfPaFh/bUTgGqoNnMqY=",
        "owner": "input-output-hk",
        "repo": "cardano-ledger",
        "rev": "ce3057e0863304ccb3f79d78c77136219dc786c6",
        "type": "github"
      },
      "original": {
        "owner": "input-output-hk",
        "repo": "cardano-ledger",
        "rev": "ce3057e0863304ccb3f79d78c77136219dc786c6",
        "type": "github"
      }
    },
    "cardano-node": {
      "flake": false,
      "locked": {
<<<<<<< HEAD
=======
        "lastModified": 1643020087,
        "narHash": "sha256-NPkY19Q5BJv1Ebf/biQ9fsbjh5gQuncoXQCslau/i6M=",
        "owner": "input-output-hk",
        "repo": "cardano-node",
        "rev": "8909dea9b3996b8288f15f0e4f31fb0f63964197",
        "type": "github"
      },
      "original": {
        "owner": "input-output-hk",
        "repo": "cardano-node",
        "rev": "8909dea9b3996b8288f15f0e4f31fb0f63964197",
        "type": "github"
      }
    },
    "cardano-node_2": {
      "flake": false,
      "locked": {
>>>>>>> cb263995
        "lastModified": 1656166930,
        "narHash": "sha256-R7YGQ6UMG16ed9sGguDWq2cUgFnADeRdx8O2s2HqWRk=",
        "owner": "input-output-hk",
        "repo": "cardano-node",
        "rev": "9f1d7dc163ee66410d912e48509d6a2300cfa68a",
        "type": "github"
      },
      "original": {
        "owner": "input-output-hk",
        "repo": "cardano-node",
        "rev": "9f1d7dc163ee66410d912e48509d6a2300cfa68a",
        "type": "github"
      }
    },
    "cardano-prelude": {
      "flake": false,
      "locked": {
        "lastModified": 1617089317,
        "narHash": "sha256-kgX3DKyfjBb8/XcDEd+/adlETsFlp5sCSurHWgsFAQI=",
        "owner": "input-output-hk",
        "repo": "cardano-prelude",
        "rev": "bb4ed71ba8e587f672d06edf9d2e376f4b055555",
        "type": "github"
      },
      "original": {
        "owner": "input-output-hk",
        "repo": "cardano-prelude",
        "rev": "bb4ed71ba8e587f672d06edf9d2e376f4b055555",
        "type": "github"
      }
    },
    "cardano-shell": {
      "flake": false,
      "locked": {
        "lastModified": 1608537748,
        "narHash": "sha256-PulY1GfiMgKVnBci3ex4ptk2UNYMXqGjJOxcPy2KYT4=",
        "owner": "input-output-hk",
        "repo": "cardano-shell",
        "rev": "9392c75087cb9a3d453998f4230930dea3a95725",
        "type": "github"
      },
      "original": {
        "owner": "input-output-hk",
        "repo": "cardano-shell",
        "type": "github"
      }
    },
    "cardano-shell_2": {
      "flake": false,
      "locked": {
        "lastModified": 1608537748,
        "narHash": "sha256-PulY1GfiMgKVnBci3ex4ptk2UNYMXqGjJOxcPy2KYT4=",
        "owner": "input-output-hk",
        "repo": "cardano-shell",
        "rev": "9392c75087cb9a3d453998f4230930dea3a95725",
        "type": "github"
      },
      "original": {
        "owner": "input-output-hk",
        "repo": "cardano-shell",
        "type": "github"
      }
    },
<<<<<<< HEAD
=======
    "cardano-wallet": {
      "flake": false,
      "locked": {
        "lastModified": 1632116683,
        "narHash": "sha256-Ju6XueTKP3FwRkKIE+7a32hcEJMGbxdqiznJNi9sYdc=",
        "owner": "input-output-hk",
        "repo": "cardano-wallet",
        "rev": "ae7569293e94241ef6829139ec02bd91abd069df",
        "type": "github"
      },
      "original": {
        "owner": "input-output-hk",
        "repo": "cardano-wallet",
        "rev": "ae7569293e94241ef6829139ec02bd91abd069df",
        "type": "github"
      }
    },
>>>>>>> cb263995
    "easy-purescript-nix": {
      "flake": false,
      "locked": {
        "lastModified": 1649768932,
        "narHash": "sha256-T96xGZV2AEP07smv/L2s5U7jY1LTdJEiTnA90gJ3Fco=",
        "owner": "justinwoo",
        "repo": "easy-purescript-nix",
        "rev": "d56c436a66ec2a8a93b309c83693cef1507dca7a",
        "type": "github"
      },
      "original": {
        "owner": "justinwoo",
        "repo": "easy-purescript-nix",
        "type": "github"
      }
    },
    "ekg-json": {
      "flake": false,
      "locked": {
        "lastModified": 1642583945,
        "narHash": "sha256-VT8Ur585TCn03P2TVi6t92v2Z6tl8vKijICjse6ocv8=",
        "owner": "vshabanov",
        "repo": "ekg-json",
        "rev": "00ebe7211c981686e65730b7144fbf5350462608",
        "type": "github"
      },
      "original": {
        "owner": "vshabanov",
        "repo": "ekg-json",
        "rev": "00ebe7211c981686e65730b7144fbf5350462608",
        "type": "github"
      }
    },
    "flake-compat": {
      "flake": false,
      "locked": {
        "lastModified": 1650374568,
        "narHash": "sha256-Z+s0J8/r907g149rllvwhb4pKi8Wam5ij0st8PwAh+E=",
        "owner": "edolstra",
        "repo": "flake-compat",
        "rev": "b4a34015c698c7793d592d66adbab377907a2be8",
        "type": "github"
      },
      "original": {
        "owner": "edolstra",
        "repo": "flake-compat",
        "type": "github"
      }
    },
    "flake-compat_2": {
      "flake": false,
      "locked": {
        "lastModified": 1641205782,
        "narHash": "sha256-4jY7RCWUoZ9cKD8co0/4tFARpWB+57+r1bLLvXNJliY=",
        "owner": "edolstra",
        "repo": "flake-compat",
        "rev": "b7547d3eed6f32d06102ead8991ec52ab0a4f1a7",
        "type": "github"
      },
      "original": {
        "owner": "edolstra",
        "repo": "flake-compat",
        "type": "github"
      }
    },
    "flake-compat_3": {
      "flake": false,
      "locked": {
        "lastModified": 1650374568,
        "narHash": "sha256-Z+s0J8/r907g149rllvwhb4pKi8Wam5ij0st8PwAh+E=",
        "owner": "edolstra",
        "repo": "flake-compat",
        "rev": "b4a34015c698c7793d592d66adbab377907a2be8",
        "type": "github"
      },
      "original": {
        "owner": "edolstra",
        "repo": "flake-compat",
        "type": "github"
      }
    },
    "flake-utils": {
      "locked": {
        "lastModified": 1644229661,
        "narHash": "sha256-1YdnJAsNy69bpcjuoKdOYQX0YxZBiCYZo4Twxerqv7k=",
        "owner": "numtide",
        "repo": "flake-utils",
        "rev": "3cecb5b042f7f209c56ffd8371b2711a290ec797",
        "type": "github"
      },
      "original": {
        "owner": "numtide",
        "repo": "flake-utils",
        "type": "github"
      }
    },
    "flake-utils_2": {
      "locked": {
        "lastModified": 1644229661,
        "narHash": "sha256-1YdnJAsNy69bpcjuoKdOYQX0YxZBiCYZo4Twxerqv7k=",
        "owner": "numtide",
        "repo": "flake-utils",
        "rev": "3cecb5b042f7f209c56ffd8371b2711a290ec797",
        "type": "github"
      },
      "original": {
        "owner": "numtide",
        "repo": "flake-utils",
        "type": "github"
      }
    },
    "flat": {
      "flake": false,
      "locked": {
        "lastModified": 1628771504,
        "narHash": "sha256-lRFND+ZnZvAph6ZYkr9wl9VAx41pb3uSFP8Wc7idP9M=",
        "owner": "input-output-hk",
        "repo": "flat",
        "rev": "ee59880f47ab835dbd73bea0847dab7869fc20d8",
        "type": "github"
      },
      "original": {
        "owner": "input-output-hk",
        "repo": "flat",
        "rev": "ee59880f47ab835dbd73bea0847dab7869fc20d8",
        "type": "github"
      }
    },
    "ghc-8.6.5-iohk": {
      "flake": false,
      "locked": {
        "lastModified": 1600920045,
        "narHash": "sha256-DO6kxJz248djebZLpSzTGD6s8WRpNI9BTwUeOf5RwY8=",
        "owner": "input-output-hk",
        "repo": "ghc",
        "rev": "95713a6ecce4551240da7c96b6176f980af75cae",
        "type": "github"
      },
      "original": {
        "owner": "input-output-hk",
        "ref": "release/8.6.5-iohk",
        "repo": "ghc",
        "type": "github"
      }
    },
    "ghc-8.6.5-iohk_2": {
      "flake": false,
      "locked": {
        "lastModified": 1600920045,
        "narHash": "sha256-DO6kxJz248djebZLpSzTGD6s8WRpNI9BTwUeOf5RwY8=",
        "owner": "input-output-hk",
        "repo": "ghc",
        "rev": "95713a6ecce4551240da7c96b6176f980af75cae",
        "type": "github"
      },
      "original": {
        "owner": "input-output-hk",
        "ref": "release/8.6.5-iohk",
        "repo": "ghc",
        "type": "github"
      }
    },
    "goblins": {
      "flake": false,
      "locked": {
        "lastModified": 1598362523,
        "narHash": "sha256-z9ut0y6umDIjJIRjz9KSvKgotuw06/S8QDwOtVdGiJ0=",
        "owner": "input-output-hk",
        "repo": "goblins",
        "rev": "cde90a2b27f79187ca8310b6549331e59595e7ba",
        "type": "github"
      },
      "original": {
        "owner": "input-output-hk",
        "repo": "goblins",
        "rev": "cde90a2b27f79187ca8310b6549331e59595e7ba",
        "type": "github"
      }
    },
    "hackage": {
      "flake": false,
      "locked": {
        "lastModified": 1650157984,
        "narHash": "sha256-hitutrIIn+qINGi6oef53f87we+cp3QNmXSBiCzVU90=",
        "owner": "input-output-hk",
        "repo": "hackage.nix",
        "rev": "2290fdc4d135407896f41ba518a0eae8efaae9c5",
        "type": "github"
      },
      "original": {
        "owner": "input-output-hk",
        "repo": "hackage.nix",
        "type": "github"
      }
    },
    "hackage_2": {
      "flake": false,
      "locked": {
        "lastModified": 1650157984,
        "narHash": "sha256-hitutrIIn+qINGi6oef53f87we+cp3QNmXSBiCzVU90=",
        "owner": "input-output-hk",
        "repo": "hackage.nix",
        "rev": "2290fdc4d135407896f41ba518a0eae8efaae9c5",
        "type": "github"
      },
      "original": {
        "owner": "input-output-hk",
        "repo": "hackage.nix",
        "type": "github"
      }
    },
    "haskell-nix": {
      "inputs": {
        "HTTP": "HTTP",
        "cabal-32": "cabal-32",
        "cabal-34": "cabal-34",
        "cabal-36": "cabal-36",
        "cardano-shell": "cardano-shell",
        "flake-utils": "flake-utils",
        "ghc-8.6.5-iohk": "ghc-8.6.5-iohk",
        "hackage": "hackage",
        "hpc-coveralls": "hpc-coveralls",
        "hydra": "hydra",
        "nix-tools": "nix-tools",
        "nixpkgs": [
          "haskell-nix",
          "nixpkgs-unstable"
        ],
        "nixpkgs-2003": "nixpkgs-2003",
        "nixpkgs-2105": "nixpkgs-2105",
        "nixpkgs-2111": "nixpkgs-2111",
        "nixpkgs-unstable": "nixpkgs-unstable",
        "old-ghc-nix": "old-ghc-nix",
        "stackage": "stackage"
      },
      "locked": {
        "lastModified": 1650194184,
        "narHash": "sha256-wwRdO075Gh+NbyTH4Gce/hxn7hKJjbNs4/YrKpOguAA=",
        "owner": "mlabs-haskell",
        "repo": "haskell.nix",
        "rev": "cf1f0460b65efadac6dc96169ef1e497410fa4f4",
        "type": "github"
      },
      "original": {
        "owner": "mlabs-haskell",
        "ref": "master",
        "repo": "haskell.nix",
        "type": "github"
      }
    },
    "haskell-nix_2": {
      "inputs": {
        "HTTP": "HTTP_2",
        "cabal-32": "cabal-32_2",
        "cabal-34": "cabal-34_2",
        "cabal-36": "cabal-36_2",
        "cardano-shell": "cardano-shell_2",
        "flake-utils": "flake-utils_2",
        "ghc-8.6.5-iohk": "ghc-8.6.5-iohk_2",
        "hackage": "hackage_2",
        "hpc-coveralls": "hpc-coveralls_2",
        "hydra": "hydra_2",
        "nix-tools": "nix-tools_2",
        "nixpkgs": [
          "ogmios",
          "haskell-nix",
          "nixpkgs-unstable"
        ],
        "nixpkgs-2003": "nixpkgs-2003_2",
        "nixpkgs-2105": "nixpkgs-2105_2",
        "nixpkgs-2111": "nixpkgs-2111_2",
        "nixpkgs-unstable": "nixpkgs-unstable_2",
        "old-ghc-nix": "old-ghc-nix_2",
        "stackage": "stackage_2"
      },
      "locked": {
        "lastModified": 1650194184,
        "narHash": "sha256-wwRdO075Gh+NbyTH4Gce/hxn7hKJjbNs4/YrKpOguAA=",
        "owner": "mlabs-haskell",
        "repo": "haskell.nix",
        "rev": "cf1f0460b65efadac6dc96169ef1e497410fa4f4",
        "type": "github"
      },
      "original": {
        "owner": "mlabs-haskell",
        "repo": "haskell.nix",
        "rev": "cf1f0460b65efadac6dc96169ef1e497410fa4f4",
        "type": "github"
      }
    },
    "hedgehog-extras": {
      "flake": false,
      "locked": {
        "lastModified": 1647260073,
        "narHash": "sha256-TR9i1J3HUYz3QnFQbfJPr/kGDahxZPojDsorYtRZeGU=",
        "owner": "input-output-hk",
        "repo": "hedgehog-extras",
        "rev": "967d79533c21e33387d0227a5f6cc185203fe658",
        "type": "github"
      },
      "original": {
        "owner": "input-output-hk",
        "repo": "hedgehog-extras",
        "rev": "967d79533c21e33387d0227a5f6cc185203fe658",
        "type": "github"
      }
    },
    "hjsonpointer": {
      "flake": false,
      "locked": {
        "lastModified": 1654184599,
        "narHash": "sha256-y1UCtaVI5Zsb8MeOQA8XbSX3p4/JoroRTG9RGl0I7DY=",
        "owner": "KtorZ",
        "repo": "hjsonpointer",
        "rev": "879f0e74d55eef76ceaec8f60ed07657ab84bad7",
        "type": "github"
      },
      "original": {
        "owner": "KtorZ",
        "repo": "hjsonpointer",
        "rev": "879f0e74d55eef76ceaec8f60ed07657ab84bad7",
        "type": "github"
      }
    },
    "hjsonschema": {
      "flake": false,
      "locked": {
        "lastModified": 1654186606,
        "narHash": "sha256-1UG+rP7Z/kxiqj2qcx70688u1P23RzopAim+MClo6PA=",
        "owner": "KtorZ",
        "repo": "hjsonschema",
        "rev": "35e0b05c3867463363e67f00a5092cd39fa33313",
        "type": "github"
      },
      "original": {
        "owner": "KtorZ",
        "repo": "hjsonschema",
        "rev": "35e0b05c3867463363e67f00a5092cd39fa33313",
        "type": "github"
      }
    },
    "hpc-coveralls": {
      "flake": false,
      "locked": {
        "lastModified": 1607498076,
        "narHash": "sha256-8uqsEtivphgZWYeUo5RDUhp6bO9j2vaaProQxHBltQk=",
        "owner": "sevanspowell",
        "repo": "hpc-coveralls",
        "rev": "14df0f7d229f4cd2e79f8eabb1a740097fdfa430",
        "type": "github"
      },
      "original": {
        "owner": "sevanspowell",
        "repo": "hpc-coveralls",
        "type": "github"
      }
    },
    "hpc-coveralls_2": {
      "flake": false,
      "locked": {
        "lastModified": 1607498076,
        "narHash": "sha256-8uqsEtivphgZWYeUo5RDUhp6bO9j2vaaProQxHBltQk=",
        "owner": "sevanspowell",
        "repo": "hpc-coveralls",
        "rev": "14df0f7d229f4cd2e79f8eabb1a740097fdfa430",
        "type": "github"
      },
      "original": {
        "owner": "sevanspowell",
        "repo": "hpc-coveralls",
        "type": "github"
      }
    },
    "hydra": {
      "inputs": {
        "nix": "nix",
        "nixpkgs": [
          "haskell-nix",
          "hydra",
          "nix",
          "nixpkgs"
        ]
      },
      "locked": {
        "lastModified": 1646878427,
        "narHash": "sha256-KtbrofMtN8GlM7D+n90kixr7QpSlVmdN+vK5CA/aRzc=",
        "owner": "NixOS",
        "repo": "hydra",
        "rev": "28b682b85b7efc5cf7974065792a1f22203a5927",
        "type": "github"
      },
      "original": {
        "id": "hydra",
        "type": "indirect"
      }
    },
    "hydra_2": {
      "inputs": {
        "nix": "nix_2",
        "nixpkgs": [
          "ogmios",
          "haskell-nix",
          "hydra",
          "nix",
          "nixpkgs"
        ]
      },
      "locked": {
        "lastModified": 1646878427,
        "narHash": "sha256-KtbrofMtN8GlM7D+n90kixr7QpSlVmdN+vK5CA/aRzc=",
        "owner": "NixOS",
        "repo": "hydra",
        "rev": "28b682b85b7efc5cf7974065792a1f22203a5927",
        "type": "github"
      },
      "original": {
        "id": "hydra",
        "type": "indirect"
      }
    },
    "io-sim": {
      "flake": false,
      "locked": {
        "lastModified": 1653046584,
        "narHash": "sha256-vFE67shdZScks67KezdKToLuk6k6wwyLFzshClO7Ym0=",
        "owner": "input-output-hk",
        "repo": "io-sim",
        "rev": "f4183f274d88d0ad15817c7052df3a6a8b40e6dc",
        "type": "github"
      },
      "original": {
        "owner": "input-output-hk",
        "repo": "io-sim",
        "rev": "f4183f274d88d0ad15817c7052df3a6a8b40e6dc",
        "type": "github"
      }
    },
    "iohk-monitoring-framework": {
      "flake": false,
      "locked": {
        "lastModified": 1653619339,
        "narHash": "sha256-0ia5UflYEmBYepj2gkJy9msknklI0UPtUavMEGwk3Wg=",
        "owner": "input-output-hk",
        "repo": "iohk-monitoring-framework",
        "rev": "066f7002aac5a0efc20e49643fea45454f226caa",
        "type": "github"
      },
      "original": {
        "owner": "input-output-hk",
        "repo": "iohk-monitoring-framework",
        "rev": "066f7002aac5a0efc20e49643fea45454f226caa",
        "type": "github"
      }
    },
    "iohk-nix": {
      "inputs": {
        "nixpkgs": "nixpkgs_2"
      },
      "locked": {
        "lastModified": 1649070135,
        "narHash": "sha256-UFKqcOSdPWk3TYUCPHF22p1zf7aXQpCmmgf7UMg7fWA=",
        "owner": "input-output-hk",
        "repo": "iohk-nix",
        "rev": "cecab9c71d1064f05f1615eead56ac0b9196bc20",
        "type": "github"
      },
      "original": {
        "owner": "input-output-hk",
        "repo": "iohk-nix",
        "type": "github"
      }
    },
    "iohk-nix_2": {
      "inputs": {
        "nixpkgs": "nixpkgs_4"
      },
      "locked": {
        "lastModified": 1649070135,
        "narHash": "sha256-UFKqcOSdPWk3TYUCPHF22p1zf7aXQpCmmgf7UMg7fWA=",
        "owner": "input-output-hk",
        "repo": "iohk-nix",
        "rev": "cecab9c71d1064f05f1615eead56ac0b9196bc20",
        "type": "github"
      },
      "original": {
        "owner": "input-output-hk",
        "repo": "iohk-nix",
        "rev": "cecab9c71d1064f05f1615eead56ac0b9196bc20",
        "type": "github"
      }
    },
    "lowdown-src": {
      "flake": false,
      "locked": {
        "lastModified": 1633514407,
        "narHash": "sha256-Dw32tiMjdK9t3ETl5fzGrutQTzh2rufgZV4A/BbxuD4=",
        "owner": "kristapsdz",
        "repo": "lowdown",
        "rev": "d2c2b44ff6c27b936ec27358a2653caaef8f73b8",
        "type": "github"
      },
      "original": {
        "owner": "kristapsdz",
        "repo": "lowdown",
        "type": "github"
      }
    },
    "lowdown-src_2": {
      "flake": false,
      "locked": {
        "lastModified": 1633514407,
        "narHash": "sha256-Dw32tiMjdK9t3ETl5fzGrutQTzh2rufgZV4A/BbxuD4=",
        "owner": "kristapsdz",
        "repo": "lowdown",
        "rev": "d2c2b44ff6c27b936ec27358a2653caaef8f73b8",
        "type": "github"
      },
      "original": {
        "owner": "kristapsdz",
        "repo": "lowdown",
        "type": "github"
      }
    },
    "nix": {
      "inputs": {
        "lowdown-src": "lowdown-src",
        "nixpkgs": "nixpkgs",
        "nixpkgs-regression": "nixpkgs-regression"
      },
      "locked": {
        "lastModified": 1643066034,
        "narHash": "sha256-xEPeMcNJVOeZtoN+d+aRwolpW8mFSEQx76HTRdlhPhg=",
        "owner": "NixOS",
        "repo": "nix",
        "rev": "a1cd7e58606a41fcf62bf8637804cf8306f17f62",
        "type": "github"
      },
      "original": {
        "owner": "NixOS",
        "ref": "2.6.0",
        "repo": "nix",
        "type": "github"
      }
    },
    "nix-tools": {
      "flake": false,
      "locked": {
        "lastModified": 1649424170,
        "narHash": "sha256-XgKXWispvv5RCvZzPb+p7e6Hy3LMuRjafKMl7kXzxGw=",
        "owner": "input-output-hk",
        "repo": "nix-tools",
        "rev": "e109c94016e3b6e0db7ed413c793e2d4bdb24aa7",
        "type": "github"
      },
      "original": {
        "owner": "input-output-hk",
        "repo": "nix-tools",
        "type": "github"
      }
    },
    "nix-tools_2": {
      "flake": false,
      "locked": {
        "lastModified": 1649424170,
        "narHash": "sha256-XgKXWispvv5RCvZzPb+p7e6Hy3LMuRjafKMl7kXzxGw=",
        "owner": "input-output-hk",
        "repo": "nix-tools",
        "rev": "e109c94016e3b6e0db7ed413c793e2d4bdb24aa7",
        "type": "github"
      },
      "original": {
        "owner": "input-output-hk",
        "repo": "nix-tools",
        "type": "github"
      }
    },
    "nix_2": {
      "inputs": {
        "lowdown-src": "lowdown-src_2",
        "nixpkgs": "nixpkgs_3",
        "nixpkgs-regression": "nixpkgs-regression_2"
      },
      "locked": {
        "lastModified": 1643066034,
        "narHash": "sha256-xEPeMcNJVOeZtoN+d+aRwolpW8mFSEQx76HTRdlhPhg=",
        "owner": "NixOS",
        "repo": "nix",
        "rev": "a1cd7e58606a41fcf62bf8637804cf8306f17f62",
        "type": "github"
      },
      "original": {
        "owner": "NixOS",
        "ref": "2.6.0",
        "repo": "nix",
        "type": "github"
      }
    },
    "nixpkgs": {
      "locked": {
        "lastModified": 1632864508,
        "narHash": "sha256-d127FIvGR41XbVRDPVvozUPQ/uRHbHwvfyKHwEt5xFM=",
        "owner": "NixOS",
        "repo": "nixpkgs",
        "rev": "82891b5e2c2359d7e58d08849e4c89511ab94234",
        "type": "github"
      },
      "original": {
        "id": "nixpkgs",
        "ref": "nixos-21.05-small",
        "type": "indirect"
      }
    },
    "nixpkgs-2003": {
      "locked": {
        "lastModified": 1620055814,
        "narHash": "sha256-8LEHoYSJiL901bTMVatq+rf8y7QtWuZhwwpKE2fyaRY=",
        "owner": "NixOS",
        "repo": "nixpkgs",
        "rev": "1db42b7fe3878f3f5f7a4f2dc210772fd080e205",
        "type": "github"
      },
      "original": {
        "owner": "NixOS",
        "ref": "nixpkgs-20.03-darwin",
        "repo": "nixpkgs",
        "type": "github"
      }
    },
    "nixpkgs-2003_2": {
      "locked": {
        "lastModified": 1620055814,
        "narHash": "sha256-8LEHoYSJiL901bTMVatq+rf8y7QtWuZhwwpKE2fyaRY=",
        "owner": "NixOS",
        "repo": "nixpkgs",
        "rev": "1db42b7fe3878f3f5f7a4f2dc210772fd080e205",
        "type": "github"
      },
      "original": {
        "owner": "NixOS",
        "ref": "nixpkgs-20.03-darwin",
        "repo": "nixpkgs",
        "type": "github"
      }
    },
    "nixpkgs-2105": {
      "locked": {
        "lastModified": 1645296114,
        "narHash": "sha256-y53N7TyIkXsjMpOG7RhvqJFGDacLs9HlyHeSTBioqYU=",
        "owner": "NixOS",
        "repo": "nixpkgs",
        "rev": "530a53dcbc9437363471167a5e4762c5fcfa34a1",
        "type": "github"
      },
      "original": {
        "owner": "NixOS",
        "ref": "nixpkgs-21.05-darwin",
        "repo": "nixpkgs",
        "type": "github"
      }
    },
    "nixpkgs-2105_2": {
      "locked": {
        "lastModified": 1645296114,
        "narHash": "sha256-y53N7TyIkXsjMpOG7RhvqJFGDacLs9HlyHeSTBioqYU=",
        "owner": "NixOS",
        "repo": "nixpkgs",
        "rev": "530a53dcbc9437363471167a5e4762c5fcfa34a1",
        "type": "github"
      },
      "original": {
        "owner": "NixOS",
        "ref": "nixpkgs-21.05-darwin",
        "repo": "nixpkgs",
        "type": "github"
      }
    },
    "nixpkgs-2111": {
      "locked": {
        "lastModified": 1648744337,
        "narHash": "sha256-bYe1dFJAXovjqiaPKrmAbSBEK5KUkgwVaZcTbSoJ7hg=",
        "owner": "NixOS",
        "repo": "nixpkgs",
        "rev": "0a58eebd8ec65ffdef2ce9562784123a73922052",
        "type": "github"
      },
      "original": {
        "owner": "NixOS",
        "ref": "nixpkgs-21.11-darwin",
        "repo": "nixpkgs",
        "type": "github"
      }
    },
    "nixpkgs-2111_2": {
      "locked": {
        "lastModified": 1648744337,
        "narHash": "sha256-bYe1dFJAXovjqiaPKrmAbSBEK5KUkgwVaZcTbSoJ7hg=",
        "owner": "NixOS",
        "repo": "nixpkgs",
        "rev": "0a58eebd8ec65ffdef2ce9562784123a73922052",
        "type": "github"
      },
      "original": {
        "owner": "NixOS",
        "ref": "nixpkgs-21.11-darwin",
        "repo": "nixpkgs",
        "type": "github"
      }
    },
    "nixpkgs-regression": {
      "locked": {
        "lastModified": 1643052045,
        "narHash": "sha256-uGJ0VXIhWKGXxkeNnq4TvV3CIOkUJ3PAoLZ3HMzNVMw=",
        "owner": "NixOS",
        "repo": "nixpkgs",
        "rev": "215d4d0fd80ca5163643b03a33fde804a29cc1e2",
        "type": "github"
      },
      "original": {
        "id": "nixpkgs",
        "rev": "215d4d0fd80ca5163643b03a33fde804a29cc1e2",
        "type": "indirect"
      }
    },
    "nixpkgs-regression_2": {
      "locked": {
        "lastModified": 1643052045,
        "narHash": "sha256-uGJ0VXIhWKGXxkeNnq4TvV3CIOkUJ3PAoLZ3HMzNVMw=",
        "owner": "NixOS",
        "repo": "nixpkgs",
        "rev": "215d4d0fd80ca5163643b03a33fde804a29cc1e2",
        "type": "github"
      },
      "original": {
        "id": "nixpkgs",
        "rev": "215d4d0fd80ca5163643b03a33fde804a29cc1e2",
        "type": "indirect"
      }
    },
    "nixpkgs-unstable": {
      "locked": {
        "lastModified": 1648219316,
        "narHash": "sha256-Ctij+dOi0ZZIfX5eMhgwugfvB+WZSrvVNAyAuANOsnQ=",
        "owner": "NixOS",
        "repo": "nixpkgs",
        "rev": "30d3d79b7d3607d56546dd2a6b49e156ba0ec634",
        "type": "github"
      },
      "original": {
        "owner": "NixOS",
        "ref": "nixpkgs-unstable",
        "repo": "nixpkgs",
        "type": "github"
      }
    },
    "nixpkgs-unstable_2": {
      "locked": {
        "lastModified": 1648219316,
        "narHash": "sha256-Ctij+dOi0ZZIfX5eMhgwugfvB+WZSrvVNAyAuANOsnQ=",
        "owner": "NixOS",
        "repo": "nixpkgs",
        "rev": "30d3d79b7d3607d56546dd2a6b49e156ba0ec634",
        "type": "github"
      },
      "original": {
        "owner": "NixOS",
        "ref": "nixpkgs-unstable",
        "repo": "nixpkgs",
        "type": "github"
      }
    },
    "nixpkgs_2": {
      "locked": {
        "lastModified": 1647122627,
        "narHash": "sha256-w4hGsXYyMgJAQRSBxh7O6AAsawJSbudCxfQXhDRhwPQ=",
        "path": "/nix/store/s6wigis38dnikj5y92jrrj7ywc38b78g-source",
        "rev": "0f85665118d850aae5164d385d24783d0b16cf1b",
        "type": "path"
      },
      "original": {
        "id": "nixpkgs",
        "type": "indirect"
      }
    },
    "nixpkgs_3": {
      "locked": {
        "lastModified": 1632864508,
        "narHash": "sha256-d127FIvGR41XbVRDPVvozUPQ/uRHbHwvfyKHwEt5xFM=",
        "owner": "NixOS",
        "repo": "nixpkgs",
        "rev": "82891b5e2c2359d7e58d08849e4c89511ab94234",
        "type": "github"
      },
      "original": {
        "id": "nixpkgs",
        "ref": "nixos-21.05-small",
        "type": "indirect"
      }
    },
    "nixpkgs_4": {
      "locked": {
        "lastModified": 1647122627,
        "narHash": "sha256-w4hGsXYyMgJAQRSBxh7O6AAsawJSbudCxfQXhDRhwPQ=",
        "path": "/nix/store/s6wigis38dnikj5y92jrrj7ywc38b78g-source",
        "rev": "0f85665118d850aae5164d385d24783d0b16cf1b",
        "type": "path"
      },
      "original": {
        "id": "nixpkgs",
        "type": "indirect"
      }
    },
    "nixpkgs_5": {
      "locked": {
        "lastModified": 1634172192,
        "narHash": "sha256-FBF4U/T+bMg4sEyT/zkgasvVquGzgdAf4y8uCosKMmo=",
        "owner": "NixOS",
        "repo": "nixpkgs",
        "rev": "2cf9db0e3d45b9d00f16f2836cb1297bcadc475e",
        "type": "github"
      },
      "original": {
        "owner": "NixOS",
        "repo": "nixpkgs",
        "rev": "2cf9db0e3d45b9d00f16f2836cb1297bcadc475e",
        "type": "github"
      }
    },
    "ogmios": {
      "inputs": {
        "Win32-network": "Win32-network",
        "cardano-base": "cardano-base",
        "cardano-crypto": "cardano-crypto",
        "cardano-ledger": "cardano-ledger",
        "cardano-node": "cardano-node",
        "cardano-prelude": "cardano-prelude",
        "ekg-json": "ekg-json",
        "flake-compat": "flake-compat_2",
        "flat": "flat",
        "goblins": "goblins",
        "haskell-nix": "haskell-nix_2",
        "hedgehog-extras": "hedgehog-extras",
        "hjsonpointer": "hjsonpointer",
        "hjsonschema": "hjsonschema",
        "io-sim": "io-sim",
        "iohk-monitoring-framework": "iohk-monitoring-framework",
        "iohk-nix": "iohk-nix_2",
        "nixpkgs": [
          "ogmios",
          "haskell-nix",
          "nixpkgs-unstable"
        ],
        "optparse-applicative": "optparse-applicative",
        "ouroboros-network": "ouroboros-network",
        "plutus": "plutus",
        "typed-protocols": "typed-protocols",
        "wai-routes": "wai-routes"
      },
      "locked": {
        "lastModified": 1656650330,
        "narHash": "sha256-Rl5xNP3LVtuOzXXSsdAWNB3EXGRPsFPMvBO0TDUvSJE=",
        "owner": "mlabs-haskell",
        "repo": "ogmios",
        "rev": "e406801eaeb32b28cd84357596ca1512bff27741",
        "type": "github"
      },
      "original": {
        "owner": "mlabs-haskell",
        "repo": "ogmios",
        "rev": "e406801eaeb32b28cd84357596ca1512bff27741",
        "type": "github"
      }
    },
    "ogmios-datum-cache": {
      "inputs": {
        "flake-compat": "flake-compat_3",
        "nixpkgs": "nixpkgs_5",
        "unstable_nixpkgs": "unstable_nixpkgs"
      },
      "locked": {
        "lastModified": 1656671352,
        "narHash": "sha256-EO3WrQnCXK+Lg8PNG2TK8iQxn5Zo+x7pmYFf1qWs0fk=",
        "owner": "mlabs-haskell",
        "repo": "ogmios-datum-cache",
        "rev": "1c7a4af3f18bd3fa94a59e5a52e0ad6d974233e8",
        "type": "github"
      },
      "original": {
        "owner": "mlabs-haskell",
        "repo": "ogmios-datum-cache",
        "rev": "1c7a4af3f18bd3fa94a59e5a52e0ad6d974233e8",
        "type": "github"
      }
    },
    "old-ghc-nix": {
      "flake": false,
      "locked": {
        "lastModified": 1631092763,
        "narHash": "sha256-sIKgO+z7tj4lw3u6oBZxqIhDrzSkvpHtv0Kki+lh9Fg=",
        "owner": "angerman",
        "repo": "old-ghc-nix",
        "rev": "af48a7a7353e418119b6dfe3cd1463a657f342b8",
        "type": "github"
      },
      "original": {
        "owner": "angerman",
        "ref": "master",
        "repo": "old-ghc-nix",
        "type": "github"
      }
    },
    "old-ghc-nix_2": {
      "flake": false,
      "locked": {
        "lastModified": 1631092763,
        "narHash": "sha256-sIKgO+z7tj4lw3u6oBZxqIhDrzSkvpHtv0Kki+lh9Fg=",
        "owner": "angerman",
        "repo": "old-ghc-nix",
        "rev": "af48a7a7353e418119b6dfe3cd1463a657f342b8",
        "type": "github"
      },
      "original": {
        "owner": "angerman",
        "ref": "master",
        "repo": "old-ghc-nix",
        "type": "github"
      }
    },
    "optparse-applicative": {
      "flake": false,
      "locked": {
        "lastModified": 1628901899,
        "narHash": "sha256-uQx+SEYsCH7JcG3xAT0eJck9yq3y0cvx49bvItLLer8=",
        "owner": "input-output-hk",
        "repo": "optparse-applicative",
        "rev": "7497a29cb998721a9068d5725d49461f2bba0e7a",
        "type": "github"
      },
      "original": {
        "owner": "input-output-hk",
        "repo": "optparse-applicative",
        "rev": "7497a29cb998721a9068d5725d49461f2bba0e7a",
        "type": "github"
      }
    },
    "ouroboros-network": {
      "flake": false,
      "locked": {
        "lastModified": 1654820431,
        "narHash": "sha256-bmLD5sFsiny/eRv6MHrqGvo6I4QG9pO0psiHWGFZqro=",
        "owner": "input-output-hk",
        "repo": "ouroboros-network",
        "rev": "a65c29b6a85e90d430c7f58d362b7eb097fd4949",
        "type": "github"
      },
      "original": {
        "owner": "input-output-hk",
        "repo": "ouroboros-network",
        "rev": "a65c29b6a85e90d430c7f58d362b7eb097fd4949",
        "type": "github"
      }
    },
    "plutus": {
      "flake": false,
      "locked": {
        "lastModified": 1655404007,
        "narHash": "sha256-8ZCD/f321fFs8k+FBfxnpYlm1+C+rKM8Io9K0CDCEqA=",
        "owner": "input-output-hk",
        "repo": "plutus",
        "rev": "f680ac6979e069fcc013e4389ee607ff5fa6672f",
        "type": "github"
      },
      "original": {
        "owner": "input-output-hk",
        "repo": "plutus",
        "rev": "f680ac6979e069fcc013e4389ee607ff5fa6672f",
        "type": "github"
      }
    },
    "root": {
      "inputs": {
        "cardano-configurations": "cardano-configurations",
<<<<<<< HEAD
=======
        "cardano-crypto": "cardano-crypto",
        "cardano-ledger": "cardano-ledger",
        "cardano-node": "cardano-node",
        "cardano-prelude": "cardano-prelude",
        "cardano-wallet": "cardano-wallet",
>>>>>>> cb263995
        "easy-purescript-nix": "easy-purescript-nix",
        "flake-compat": "flake-compat",
        "haskell-nix": "haskell-nix",
        "iohk-nix": "iohk-nix",
        "nixpkgs": [
          "haskell-nix",
          "nixpkgs-unstable"
        ],
        "ogmios": "ogmios",
        "ogmios-datum-cache": "ogmios-datum-cache"
      }
    },
    "stackage": {
      "flake": false,
      "locked": {
        "lastModified": 1650158092,
        "narHash": "sha256-uQ/TEFcce0bKmYcoBziDhYYzCDmhPsjC5WgsJjpd9wA=",
        "owner": "input-output-hk",
        "repo": "stackage.nix",
        "rev": "adc7f942e756b382a7a833520ebef6dfc859af8e",
        "type": "github"
      },
      "original": {
        "owner": "input-output-hk",
        "repo": "stackage.nix",
        "type": "github"
      }
    },
    "stackage_2": {
      "flake": false,
      "locked": {
        "lastModified": 1650158092,
        "narHash": "sha256-uQ/TEFcce0bKmYcoBziDhYYzCDmhPsjC5WgsJjpd9wA=",
        "owner": "input-output-hk",
        "repo": "stackage.nix",
        "rev": "adc7f942e756b382a7a833520ebef6dfc859af8e",
        "type": "github"
      },
      "original": {
        "owner": "input-output-hk",
        "repo": "stackage.nix",
        "type": "github"
      }
    },
    "typed-protocols": {
      "flake": false,
      "locked": {
        "lastModified": 1653046676,
        "narHash": "sha256-5Wof5yTKb12EPY6B8LfapX18xNZZpF+rvhnQ88U6KdM=",
        "owner": "input-output-hk",
        "repo": "typed-protocols",
        "rev": "181601bc3d9e9d21a671ce01e0b481348b3ca104",
        "type": "github"
      },
      "original": {
        "owner": "input-output-hk",
        "repo": "typed-protocols",
        "rev": "181601bc3d9e9d21a671ce01e0b481348b3ca104",
        "type": "github"
      }
    },
    "unstable_nixpkgs": {
      "locked": {
        "lastModified": 1653307806,
        "narHash": "sha256-VPej3GE4IBMwYnXRfbiVqMWKa32+ysuvbHRkQXD0gTw=",
        "owner": "NixOS",
        "repo": "nixpkgs",
        "rev": "9d7aff488a8f9429d9e6cd82c10dffbf21907fb1",
        "type": "github"
      },
      "original": {
        "owner": "NixOS",
        "repo": "nixpkgs",
        "type": "github"
      }
    },
    "wai-routes": {
      "flake": false,
      "locked": {
        "lastModified": 1608703392,
        "narHash": "sha256-MW4lZUBjTwqBT97q7YOCHKBZTVWo2yAuvPVqgRmc74Q=",
        "owner": "KtorZ",
        "repo": "wai-routes",
        "rev": "d74b39683792649c01113f40bf57724dcf95c96a",
        "type": "github"
      },
      "original": {
        "owner": "KtorZ",
        "repo": "wai-routes",
        "rev": "d74b39683792649c01113f40bf57724dcf95c96a",
        "type": "github"
      }
    }
  },
  "root": "root",
  "version": 7
}<|MERGE_RESOLUTION|>--- conflicted
+++ resolved
@@ -221,26 +221,6 @@
     "cardano-node": {
       "flake": false,
       "locked": {
-<<<<<<< HEAD
-=======
-        "lastModified": 1643020087,
-        "narHash": "sha256-NPkY19Q5BJv1Ebf/biQ9fsbjh5gQuncoXQCslau/i6M=",
-        "owner": "input-output-hk",
-        "repo": "cardano-node",
-        "rev": "8909dea9b3996b8288f15f0e4f31fb0f63964197",
-        "type": "github"
-      },
-      "original": {
-        "owner": "input-output-hk",
-        "repo": "cardano-node",
-        "rev": "8909dea9b3996b8288f15f0e4f31fb0f63964197",
-        "type": "github"
-      }
-    },
-    "cardano-node_2": {
-      "flake": false,
-      "locked": {
->>>>>>> cb263995
         "lastModified": 1656166930,
         "narHash": "sha256-R7YGQ6UMG16ed9sGguDWq2cUgFnADeRdx8O2s2HqWRk=",
         "owner": "input-output-hk",
@@ -304,34 +284,14 @@
         "type": "github"
       }
     },
-<<<<<<< HEAD
-=======
-    "cardano-wallet": {
-      "flake": false,
-      "locked": {
-        "lastModified": 1632116683,
-        "narHash": "sha256-Ju6XueTKP3FwRkKIE+7a32hcEJMGbxdqiznJNi9sYdc=",
-        "owner": "input-output-hk",
-        "repo": "cardano-wallet",
-        "rev": "ae7569293e94241ef6829139ec02bd91abd069df",
-        "type": "github"
-      },
-      "original": {
-        "owner": "input-output-hk",
-        "repo": "cardano-wallet",
-        "rev": "ae7569293e94241ef6829139ec02bd91abd069df",
-        "type": "github"
-      }
-    },
->>>>>>> cb263995
     "easy-purescript-nix": {
       "flake": false,
       "locked": {
-        "lastModified": 1649768932,
-        "narHash": "sha256-T96xGZV2AEP07smv/L2s5U7jY1LTdJEiTnA90gJ3Fco=",
+        "lastModified": 1654121141,
+        "narHash": "sha256-mkHIyWk5Xh54FqCU7CT3G/tnHF7mLbQt3EfnNCMCTO8=",
         "owner": "justinwoo",
         "repo": "easy-purescript-nix",
-        "rev": "d56c436a66ec2a8a93b309c83693cef1507dca7a",
+        "rev": "5dca2f0f3b9ec0bceabb23fa1fd2b5f8ec30fa53",
         "type": "github"
       },
       "original": {
@@ -506,11 +466,11 @@
     "hackage": {
       "flake": false,
       "locked": {
-        "lastModified": 1650157984,
-        "narHash": "sha256-hitutrIIn+qINGi6oef53f87we+cp3QNmXSBiCzVU90=",
+        "lastModified": 1653441966,
+        "narHash": "sha256-aJFK0wDzoOrtb7ucZzKh5J+S2pThpwNCofl74s1olXU=",
         "owner": "input-output-hk",
         "repo": "hackage.nix",
-        "rev": "2290fdc4d135407896f41ba518a0eae8efaae9c5",
+        "rev": "f7fe6ef8de52c43a9efa6fd4ac4902e5957dc573",
         "type": "github"
       },
       "original": {
@@ -560,11 +520,11 @@
         "stackage": "stackage"
       },
       "locked": {
-        "lastModified": 1650194184,
-        "narHash": "sha256-wwRdO075Gh+NbyTH4Gce/hxn7hKJjbNs4/YrKpOguAA=",
+        "lastModified": 1653486569,
+        "narHash": "sha256-342b0LPX6kaBuEX8KZV40FwCCFre1lCtjdTQIDEt9kw=",
         "owner": "mlabs-haskell",
         "repo": "haskell.nix",
-        "rev": "cf1f0460b65efadac6dc96169ef1e497410fa4f4",
+        "rev": "220f8a9cd166e726aea62843bdafa7ecded3375c",
         "type": "github"
       },
       "original": {
@@ -783,11 +743,11 @@
         "nixpkgs": "nixpkgs_2"
       },
       "locked": {
-        "lastModified": 1649070135,
-        "narHash": "sha256-UFKqcOSdPWk3TYUCPHF22p1zf7aXQpCmmgf7UMg7fWA=",
+        "lastModified": 1653579289,
+        "narHash": "sha256-wveDdPsgB/3nAGAdFaxrcgLEpdi0aJ5kEVNtI+YqVfo=",
         "owner": "input-output-hk",
         "repo": "iohk-nix",
-        "rev": "cecab9c71d1064f05f1615eead56ac0b9196bc20",
+        "rev": "edb2d2df2ebe42bbdf03a0711115cf6213c9d366",
         "type": "github"
       },
       "original": {
@@ -1096,11 +1056,12 @@
     },
     "nixpkgs_2": {
       "locked": {
-        "lastModified": 1647122627,
-        "narHash": "sha256-w4hGsXYyMgJAQRSBxh7O6AAsawJSbudCxfQXhDRhwPQ=",
-        "path": "/nix/store/s6wigis38dnikj5y92jrrj7ywc38b78g-source",
-        "rev": "0f85665118d850aae5164d385d24783d0b16cf1b",
-        "type": "path"
+        "lastModified": 1657674999,
+        "narHash": "sha256-RRQLkC3aGEf4ySAUQT08K0EPnsf6IW02QIy8yPLD3jw=",
+        "owner": "NixOS",
+        "repo": "nixpkgs",
+        "rev": "01b8587401f41aecd4b77aa9698c0cba65a38882",
+        "type": "github"
       },
       "original": {
         "id": "nixpkgs",
@@ -1305,14 +1266,6 @@
     "root": {
       "inputs": {
         "cardano-configurations": "cardano-configurations",
-<<<<<<< HEAD
-=======
-        "cardano-crypto": "cardano-crypto",
-        "cardano-ledger": "cardano-ledger",
-        "cardano-node": "cardano-node",
-        "cardano-prelude": "cardano-prelude",
-        "cardano-wallet": "cardano-wallet",
->>>>>>> cb263995
         "easy-purescript-nix": "easy-purescript-nix",
         "flake-compat": "flake-compat",
         "haskell-nix": "haskell-nix",
@@ -1328,11 +1281,11 @@
     "stackage": {
       "flake": false,
       "locked": {
-        "lastModified": 1650158092,
-        "narHash": "sha256-uQ/TEFcce0bKmYcoBziDhYYzCDmhPsjC5WgsJjpd9wA=",
+        "lastModified": 1653355076,
+        "narHash": "sha256-mQdOgAyFkLUJBPrVDZmZQ2JRtgHKOQkil//SDdcjP1U=",
         "owner": "input-output-hk",
         "repo": "stackage.nix",
-        "rev": "adc7f942e756b382a7a833520ebef6dfc859af8e",
+        "rev": "71b16ca68d6acd639121db43238896357fe53f54",
         "type": "github"
       },
       "original": {
