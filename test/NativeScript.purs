module Test.Ctl.NativeScript (suite) where

import Prelude

import Aeson (decodeAeson, encodeAeson)
import Ctl.Internal.Cardano.Types.NativeScript
  ( NativeScript(ScriptPubkey, ScriptAll, ScriptAny, ScriptNOfK)
  )
import Ctl.Internal.NativeScripts (getMaximumSigners)
import Ctl.Internal.Serialization.Hash
  ( Ed25519KeyHash
  , ed25519KeyHashFromBech32
  , ed25519KeyHashFromBytes
  )
import Ctl.Internal.Test.TestPlanM (TestPlanM)
import Ctl.Internal.Types.RawBytes (hexToRawBytesUnsafe)
import Data.Either (Either(Right))
import Data.Maybe (fromJust)
import Data.Set as Set
import Effect.Aff (Aff)
import Effect.Class (liftEffect)
import Mote (group, test)
import Partial.Unsafe (unsafePartial)
<<<<<<< HEAD
=======
import Test.Ctl.TestM (TestPlanM)
import Test.QuickCheck (quickCheck, (===))
>>>>>>> 5c0e811a
import Test.Spec.Assertions (shouldEqual)

suite :: TestPlanM (Aff Unit) Unit
suite = do
  group "NativeScript number of keys" do
    test "#1" do
      let
        script = ScriptAll [ ScriptPubkey pk1, ScriptPubkey pk2 ]
      getMaximumSigners Set.empty script `shouldEqual` 2
    test "#2" do
      let
        script = ScriptAll [ ScriptPubkey pk1, ScriptPubkey pk1 ]
      getMaximumSigners Set.empty script `shouldEqual` 1
    test "#3" do
      let
        script = ScriptAll
          [ ScriptPubkey pk1
          , ScriptPubkey pk1
          , ScriptPubkey pk1
          , ScriptPubkey pk1
          ]
      getMaximumSigners Set.empty script `shouldEqual` 1
    test "#4" do
      let
        script = ScriptAll
          [ ScriptPubkey pk1
          , ScriptPubkey pk1
          , ScriptPubkey pk1
          , ScriptPubkey pk2
          ]
      getMaximumSigners Set.empty script `shouldEqual` 2
    test "#5" do
      let
        script = ScriptAny [ ScriptPubkey pk1, ScriptPubkey pk2 ]
      getMaximumSigners Set.empty script `shouldEqual` 1
    test "#6" do
      let
        script = ScriptAll
          [ ScriptAny [ ScriptPubkey pk1, ScriptPubkey pk2 ]
          , ScriptAny [ ScriptPubkey pk1, ScriptPubkey pk2 ]
          ]
      getMaximumSigners Set.empty script `shouldEqual` 2
    test "#7" do
      let
        script = ScriptNOfK 1 [ ScriptPubkey pk1, ScriptPubkey pk2 ]
      getMaximumSigners Set.empty script `shouldEqual` 1
    test "#8" do
      let
        script = ScriptNOfK 2 [ ScriptPubkey pk1, ScriptPubkey pk2 ]
      getMaximumSigners Set.empty script `shouldEqual` 2
    test "#9" do
      let
        script = ScriptAny
          [ ScriptAll [ ScriptPubkey pk1, ScriptPubkey pk2 ]
          , ScriptAll [ ScriptPubkey pk1, ScriptPubkey pk2 ]
          ]
      getMaximumSigners Set.empty script `shouldEqual` 2
    test "#10" do
      let
        script = ScriptAny
          [ ScriptAll [ ScriptPubkey pk1, ScriptPubkey pk2 ]
          , ScriptAll [ ScriptPubkey pk2, ScriptPubkey pk3 ]
          ]
      getMaximumSigners Set.empty script `shouldEqual` 2
    test "#11" do
      let
        script = ScriptNOfK 2
          [ ScriptAll [ ScriptPubkey pk1 ]
          , ScriptAll [ ScriptPubkey pk1, ScriptPubkey pk2 ]
          , ScriptAll [ ScriptPubkey pk1, ScriptPubkey pk2, ScriptPubkey pk3 ]
          ]
      getMaximumSigners Set.empty script `shouldEqual` 3
    test "#12" do
      let
        script = ScriptNOfK 2
          [ ScriptAll [ ScriptPubkey pk3 ]
          , ScriptAll [ ScriptPubkey pk1 ]
          , ScriptAny [ ScriptPubkey pk1, ScriptPubkey pk3 ]
          ]
      getMaximumSigners Set.empty script `shouldEqual` 2
    test "#13" do
      let
        script = ScriptAny
          [ ScriptAny [ ScriptPubkey pk3, ScriptPubkey pk1 ]
          , ScriptAny [ ScriptPubkey pk3, ScriptPubkey pk2 ]
          , ScriptAny [ ScriptPubkey pk1, ScriptPubkey pk2 ]
          ]
      getMaximumSigners Set.empty script `shouldEqual` 1
    test "#14" do
      let
        script = ScriptAll
          [ ScriptAny [ ScriptPubkey pk3, ScriptPubkey pk1 ]
          , ScriptAny [ ScriptPubkey pk1, ScriptPubkey pk2 ]
          , ScriptAny [ ScriptPubkey pk1, ScriptPubkey pk2 ]
          ]
      getMaximumSigners Set.empty script `shouldEqual` 3
    test "#15" do
      let
        script = ScriptNOfK 2
          [ ScriptAny [ ScriptPubkey pk3, ScriptPubkey pk1 ]
          , ScriptAny [ ScriptPubkey pk1, ScriptPubkey pk2 ]
          , ScriptAny [ ScriptPubkey pk1, ScriptPubkey pk2 ]
          ]
      getMaximumSigners Set.empty script `shouldEqual` 2
    test "#16" do
      let
        script = ScriptNOfK 2
          [ ScriptAny [ ScriptPubkey pk3, ScriptPubkey pk1 ]
          , ScriptAny [ ScriptPubkey pk1, ScriptPubkey pk2 ]
          , ScriptAny [ ScriptPubkey pk1, ScriptPubkey pk2 ]
          ]
      getMaximumSigners Set.empty script `shouldEqual` 2
    test "#17" do
      let
        script = ScriptNOfK 3
          [ ScriptAny [ ScriptPubkey pk3, ScriptPubkey pk1 ]
          , ScriptAny [ ScriptPubkey pk2, ScriptPubkey pk3 ]
          , ScriptAny [ ScriptPubkey pk1, ScriptPubkey pk2 ]
          ]
      getMaximumSigners Set.empty script `shouldEqual` 3
    test "#18" do
      let
        script = ScriptNOfK 3
          [ ScriptAny [ ScriptPubkey pk3, ScriptPubkey pk1 ]
          , ScriptAny [ ScriptPubkey pk2, ScriptPubkey pk3 ]
          , ScriptAny [ ScriptPubkey pk1, ScriptPubkey pk2 ]
          ]
      getMaximumSigners (Set.fromFoldable [ pk1 ]) script `shouldEqual` 2
    test "#19" do
      let
        script = ScriptAll
          [ ScriptPubkey pk1, ScriptPubkey pk2, ScriptPubkey pk3 ]
      getMaximumSigners (Set.fromFoldable [ pk1, pk2, pk3 ]) script
        `shouldEqual` 0
    test "#20" do
      let
        script = ScriptAll
          [ ScriptNOfK 1 [ ScriptPubkey pk1, ScriptPubkey pk2 ]
          , ScriptNOfK 1 [ ScriptPubkey pk3, ScriptPubkey pk4 ]
          ]
      getMaximumSigners Set.empty script
        `shouldEqual` 2
    test "#21" do
      let
        script = ScriptAll
          [ ScriptNOfK 1 [ ScriptPubkey pk1, ScriptPubkey pk2 ]
          , ScriptNOfK 1 [ ScriptPubkey pk3, ScriptPubkey pk1 ]
          ]
      getMaximumSigners Set.empty script
        `shouldEqual` 2
    test "#22" do
      let
        script = ScriptAll
          [ ScriptNOfK 2
              [ ScriptPubkey pk1, ScriptPubkey pk2, ScriptPubkey pk3 ]
          , ScriptNOfK 1 [ ScriptPubkey pk2, ScriptPubkey pk1 ]
          ]
      getMaximumSigners Set.empty script
        `shouldEqual` 3
    test "#23" do
      let
        script = ScriptAll
          [ ScriptNOfK 2
              [ ScriptPubkey pk1, ScriptPubkey pk2, ScriptPubkey pk3 ]
          , ScriptNOfK 2
              [ ScriptPubkey pk1, ScriptPubkey pk2, ScriptPubkey pk3 ]
          ]
      getMaximumSigners Set.empty script
        `shouldEqual` 3
    test "#24" do
      let
        -- worst case all 4 will be distinct
        script = ScriptNOfK 2
          [ ScriptNOfK 2
              [ ScriptPubkey pk1, ScriptPubkey pk4, ScriptPubkey pk2 ]
          , ScriptNOfK 2
              [ ScriptPubkey pk3, ScriptPubkey pk4, ScriptPubkey pk5 ]
          , ScriptNOfK 2
              [ ScriptPubkey pk1, ScriptPubkey pk2, ScriptPubkey pk3 ]
          ]
      getMaximumSigners Set.empty script
        `shouldEqual` 4
    test "#25" do
      let
        script = ScriptNOfK 2
          [ ScriptNOfK 2
              [ ScriptPubkey pk1, ScriptPubkey pk2, ScriptPubkey pk3 ]
          , ScriptNOfK 2
              [ ScriptPubkey pk2, ScriptPubkey pk3, ScriptPubkey pk1 ]
          , ScriptNOfK 2
              [ ScriptPubkey pk3, ScriptPubkey pk2, ScriptPubkey pk1 ]
          ]
      getMaximumSigners Set.empty script
        `shouldEqual` 3

    test "Property: encodeAeson <-> decodeAeson" do
      liftEffect $ quickCheck $ \(script :: NativeScript) ->
        decodeAeson (encodeAeson script) === Right script

pk1 :: Ed25519KeyHash
pk1 = unsafePartial $ fromJust $ ed25519KeyHashFromBytes $ hexToRawBytesUnsafe
  "1c12f03c1ef2e935acc35ec2e6f96c650fd3bfba3e96550504d53361"

pk2 :: Ed25519KeyHash
pk2 = unsafePartial $ fromJust $ ed25519KeyHashFromBytes $ hexToRawBytesUnsafe
  "30fb3b8539951e26f034910a5a37f22cb99d94d1d409f69ddbaea971"

pk3 :: Ed25519KeyHash
pk3 = unsafePartial $ fromJust do
  ed25519KeyHashFromBech32
    "addr_vkh1zuctrdcq6ctd29242w8g84nlz0q38t2lnv3zzfcrfqktx0c9tzp"

pk4 :: Ed25519KeyHash
pk4 = unsafePartial $ fromJust $ ed25519KeyHashFromBytes $ hexToRawBytesUnsafe
  "30fb3b8529951e26f034910a5a37f22cb99d94d1d409f69ddbaea971"

pk5 :: Ed25519KeyHash
pk5 = unsafePartial $ fromJust $ ed25519KeyHashFromBytes $ hexToRawBytesUnsafe
  "30fb3b8529951e26f034919a5a37f22cb99d94d1d409f69ddbaea971"<|MERGE_RESOLUTION|>--- conflicted
+++ resolved
@@ -21,11 +21,7 @@
 import Effect.Class (liftEffect)
 import Mote (group, test)
 import Partial.Unsafe (unsafePartial)
-<<<<<<< HEAD
-=======
-import Test.Ctl.TestM (TestPlanM)
 import Test.QuickCheck (quickCheck, (===))
->>>>>>> 5c0e811a
 import Test.Spec.Assertions (shouldEqual)
 
 suite :: TestPlanM (Aff Unit) Unit
