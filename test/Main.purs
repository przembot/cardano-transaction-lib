--- conflicted
+++ resolved
@@ -2,20 +2,14 @@
 
 import Prelude
 
-import Ctl.Internal.Test.Utils as Utils
-import Ctl.Test.Unit as Unit
+import Ctl.Internal.Test.TestPlanM (interpret)
 import Effect (Effect)
 import Effect.Aff (launchAff_)
-<<<<<<< HEAD
-import Test.Integration as Integration
-=======
 import Test.Ctl.Integration as Integration
 import Test.Ctl.Unit as Unit
-import Test.Ctl.Utils as Utils
->>>>>>> 4ce7ac79
 
 main :: Effect Unit
 main = launchAff_ do
-  Utils.interpret do
+  interpret do
     Unit.testPlan
     Integration.testPlan