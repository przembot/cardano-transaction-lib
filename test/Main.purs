module Test.Main (main) where

import Prelude

import Effect (Effect)
<<<<<<< HEAD
import Effect.Aff (Aff, launchAff_)
import Effect.Aff.Class (liftAff)
import Test.Spec (Spec, describe, it)
import Test.Spec.Runner (runSpec)
import Test.Spec.Reporter (consoleReporter)
import Test.ByteArray as ByteArrayTest
import Test.Parser as ParseTest
import Test.AffInterface as AffInterface
import Test.Serialization.Address as Serialization.Address
import Test.Serialization.Hash as Serialization.Hash
import TestM (TestPlanM)
import Mote (Plan, foldPlan, planT)
import Test.Deserialization as Deserialization
import Test.Serialization as Serialization
import Test.Aeson as Aeson
import Test.Transaction as Transaction
import Test.UsedTxOuts as UsedTxOuts
import Test.Data as Data
import Test.Metadata.Seabug as Seabug
import Test.FinalizeTx as FinalizeTx
import Test.Plutus.Address as PlutusAddress
import Test.Plutus.Value as PlutusValue
import Test.Metadata.Cip25 as Cip25
=======
import Test.Integration as Integration
import Test.Unit as Unit
>>>>>>> 181d3973

main :: Effect Unit
main = do
<<<<<<< HEAD
  launchAff_ $ interpret testPlan

interpret :: TestPlanM Unit -> Aff Unit
interpret spif = do
  plan <- planT $ spif
  let
    spec = go plan
  runSpec [ consoleReporter ] spec
  pure unit
  where
  go :: Plan (Const Void) (Aff Unit) -> Spec Unit
  go =
    foldPlan
      (\{ label, value } -> it label $ liftAff value)
      (\_ -> pure unit)
      (\{ label, value } -> describe label (go $ value))
      sequence_

testPlan :: TestPlanM Unit
testPlan = do
  PlutusAddress.suite
  PlutusValue.suite
  Cip25.suite
  Data.suite
  Aeson.suite
  ByteArrayTest.suite
  ParseTest.suite
  Serialization.suite
  Serialization.Address.suite
  Serialization.Hash.suite
  Deserialization.suite
  Transaction.suite
  UsedTxOuts.suite
  -- requires external servers
  -- see README.md
  FinalizeTx.suite
  AffInterface.suite
  Seabug.suite
=======
  Unit.main
  Integration.main
>>>>>>> 181d3973
<|MERGE_RESOLUTION|>--- conflicted
+++ resolved
@@ -3,77 +3,10 @@
 import Prelude
 
 import Effect (Effect)
-<<<<<<< HEAD
-import Effect.Aff (Aff, launchAff_)
-import Effect.Aff.Class (liftAff)
-import Test.Spec (Spec, describe, it)
-import Test.Spec.Runner (runSpec)
-import Test.Spec.Reporter (consoleReporter)
-import Test.ByteArray as ByteArrayTest
-import Test.Parser as ParseTest
-import Test.AffInterface as AffInterface
-import Test.Serialization.Address as Serialization.Address
-import Test.Serialization.Hash as Serialization.Hash
-import TestM (TestPlanM)
-import Mote (Plan, foldPlan, planT)
-import Test.Deserialization as Deserialization
-import Test.Serialization as Serialization
-import Test.Aeson as Aeson
-import Test.Transaction as Transaction
-import Test.UsedTxOuts as UsedTxOuts
-import Test.Data as Data
-import Test.Metadata.Seabug as Seabug
-import Test.FinalizeTx as FinalizeTx
-import Test.Plutus.Address as PlutusAddress
-import Test.Plutus.Value as PlutusValue
-import Test.Metadata.Cip25 as Cip25
-=======
 import Test.Integration as Integration
 import Test.Unit as Unit
->>>>>>> 181d3973
 
 main :: Effect Unit
 main = do
-<<<<<<< HEAD
-  launchAff_ $ interpret testPlan
-
-interpret :: TestPlanM Unit -> Aff Unit
-interpret spif = do
-  plan <- planT $ spif
-  let
-    spec = go plan
-  runSpec [ consoleReporter ] spec
-  pure unit
-  where
-  go :: Plan (Const Void) (Aff Unit) -> Spec Unit
-  go =
-    foldPlan
-      (\{ label, value } -> it label $ liftAff value)
-      (\_ -> pure unit)
-      (\{ label, value } -> describe label (go $ value))
-      sequence_
-
-testPlan :: TestPlanM Unit
-testPlan = do
-  PlutusAddress.suite
-  PlutusValue.suite
-  Cip25.suite
-  Data.suite
-  Aeson.suite
-  ByteArrayTest.suite
-  ParseTest.suite
-  Serialization.suite
-  Serialization.Address.suite
-  Serialization.Hash.suite
-  Deserialization.suite
-  Transaction.suite
-  UsedTxOuts.suite
-  -- requires external servers
-  -- see README.md
-  FinalizeTx.suite
-  AffInterface.suite
-  Seabug.suite
-=======
   Unit.main
-  Integration.main
->>>>>>> 181d3973
+  Integration.main