module Test.Main where

import Prelude

import Data.Const (Const)
import Data.Foldable (sequence_)
import Effect (Effect)
import Effect.Aff (Aff, launchAff_)
import Effect.Aff.Class (liftAff)
import Mote (Plan, foldPlan, planT)
import Test.AffInterface as AffInterface
import Test.Helpers as Helpers
import Test.Parser as ParseTest
<<<<<<< HEAD
import Test.Serialization.Address as Serialization.Address
=======
import Test.Spec (Spec, describe, it)
import Test.Spec.Reporter (consoleReporter)
import Test.Spec.Runner (runSpec)
>>>>>>> 1c116c58
import TestM (TestPlanM)

-- we use `mote` here so that we can use effects to build up a test tree, which
-- is then interpreted here in a pure context, mainly due to some painful types
-- in Test.Spec which prohibit effects.
main :: Effect Unit
main = do
  launchAff_ $ interpret testPlan

interpret :: TestPlanM Unit -> Aff Unit
interpret spif = do
  plan <- planT $ spif
  let
    spec = go plan
  runSpec [ consoleReporter ] spec
  pure unit
  where
  go :: Plan (Const Void) (Aff Unit) -> Spec Unit
  go =
    foldPlan
      (\{ label, value } -> it label $ liftAff value)
      (\_ -> pure unit)
      (\{ label, value } -> describe label (go $ value))
      sequence_

testPlan :: TestPlanM Unit
testPlan = do
  ParseTest.suite
  AffInterface.suite
<<<<<<< HEAD
  Serialization.Address.suite
=======
  Helpers.suite
>>>>>>> 1c116c58
<|MERGE_RESOLUTION|>--- conflicted
+++ resolved
@@ -7,17 +7,20 @@
 import Effect (Effect)
 import Effect.Aff (Aff, launchAff_)
 import Effect.Aff.Class (liftAff)
+import Test.Spec (Spec, describe, it)
+import Test.Spec.Runner (runSpec)
+import Test.Spec.Reporter (consoleReporter)
+import Test.AffInterface as AffInterface
+import Test.Parser as ParseTest
+import Test.Serialization.Address as Serialization.Address
+import TestM (TestPlanM)
 import Mote (Plan, foldPlan, planT)
 import Test.AffInterface as AffInterface
 import Test.Helpers as Helpers
 import Test.Parser as ParseTest
-<<<<<<< HEAD
-import Test.Serialization.Address as Serialization.Address
-=======
 import Test.Spec (Spec, describe, it)
 import Test.Spec.Reporter (consoleReporter)
 import Test.Spec.Runner (runSpec)
->>>>>>> 1c116c58
 import TestM (TestPlanM)
 
 -- we use `mote` here so that we can use effects to build up a test tree, which
@@ -47,8 +50,5 @@
 testPlan = do
   ParseTest.suite
   AffInterface.suite
-<<<<<<< HEAD
   Serialization.Address.suite
-=======
-  Helpers.suite
->>>>>>> 1c116c58
+  Helpers.suite