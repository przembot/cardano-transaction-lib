module Test.Ctl.E2E (main) where

<<<<<<< HEAD
import Contract.Test.E2E (parseCliArgs, runE2ECommand)
import Effect (Effect)
import Effect.Aff (launchAff_)
import Prelude
=======
import Contract.Test.E2E (TestOptions(TestOptions), parseOptions)
import Contract.Test.E2E.WalletExt
  ( WalletConfig(WalletConfig)
  , getWalletByType
  )
import Data.Functor (void)
import Data.Newtype (wrap)
import Data.TraversableWithIndex (forWithIndex)
import Effect (Effect)
import Effect.Aff (Aff, launchAff_)
import Effect.Class (liftEffect)
import Mote (group)
import Prelude (Unit, bind, discard, pure, ($))
import Test.Ctl.E2E.Examples.AlwaysMints as AlwaysMints
import Test.Ctl.E2E.Examples.AlwaysSucceeds as AlwaysSucceeds
import Test.Ctl.E2E.Examples.Datums as Datums
import Test.Ctl.E2E.Examples.MintsMultipleTokens as MintsMultipleTokens
import Test.Ctl.E2E.Examples.Pkh2Pkh as Pkh2Pkh
import Test.Ctl.E2E.Examples.SignMultiple as SignMultiple
import Test.Ctl.TestM (TestPlanM)
import Test.Ctl.Utils as Utils
import Test.Spec.Runner as SpecRunner
>>>>>>> 4ce7ac79

-- Run with `spago test --main Test.Ctl.E2E`
main :: Effect Unit
main = do
  options <- parseCliArgs
  launchAff_ do
    runE2ECommand options<|MERGE_RESOLUTION|>--- conflicted
+++ resolved
@@ -1,34 +1,10 @@
 module Test.Ctl.E2E (main) where
 
-<<<<<<< HEAD
+import Prelude
+
 import Contract.Test.E2E (parseCliArgs, runE2ECommand)
 import Effect (Effect)
 import Effect.Aff (launchAff_)
-import Prelude
-=======
-import Contract.Test.E2E (TestOptions(TestOptions), parseOptions)
-import Contract.Test.E2E.WalletExt
-  ( WalletConfig(WalletConfig)
-  , getWalletByType
-  )
-import Data.Functor (void)
-import Data.Newtype (wrap)
-import Data.TraversableWithIndex (forWithIndex)
-import Effect (Effect)
-import Effect.Aff (Aff, launchAff_)
-import Effect.Class (liftEffect)
-import Mote (group)
-import Prelude (Unit, bind, discard, pure, ($))
-import Test.Ctl.E2E.Examples.AlwaysMints as AlwaysMints
-import Test.Ctl.E2E.Examples.AlwaysSucceeds as AlwaysSucceeds
-import Test.Ctl.E2E.Examples.Datums as Datums
-import Test.Ctl.E2E.Examples.MintsMultipleTokens as MintsMultipleTokens
-import Test.Ctl.E2E.Examples.Pkh2Pkh as Pkh2Pkh
-import Test.Ctl.E2E.Examples.SignMultiple as SignMultiple
-import Test.Ctl.TestM (TestPlanM)
-import Test.Ctl.Utils as Utils
-import Test.Spec.Runner as SpecRunner
->>>>>>> 4ce7ac79
 
 -- Run with `spago test --main Test.Ctl.E2E`
 main :: Effect Unit
