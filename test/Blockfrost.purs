module Test.Ctl.Blockfrost (main, testPlan) where

import Prelude

import Contract.Config (blockfrostPublicPreviewServerConfig)
import Contract.Metadata
  ( GeneralTransactionMetadata(GeneralTransactionMetadata)
  , TransactionMetadatum(Text, MetadataMap)
  , TransactionMetadatumLabel(TransactionMetadatumLabel)
  )
import Contract.Prim.ByteArray (hexToByteArrayUnsafe)
import Contract.Test.Mote (TestPlanM, interpretWithConfig)
import Contract.Transaction
  ( DataHash
  , GetTxMetadataError
      ( GetTxMetadataTxNotFoundError
      , GetTxMetadataMetadataEmptyOrMissingError
      )
  , TransactionHash(TransactionHash)
  )
import Control.Monad.Error.Class (liftEither)
import Ctl.Internal.Contract.QueryBackend (BlockfrostBackend)
import Ctl.Internal.Helpers (liftedM)
<<<<<<< HEAD
import Ctl.Internal.Service.Blockfrost
  ( BlockfrostServiceM
  , getTxMetadata
  , isTxConfirmed
  , runBlockfrostServiceM
  )
=======
import Ctl.Internal.Serialization.Hash (ScriptHash, scriptHashFromBytes)
import Ctl.Internal.Service.Blockfrost (runBlockfrostServiceM)
import Ctl.Internal.Service.Blockfrost as Blockfrost
>>>>>>> 55f39a2c
import Data.Array ((!!))
import Data.Bifunctor (lmap)
import Data.BigInt as BigInt
import Data.Either (Either(Left, Right), fromRight, isRight)
import Data.FoldableWithIndex (forWithIndex_)
import Data.Log.Formatter.Pretty (prettyFormatter)
import Data.Map as Map
import Data.Maybe (Maybe(Just, Nothing), fromJust)
import Data.Newtype (wrap)
import Data.Tuple.Nested ((/\))
import Effect (Effect)
import Effect.Aff (Aff, error, launchAff_)
import Effect.Class.Console (log)
import Mote (group, test)
import Node.Process (argv)
import Partial.Unsafe (unsafePartial)
import Test.Spec.Assertions (shouldEqual, shouldSatisfy)
import Test.Spec.Runner (defaultConfig)

-- Run with `spago test --main Test.Ctl.Blockfrost --exec-args PREVIEW_API_KEY`
main :: Effect Unit
main = do
  apiKey <- liftedM (error "ApiKey not supplied") $ (_ !! 1) <$> argv
  launchAff_ do
    interpretWithConfig
      defaultConfig { exit = true }
      ( testPlan
          { blockfrostConfig: blockfrostPublicPreviewServerConfig
          , blockfrostApiKey: Just apiKey
          }
      )

testPlan :: BlockfrostBackend -> TestPlanM (Aff Unit) Unit
testPlan backend = group "Blockfrost" do
  let
    mkDatumHash :: String -> DataHash
    mkDatumHash = wrap <<< hexToByteArrayUnsafe

    mkStringHash :: String -> ScriptHash
    mkStringHash s = unsafePartial $ fromJust $ scriptHashFromBytes $
      hexToByteArrayUnsafe s

  test "getDatumByHash - not found" do
    runBlockfrostServiceM backend do
      datum <- Blockfrost.getDatumByHash $ mkDatumHash
        "e1457a0c47dfb7a2f6b8fbb059bdceab163c05d34f195b87b9f2b30e"
      datum `shouldSatisfy` isRight
      let result = fromRight Nothing datum
      result `shouldEqual` Nothing

  test "getScriptByHash - not found" do
    runBlockfrostServiceM backend do
      script <- Blockfrost.getScriptByHash $ mkStringHash
        "e1457a0c47dfb7a2f6b8fbb059bdceab163c05d34f195b87b9f2b30e"
      script `shouldSatisfy` isRight
      let result = fromRight Nothing script
      result `shouldEqual` Nothing

  forWithIndex_ [ fixture1, fixture2, fixture3, fixture4 ] \i fixture ->
    group ("fixture " <> show (i + 1)) do
      test "getTxMetadata" do
        eMetadata <- runBlockfrostServiceM backend $ Blockfrost.getTxMetadata
          (fixtureHash fixture)
        eMetadata `shouldEqual` case fixture of
          TxWithMetadata { metadata } -> Right metadata
          TxWithNoMetadata _ -> Left GetTxMetadataMetadataEmptyOrMissingError
          UnconfirmedTx _ -> Left GetTxMetadataTxNotFoundError
      test "isTxConfirmed" do
        eConfirmed <- runBlockfrostServiceM backend $ Blockfrost.isTxConfirmed $
          fixtureHash fixture
        confirmed <- liftEither $ lmap (error <<< show) eConfirmed
        confirmed `shouldEqual` case fixture of
          TxWithMetadata _ -> true
          TxWithNoMetadata _ -> true
          UnconfirmedTx _ -> false

data Fixture
  = TxWithMetadata
      { hash :: TransactionHash
      , metadata :: GeneralTransactionMetadata
      }
  | TxWithNoMetadata
      { hash :: TransactionHash }
  | UnconfirmedTx
      { hash :: TransactionHash }

fixtureHash :: Fixture -> TransactionHash
fixtureHash = case _ of
  TxWithMetadata { hash } -> hash
  TxWithNoMetadata { hash } -> hash
  UnconfirmedTx { hash } -> hash

fixture1 :: Fixture
fixture1 = TxWithMetadata
  { hash: TransactionHash $ hexToByteArrayUnsafe
      "7a2aff2b7f92f6f8ec3fb2135301c7bfc36fea1489a3ca37fd6066f3155c46ff"
  , metadata:
      GeneralTransactionMetadata $ Map.fromFoldable $
        [ 30 /\ "5"
        , 50 /\
            "d8799f581c11185d006a64f24e9cf6da987589cd0b166718d3680e63985db370"
        , 51 /\
            "3d9fd8799fd8799fd8799f581c70e60f3b5ea7153e0acc7a803e4401d44b8ed1"
        , 52 /\
            "bae1c7baaad1a62a72ffd8799fd8799fd8799f581c1e78aae7c90cc36d624f7b"
        , 53 /\
            "3bb6d86b52696dc84e490f343eba89005fffffffffa140d8799f00a1401a000f"
        , 54 /\
            "32a0ffffd8799fd8799fd8799f581c11185d006a64f24e9cf6da987589cd0b16"
        , 55 /\
            "6718d3680e63985db3703dffd8799fd8799fd8799f581cac7d463e54c43d994b"
        , 56 /\
            "66d1512d5fb315c7563ae43c37610cd07977c7ffffffffa1581c4e5205e5df36"
        , 57 /\
            "8030e9f814c2258c01f50c62375c55b07fbcc076c181d8799f01a0ffffffff,d"
        , 58 /\
            "8799f581c11185d006a64f24e9cf6da987589cd0b166718d3680e63985db3703"
        , 59 /\
            "d9fd8799fd8799fd8799f581c70e60f3b5ea7153e0acc7a803e4401d44b8ed1b"
        , 60 /\
            "ae1c7baaad1a62a72ffd8799fd8799fd8799f581c1e78aae7c90cc36d624f7b3"
        , 61 /\
            "bb6d86b52696dc84e490f343eba89005fffffffffa140d8799f00a1401a000f3"
        , 62 /\
            "2a0ffffd8799fd8799fd8799f581c11185d006a64f24e9cf6da987589cd0b166"
        , 63 /\
            "718d3680e63985db3703dffd8799fd8799fd8799f581cac7d463e54c43d994b6"
        , 64 /\
            "6d1512d5fb315c7563ae43c37610cd07977c7ffffffffa1581c4e5205e5df368"
        , 65 /\
            "030e9f814c2258c01f50c62375c55b07fbcc076c181d8799f01a0ffffffff,d8"
        , 66 /\
            "799f581c11185d006a64f24e9cf6da987589cd0b166718d3680e63985db3703d"
        , 67 /\
            "9fd8799fd8799fd8799f581c70e60f3b5ea7153e0acc7a803e4401d44b8ed1ba"
        , 68 /\
            "e1c7baaad1a62a72ffd8799fd8799fd8799f581c1e78aae7c90cc36d624f7b3b"
        , 69 /\
            "b6d86b52696dc84e490f343eba89005fffffffffa140d8799f00a1401a000f32"
        , 70 /\
            "a0ffffd8799fd8799fd8799f581c11185d006a64f24e9cf6da987589cd0b1667"
        , 71 /\
            "18d3680e63985db3703dffd8799fd8799fd8799f581cac7d463e54c43d994b66"
        , 72 /\
            "d1512d5fb315c7563ae43c37610cd07977c7ffffffffa1581c4e5205e5df3680"
        , 73 /\
            "30e9f814c2258c01f50c62375c55b07fbcc076c181d8799f01a0ffffffff,"
        , 75 /\
            "4e5205e5df368030e9f814c2258c01f50c62375c55b07fbcc076c181::00"
        , 76 /\
            "4e5205e5df368030e9f814c2258c01f50c62375c55b07fbcc076c181::01"
        , 77 /\
            "4e5205e5df368030e9f814c2258c01f50c62375c55b07fbcc076c181::02"
        ] <#> \(label /\ text) ->
          TransactionMetadatumLabel (BigInt.fromInt label) /\ Text text
  }

fixture2 :: Fixture
fixture2 = TxWithMetadata
  { hash: TransactionHash $ hexToByteArrayUnsafe
      "d499729695be63b4c6affb2412899a7f16390d54d97f78f51d796a5cef424126"
  , metadata:
      GeneralTransactionMetadata $ Map.fromFoldable $
        [ 674 /\
            [ "City" /\ "Mumbai"
            , "Humidity" /\ "69.19999694824219 %"
            , "Sensor" /\ "DTH22 with Raspberry Pi"
            , "Temperature" /\ "27.299999237060547 C"
            , "Timestamp" /\ "1672173001"
            ]
        ] <#> \(label /\ metamap) ->
          TransactionMetadatumLabel
            (BigInt.fromInt label) /\ MetadataMap
            (Map.fromFoldable $ metamap <#> \(k /\ v) -> Text k /\ Text v)
  }

fixture3 :: Fixture
fixture3 = TxWithNoMetadata
  { hash: TransactionHash $ hexToByteArrayUnsafe
      "7b458500ef7783e16dab5d9f9f282505182c316ccf3ecf75d0472f95ab31eeaa"
  }

fixture4 :: Fixture
fixture4 = UnconfirmedTx
  { hash: TransactionHash $ hexToByteArrayUnsafe
      "deadbeefdeadbeefdeadbeefdeadbeefdeadbeefdeadbeefdeadbeefdeadbeef"
<<<<<<< HEAD
  }

testPlan :: BlockfrostBackend -> TestPlanM (Aff Unit) Unit
testPlan backend = group "Blockfrost" do
  forWithIndex_ [ fixture1, fixture2, fixture3, fixture4 ] \i fixture ->
    group ("fixture " <> show (i + 1)) do
      test "getTxMetadata" do
        eMetadata <- runBlockfrost $ getTxMetadata $ fixtureHash fixture
        eMetadata `shouldEqual` case fixture of
          TxWithMetadata { metadata } -> Right metadata
          TxWithNoMetadata _ -> Left GetTxMetadataMetadataEmptyOrMissingError
          UnconfirmedTx _ -> Left GetTxMetadataTxNotFoundError
      test "isTxConfirmed" do
        eConfirmed <- runBlockfrost $ isTxConfirmed $ fixtureHash fixture
        confirmed <- liftEither $ lmap (error <<< show) eConfirmed
        confirmed `shouldEqual` case fixture of
          TxWithMetadata _ -> true
          TxWithNoMetadata _ -> true
          UnconfirmedTx _ -> false
  where
  runBlockfrost :: forall (a :: Type). BlockfrostServiceM a -> Aff a
  runBlockfrost = runBlockfrostServiceM (prettyFormatter >=> log) backend
=======
  }
>>>>>>> 55f39a2c
<|MERGE_RESOLUTION|>--- conflicted
+++ resolved
@@ -21,18 +21,12 @@
 import Control.Monad.Error.Class (liftEither)
 import Ctl.Internal.Contract.QueryBackend (BlockfrostBackend)
 import Ctl.Internal.Helpers (liftedM)
-<<<<<<< HEAD
+import Ctl.Internal.Serialization.Hash (ScriptHash, scriptHashFromBytes)
 import Ctl.Internal.Service.Blockfrost
   ( BlockfrostServiceM
-  , getTxMetadata
-  , isTxConfirmed
   , runBlockfrostServiceM
   )
-=======
-import Ctl.Internal.Serialization.Hash (ScriptHash, scriptHashFromBytes)
-import Ctl.Internal.Service.Blockfrost (runBlockfrostServiceM)
 import Ctl.Internal.Service.Blockfrost as Blockfrost
->>>>>>> 55f39a2c
 import Data.Array ((!!))
 import Data.Bifunctor (lmap)
 import Data.BigInt as BigInt
@@ -76,7 +70,7 @@
       hexToByteArrayUnsafe s
 
   test "getDatumByHash - not found" do
-    runBlockfrostServiceM backend do
+    runBlockfrost do
       datum <- Blockfrost.getDatumByHash $ mkDatumHash
         "e1457a0c47dfb7a2f6b8fbb059bdceab163c05d34f195b87b9f2b30e"
       datum `shouldSatisfy` isRight
@@ -84,7 +78,7 @@
       result `shouldEqual` Nothing
 
   test "getScriptByHash - not found" do
-    runBlockfrostServiceM backend do
+    runBlockfrost do
       script <- Blockfrost.getScriptByHash $ mkStringHash
         "e1457a0c47dfb7a2f6b8fbb059bdceab163c05d34f195b87b9f2b30e"
       script `shouldSatisfy` isRight
@@ -94,20 +88,23 @@
   forWithIndex_ [ fixture1, fixture2, fixture3, fixture4 ] \i fixture ->
     group ("fixture " <> show (i + 1)) do
       test "getTxMetadata" do
-        eMetadata <- runBlockfrostServiceM backend $ Blockfrost.getTxMetadata
-          (fixtureHash fixture)
+        eMetadata <- runBlockfrost $ Blockfrost.getTxMetadata $
+          fixtureHash fixture
         eMetadata `shouldEqual` case fixture of
           TxWithMetadata { metadata } -> Right metadata
           TxWithNoMetadata _ -> Left GetTxMetadataMetadataEmptyOrMissingError
           UnconfirmedTx _ -> Left GetTxMetadataTxNotFoundError
       test "isTxConfirmed" do
-        eConfirmed <- runBlockfrostServiceM backend $ Blockfrost.isTxConfirmed $
+        eConfirmed <- runBlockfrost $ Blockfrost.isTxConfirmed $
           fixtureHash fixture
         confirmed <- liftEither $ lmap (error <<< show) eConfirmed
         confirmed `shouldEqual` case fixture of
           TxWithMetadata _ -> true
           TxWithNoMetadata _ -> true
           UnconfirmedTx _ -> false
+  where
+  runBlockfrost :: forall (a :: Type). BlockfrostServiceM a -> Aff a
+  runBlockfrost = runBlockfrostServiceM (prettyFormatter >=> log) backend
 
 data Fixture
   = TxWithMetadata
@@ -219,29 +216,4 @@
 fixture4 = UnconfirmedTx
   { hash: TransactionHash $ hexToByteArrayUnsafe
       "deadbeefdeadbeefdeadbeefdeadbeefdeadbeefdeadbeefdeadbeefdeadbeef"
-<<<<<<< HEAD
-  }
-
-testPlan :: BlockfrostBackend -> TestPlanM (Aff Unit) Unit
-testPlan backend = group "Blockfrost" do
-  forWithIndex_ [ fixture1, fixture2, fixture3, fixture4 ] \i fixture ->
-    group ("fixture " <> show (i + 1)) do
-      test "getTxMetadata" do
-        eMetadata <- runBlockfrost $ getTxMetadata $ fixtureHash fixture
-        eMetadata `shouldEqual` case fixture of
-          TxWithMetadata { metadata } -> Right metadata
-          TxWithNoMetadata _ -> Left GetTxMetadataMetadataEmptyOrMissingError
-          UnconfirmedTx _ -> Left GetTxMetadataTxNotFoundError
-      test "isTxConfirmed" do
-        eConfirmed <- runBlockfrost $ isTxConfirmed $ fixtureHash fixture
-        confirmed <- liftEither $ lmap (error <<< show) eConfirmed
-        confirmed `shouldEqual` case fixture of
-          TxWithMetadata _ -> true
-          TxWithNoMetadata _ -> true
-          UnconfirmedTx _ -> false
-  where
-  runBlockfrost :: forall (a :: Type). BlockfrostServiceM a -> Aff a
-  runBlockfrost = runBlockfrostServiceM (prettyFormatter >=> log) backend
-=======
-  }
->>>>>>> 55f39a2c
+  }
