module Test.Transaction (suite) where

import Prelude

import Data.BigInt as BigInt
import Data.Either (Either(Left, Right))
import Data.Maybe (Maybe(Just, Nothing))
import Data.Newtype (unwrap, over)
import Data.Tuple.Nested ((/\))
import Deserialization.WitnessSet as Deserialization.WitnessSet
import Effect (Effect)
import Effect.Aff (Aff)
import Effect.Class (liftEffect)
import Effect.Exception (throw)
import Helpers (fromRightEff)
import Mote (group, test)
import Test.Spec.Assertions (shouldEqual)
import TestM (TestPlanM)
import Serialization.WitnessSet as Serialization.WitnessSet
import Transaction
  ( attachDatum
  , attachRedeemer
  , attachPlutusScript
  , setScriptDataHash
  )
import Types.ByteArray (byteArrayToHex, hexToByteArrayUnsafe)
<<<<<<< HEAD
import Types.PlutusData (PlutusData(Integer))
=======
import Types.Datum (Datum(Datum))
import Types.PlutusData (PlutusData(Integer))
import Types.Scripts (PlutusScript(PlutusScript))
>>>>>>> 76dd92f1
import Types.RedeemerTag (RedeemerTag(Spend))
import Types.Transaction
<<<<<<< HEAD
  ( Datum(Datum)
  , Ed25519Signature(Ed25519Signature)
  , PlutusScript(PlutusScript)
=======
  ( Ed25519Signature(Ed25519Signature)
>>>>>>> 76dd92f1
  , PublicKey(PublicKey)
  , Redeemer(Redeemer)
  , ScriptDataHash(ScriptDataHash)
  , Transaction(Transaction)
  , TransactionWitnessSet(TransactionWitnessSet)
  , TxBody(TxBody)
  , Vkey(Vkey)
  , Vkeywitness(Vkeywitness)
  )

suite :: TestPlanM Unit
suite = group "attach datums to tx" $ do
  test "datum should be correctly attached" testAttachDatum
  test "redeemer should be correctly attached" testAttachRedeemer
  test "scripts should be correctly attached" testAttachScript
  test "scripts data hash should be correctly set" testSetScriptDataHash
  test "existing witnesses should be preserved" testPreserveWitness

testAttachDatum :: Aff Unit
testAttachDatum = liftEffect $
  attachDatum datum tx >>= case _ of
    Left e -> throw $ "Failed to attach datum: " <> show e
    Right (Transaction { witness_set: TransactionWitnessSet ws }) ->
      case ws.plutus_data of
        Just [ pd ] -> do
          pd `shouldEqual` unwrap datum
        Just _ -> throw "Incorrect number of datums attached"
        Nothing -> throw "Datum wasn't attached"
  where
  tx :: Transaction
  tx = mempty

  datum :: Datum
  datum = Datum $ Integer $ BigInt.fromInt 1

testAttachRedeemer :: Aff Unit
testAttachRedeemer = liftEffect $ do
  redeemer <- mkRedeemer datum
  attachRedeemer redeemer tx >>= case _ of
    Left e -> throw $ "Failed to attach redeemer: " <> show e
    Right (Transaction { witness_set: TransactionWitnessSet ws }) -> do
      case ws.redeemers of
        Just [ r ] -> r `shouldEqual` redeemer
        Just _ -> throw "Incorrect number of redeemers attached"
        Nothing -> throw "Redeemer wasn't attached"
  where
  tx :: Transaction
  tx = mempty

  datum :: PlutusData
  datum = Integer $ BigInt.fromInt 1

testAttachScript :: Aff Unit
testAttachScript = liftEffect $
  attachPlutusScript script tx >>= case _ of
    Left e -> throw $ "Failed to attach script: " <> show e
    Right (Transaction { witness_set: TransactionWitnessSet ws }) ->
      case ws.plutus_scripts of
        Just [ ps ] -> ps `shouldEqual` script
        Just _ -> throw "Incorrect number of scripts attached"
        Nothing -> throw "Script wasn't attached"
  where
  tx :: Transaction
  tx = mempty

  script :: PlutusScript
  script = PlutusScript $
    hexToByteArrayUnsafe "4e4d01000033222220051200120011"

testSetScriptDataHash :: Aff Unit
testSetScriptDataHash = liftEffect $ do
  redeemer <- mkRedeemer datum2
  Transaction { body: TxBody body } <-
    setScriptDataHash [ redeemer ] [ datum1 ] tx
  case body.script_data_hash of
    Nothing -> throw "Script data hash wasn't set"
    Just (ScriptDataHash sdh) ->
      -- TODO
      -- Verify the hash with some external tool
      byteArrayToHex sdh
        `shouldEqual`
          "3ed3d611bc67ef89de1ef8200e4af38210be6c1cfa436e2fef90c7ad48a33df9"
  where
  tx :: Transaction
  tx = mempty

  datum1 :: Datum
  datum1 = Datum $ Integer $ BigInt.fromInt 1

  datum2 :: PlutusData
  datum2 = Integer $ BigInt.fromInt 2

testPreserveWitness :: Aff Unit
testPreserveWitness = liftEffect $ do
  Transaction { witness_set: TransactionWitnessSet { plutus_data, vkeys } } <-
    fromRightEff =<< attachDatum datum tx
  case plutus_data /\ vkeys of
    Just [ pd ] /\ Just vs@[ _ ] -> do
      pd `shouldEqual` unwrap datum
      vk' <- Deserialization.WitnessSet.convertVkeyWitnesses <$>
        Serialization.WitnessSet.convertVkeywitnesses vs
      vk' `shouldEqual` [ vk ]
    Just _ /\ Just _ -> throw "Incorrect number of witnesses"
    Nothing /\ _ -> throw "Datum wasn't attached"
    _ /\ Nothing -> throw "Vkey witness wasn't preserved"
  where
  tx :: Transaction
  tx = over Transaction _ { witness_set = initialWitnessSet }
    $ mempty

  datum :: Datum
  datum = Datum $ Integer $ BigInt.fromInt 1

  initialWitnessSet :: TransactionWitnessSet
  initialWitnessSet = over TransactionWitnessSet _ { vkeys = Just [ vk ] }
    $ mempty

  vk :: Vkeywitness
  vk = Vkeywitness
    ( (Vkey (PublicKey "ed25519_pk1p9sf9wz3t46u9ghht44203gerxt82kzqaqw74fqrmwjmdy8sjxmqknzq8j")) /\
        (Ed25519Signature "ed25519_sig1clmhgxx9e9t24wzgkmcsr44uq98j935evsjnrj8nn7ge08qrz0mgdxv5qtz8dyghs47q3lxwk4akq3u2ty8v4egeqvtl02ll0nfcqqq6faxl6")
    )

mkRedeemer :: PlutusData -> Effect Redeemer
mkRedeemer pd = do
  pure $ Redeemer
    { tag: Spend
    , index: BigInt.fromInt 0
    , data: pd
    , ex_units:
        { mem: BigInt.fromInt 7000000
        , steps: BigInt.fromInt 300000000
        }
    }<|MERGE_RESOLUTION|>--- conflicted
+++ resolved
@@ -24,22 +24,12 @@
   , setScriptDataHash
   )
 import Types.ByteArray (byteArrayToHex, hexToByteArrayUnsafe)
-<<<<<<< HEAD
 import Types.PlutusData (PlutusData(Integer))
-=======
 import Types.Datum (Datum(Datum))
-import Types.PlutusData (PlutusData(Integer))
 import Types.Scripts (PlutusScript(PlutusScript))
->>>>>>> 76dd92f1
 import Types.RedeemerTag (RedeemerTag(Spend))
 import Types.Transaction
-<<<<<<< HEAD
-  ( Datum(Datum)
-  , Ed25519Signature(Ed25519Signature)
-  , PlutusScript(PlutusScript)
-=======
   ( Ed25519Signature(Ed25519Signature)
->>>>>>> 76dd92f1
   , PublicKey(PublicKey)
   , Redeemer(Redeemer)
   , ScriptDataHash(ScriptDataHash)
