--- conflicted
+++ resolved
@@ -13,12 +13,10 @@
   , Vkey(Vkey)
   , Vkeywitness(Vkeywitness)
   )
-<<<<<<< HEAD
-import Ctl.Internal.Test.Utils (TestPlanM)
-=======
 import Ctl.Internal.Deserialization.WitnessSet as Deserialization.WitnessSet
 import Ctl.Internal.Helpers (fromRightEff)
 import Ctl.Internal.Serialization.WitnessSet as Serialization.WitnessSet
+import Ctl.Internal.Test.TestPlanM (TestPlanM)
 import Ctl.Internal.Transaction
   ( attachDatum
   , attachPlutusScript
@@ -33,7 +31,6 @@
   ( Language(PlutusV1, PlutusV2)
   , PlutusScript(PlutusScript)
   )
->>>>>>> 4ce7ac79
 import Data.BigInt as BigInt
 import Data.Either (Either(Left, Right))
 import Data.Maybe (Maybe(Just, Nothing))
@@ -45,22 +42,7 @@
 import Effect.Exception (throw)
 import Mote (group, test)
 import Test.Ctl.Fixtures.CostModels (costModelsFixture1)
-import Test.Ctl.TestM (TestPlanM)
 import Test.Spec.Assertions (shouldEqual)
-<<<<<<< HEAD
-import Transaction
-  ( attachDatum
-  , attachRedeemer
-  , attachPlutusScript
-  , setScriptDataHash
-  )
-import Types.ByteArray (byteArrayToHex, hexToByteArrayUnsafe)
-import Types.Datum (Datum(Datum))
-import Types.PlutusData (PlutusData(Integer))
-import Types.RedeemerTag (RedeemerTag(Spend))
-import Types.Scripts (PlutusScript(PlutusScript), Language(PlutusV1, PlutusV2))
-=======
->>>>>>> 4ce7ac79
 
 suite :: TestPlanM (Aff Unit) Unit
 suite = group "attach datums to tx" $ do
