module Test.Integration (main, testPlan) where

import Prelude

import Effect (Effect)
import Effect.Aff (launchAff_)
import Test.AffInterface as AffInterface
<<<<<<< HEAD
import Test.BalanceTx.Collateral as Collateral
import Test.Utils as Utils
=======
>>>>>>> 4a9a8c58
import Test.PrivateKey as PrivateKey
import Test.Utils as Utils
import TestM (TestPlanM)

-- Run with `spago test --main Test.Integration`
main :: Effect Unit
main = launchAff_ do
  Utils.interpret testPlan

-- Requires external services listed in README.md
testPlan :: TestPlanM Unit
testPlan = do
  AffInterface.suite
  Collateral.suite
  PrivateKey.suite<|MERGE_RESOLUTION|>--- conflicted
+++ resolved
@@ -5,11 +5,7 @@
 import Effect (Effect)
 import Effect.Aff (launchAff_)
 import Test.AffInterface as AffInterface
-<<<<<<< HEAD
 import Test.BalanceTx.Collateral as Collateral
-import Test.Utils as Utils
-=======
->>>>>>> 4a9a8c58
 import Test.PrivateKey as PrivateKey
 import Test.Utils as Utils
 import TestM (TestPlanM)
