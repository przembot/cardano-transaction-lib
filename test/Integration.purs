--- conflicted
+++ resolved
@@ -11,11 +11,8 @@
 import QueryM.EraSummaries (getEraSummaries)
 import QueryM.SystemStart (getSystemStart)
 import Test.AffInterface as AffInterface
-<<<<<<< HEAD
 import Test.Logging as Logging
-=======
 import Test.BalanceTx.Collateral as Collateral
->>>>>>> 8ff11aec
 import Test.PrivateKey as PrivateKey
 import Test.Types.Interval as Types.Interval
 import Test.Utils as Utils
@@ -29,19 +26,14 @@
 -- Requires external services listed in README.md
 testPlan :: TestPlanM (Aff Unit) Unit
 testPlan = do
-<<<<<<< HEAD
   mapTest runQueryM' AffInterface.suite
   Types.Interval.suite `flip mapTest` \f -> runQueryM' do
     eraSummaries <- getEraSummaries
     sysStart <- getSystemStart
     liftEffect $ f eraSummaries sysStart
+  Collateral.suite
   PrivateKey.suite
   Logging.suite
   where
   runQueryM' =
-    runContract (testnetConfig { suppressLogs = true }) <<< wrapContract
-=======
-  AffInterface.suite
-  Collateral.suite
-  PrivateKey.suite
->>>>>>> 8ff11aec
+    runContract (testnetConfig { suppressLogs = true }) <<< wrapContract