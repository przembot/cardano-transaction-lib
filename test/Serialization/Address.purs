module Test.Ctl.Serialization.Address (suite) where

import Prelude

<<<<<<< HEAD
import Ctl.Internal.Test.Utils (TestPlanM, errMaybe)
import Data.Maybe (Maybe(Nothing))
import Data.Newtype (wrap)
import Effect.Aff (Aff)
import Effect.Class.Console (log)
import Mote (group, test)
import Serialization.Address
=======
import Ctl.Internal.Serialization.Address
>>>>>>> 4ce7ac79
  ( NetworkId(MainnetId, TestnetId)
  , addressBech32
  , addressBytes
  , addressFromBech32
  , addressFromBytes
  , addressNetworkId
  , baseAddressDelegationCred
  , baseAddressFromAddress
  , baseAddressPaymentCred
  , baseAddressToAddress
  , enterpriseAddress
  , enterpriseAddressFromAddress
  , enterpriseAddressPaymentCred
  , enterpriseAddressToAddress
  , keyHashCredential
  , paymentKeyHashStakeKeyHashAddress
  , pointerAddress
  , pointerAddressFromAddress
  , pointerAddressPaymentCred
  , pointerAddressStakePointer
  , pointerAddressToAddress
  , rewardAddress
  , rewardAddressFromAddress
  , rewardAddressPaymentCred
  , rewardAddressToAddress
  , scriptHashCredential
  , stakeCredentialFromBytes
  , stakeCredentialToBytes
  , stakeCredentialToKeyHash
  , stakeCredentialToScriptHash
  )
import Ctl.Internal.Serialization.Hash
  ( Ed25519KeyHash
  , ScriptHash
  , ed25519KeyHashFromBech32
  , scriptHashFromBytes
  )
import Ctl.Internal.Types.Aliases (Bech32String)
import Ctl.Internal.Types.BigNum (fromInt, fromStringUnsafe) as BigNum
import Ctl.Internal.Types.RawBytes (hexToRawBytesUnsafe)
import Data.Maybe (Maybe(Nothing))
import Data.Newtype (wrap)
import Effect.Aff (Aff)
import Effect.Class.Console (log)
import Mote (group, test)
import Test.Ctl.Fixtures (ed25519KeyHashFixture1)
import Test.Ctl.TestM (TestPlanM)
import Test.Ctl.Utils (errMaybe)
import Test.Spec.Assertions (shouldEqual)
<<<<<<< HEAD
import Types.Aliases (Bech32String)
import Types.BigNum (fromInt, fromStringUnsafe) as BigNum
import Types.RawBytes (hexToRawBytesUnsafe)
import Test.Fixtures (ed25519KeyHashFixture1)
=======
>>>>>>> 4ce7ac79

doesNotThrow
  :: forall (f :: Type -> Type) (a :: Type). Applicative f => a -> f a
doesNotThrow = pure

pkhBech32 :: Bech32String
pkhBech32 = "addr_vkh1zuctrdcq6ctd29242w8g84nlz0q38t2lnv3zzfcrfqktx0c9tzp"

scriptHashHex :: String
scriptHashHex = "463e9264962cea64efafa576d44c8d2821d09c0c7495c253d4101a9a"

mPkh :: Maybe Ed25519KeyHash
mPkh = ed25519KeyHashFromBech32 pkhBech32

mScriptHash :: Maybe ScriptHash
mScriptHash = scriptHashFromBytes $ hexToRawBytesUnsafe scriptHashHex

addressFunctionsTest :: TestPlanM (Aff Unit) Unit
addressFunctionsTest = test "Address tests" $ do
  let
    bechstr =
      "addr1qyc0kwu98x23ufhsxjgs5k3h7gktn8v5682qna5amwh2juguztcrc8hjay66es67ctn0jmr9plfmlw37je2s2px4xdssgvxerq"
  addr1 <- errMaybe "addressFromBech32 failed on valid bech32" $
    addressFromBech32 bechstr
  bechstr `shouldEqual` addressBech32 addr1
  addressFromBech32 "randomstuff" `shouldEqual` Nothing
  let addrBts = addressBytes addr1
  addr2 <- errMaybe "addressFromBech32 failed on valid bech32" $
    addressFromBytes addrBts
  addr2 `shouldEqual` addr1
  addressNetworkId addr2 `shouldEqual` MainnetId

stakeCredentialTests :: TestPlanM (Aff Unit) Unit
stakeCredentialTests = test "StakeCredential tests" $ do
  pkh <- errMaybe "Error ed25519KeyHashFromBech32:" mPkh
  scrh <- errMaybe "Error scriptHashFromBech32:" mScriptHash

  let
    pkhCred = keyHashCredential $ pkh
    schCred = scriptHashCredential $ scrh
    pkhCredBytes = stakeCredentialToBytes pkhCred
    schCredBytes = stakeCredentialToBytes schCred

  pkhCred2 <- errMaybe "stakeCredentialFromBytes failed on valid bytes" $
    stakeCredentialFromBytes
      pkhCredBytes
  pkh2 <- errMaybe "stakeCredentialToKeyHash failed" $ stakeCredentialToKeyHash
    pkhCred2
  pkh2 `shouldEqual` pkh
  stakeCredentialToScriptHash pkhCred2 `shouldEqual` Nothing

  schCred2 <- errMaybe "takeCredentialFromBytes failed on valid bytes" $
    stakeCredentialFromBytes
      schCredBytes
  sch2 <- errMaybe "stakeCredentialToScriptHash failed" $
    stakeCredentialToScriptHash schCred2
  sch2 `shouldEqual` scrh
  stakeCredentialToKeyHash schCred2 `shouldEqual` Nothing

baseAddressFunctionsTest :: TestPlanM (Aff Unit) Unit
baseAddressFunctionsTest = test "BaseAddress tests" $ do
  pkh <- errMaybe "Error ed25519KeyHashFromBech32:" mPkh
  baddr <- doesNotThrow $
    paymentKeyHashStakeKeyHashAddress MainnetId pkh ed25519KeyHashFixture1
  addr <- doesNotThrow $ baseAddressToAddress baddr
  baddr2 <- errMaybe "baseAddressFromAddress failed on valid base address" $
    baseAddressFromAddress
      addr
  baddr2 `shouldEqual` baddr
  baseAddressDelegationCred baddr `shouldEqual` keyHashCredential
    ed25519KeyHashFixture1
  baseAddressPaymentCred baddr `shouldEqual` keyHashCredential pkh

rewardAddressFunctionsTest :: TestPlanM (Aff Unit) Unit
rewardAddressFunctionsTest = test "RewardAddress tests" $ do
  pkh <- errMaybe "Error ed25519KeyHashFromBech32:" mPkh
  raddr <- doesNotThrow $ rewardAddress
    { network: TestnetId, paymentCred: keyHashCredential pkh }
  addr <- doesNotThrow $ rewardAddressToAddress raddr
  raddr2 <- errMaybe "rewardAddressFromAddress failed on valid reward address" $
    rewardAddressFromAddress addr
  raddr2 `shouldEqual` raddr
  rewardAddressPaymentCred raddr `shouldEqual` keyHashCredential pkh

enterpriseAddressFunctionsTest :: TestPlanM (Aff Unit) Unit
enterpriseAddressFunctionsTest = test "EnterpriseAddress tests" $ do
  pkh <- errMaybe "Error ed25519KeyHashFromBech32:" mPkh
  eaddr <- doesNotThrow $ enterpriseAddress
    { network: MainnetId, paymentCred: keyHashCredential pkh }
  addr <- doesNotThrow $ enterpriseAddressToAddress eaddr
  eaddr2 <-
    errMaybe "enterpriseAddressFromAddress failed on valid enterprise address" $
      enterpriseAddressFromAddress addr
  eaddr2 `shouldEqual` eaddr
  enterpriseAddressPaymentCred eaddr `shouldEqual` keyHashCredential pkh

pointerAddressFunctionsTest :: TestPlanM (Aff Unit) Unit
pointerAddressFunctionsTest = test "PointerAddress tests" $ do
  pkh <- errMaybe "Error ed25519KeyHashFromBech32:" mPkh
  let
    pointer =
      { slot: wrap (BigNum.fromStringUnsafe "2147483648")
      , certIx: wrap (BigNum.fromInt 20)
      , txIx: wrap (BigNum.fromInt 120)
      }
  paddr <- doesNotThrow $ pointerAddress
    { network: MainnetId
    , paymentCred: keyHashCredential pkh
    , stakePointer: pointer
    }
  addr <- doesNotThrow $ pointerAddressToAddress paddr
  paddr2 <- errMaybe "pointerAddressFromAddress failed on valid pointer address"
    $
      pointerAddressFromAddress addr
  paddr2 `shouldEqual` paddr
  pointerAddressPaymentCred paddr `shouldEqual` keyHashCredential pkh
  pointerAddressStakePointer paddr `shouldEqual` pointer

byronAddressFunctionsTest :: TestPlanM (Aff Unit) Unit
byronAddressFunctionsTest = test "ByronAddress tests" $ log
  "ByronAddress tests todo"

suite :: TestPlanM (Aff Unit) Unit
suite = group "Address test suite" $ do
  addressFunctionsTest
  stakeCredentialTests
  baseAddressFunctionsTest
  rewardAddressFunctionsTest
  enterpriseAddressFunctionsTest
  pointerAddressFunctionsTest
  byronAddressFunctionsTest<|MERGE_RESOLUTION|>--- conflicted
+++ resolved
@@ -2,17 +2,7 @@
 
 import Prelude
 
-<<<<<<< HEAD
-import Ctl.Internal.Test.Utils (TestPlanM, errMaybe)
-import Data.Maybe (Maybe(Nothing))
-import Data.Newtype (wrap)
-import Effect.Aff (Aff)
-import Effect.Class.Console (log)
-import Mote (group, test)
-import Serialization.Address
-=======
 import Ctl.Internal.Serialization.Address
->>>>>>> 4ce7ac79
   ( NetworkId(MainnetId, TestnetId)
   , addressBech32
   , addressBytes
@@ -50,6 +40,7 @@
   , ed25519KeyHashFromBech32
   , scriptHashFromBytes
   )
+import Ctl.Internal.Test.TestPlanM (TestPlanM)
 import Ctl.Internal.Types.Aliases (Bech32String)
 import Ctl.Internal.Types.BigNum (fromInt, fromStringUnsafe) as BigNum
 import Ctl.Internal.Types.RawBytes (hexToRawBytesUnsafe)
@@ -59,16 +50,8 @@
 import Effect.Class.Console (log)
 import Mote (group, test)
 import Test.Ctl.Fixtures (ed25519KeyHashFixture1)
-import Test.Ctl.TestM (TestPlanM)
 import Test.Ctl.Utils (errMaybe)
 import Test.Spec.Assertions (shouldEqual)
-<<<<<<< HEAD
-import Types.Aliases (Bech32String)
-import Types.BigNum (fromInt, fromStringUnsafe) as BigNum
-import Types.RawBytes (hexToRawBytesUnsafe)
-import Test.Fixtures (ed25519KeyHashFixture1)
-=======
->>>>>>> 4ce7ac79
 
 doesNotThrow
   :: forall (f :: Type -> Type) (a :: Type). Applicative f => a -> f a
