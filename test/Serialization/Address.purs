module Test.Serialization.Address (suite) where

import Prelude

import Data.Maybe (Maybe, isNothing)
import Serialization.Address
  ( NetworkTag(..)
  , addressBech32
  , addressBytes
  , baseAddress
  , baseAddressFromBech32
  , baseAddressFromBytes
  , delegationCred
  , ed25519KeyHashCredType
  , paymentCred
  , pubKeyAddress
  , rewardAddress
  , rewardAddressFromBech32
  , rewardAddressFromBytes
  , scriptAddress
  , scriptHashCredType
  , toAddressCsl
  )
import Serialization.Hash
  ( Ed25519KeyHash
  , ScriptHash
  , ed25519KeyHashFromBech32
  , scriptHashFromBytes
  )
import Test.Utils (assertTrue, assertTrue_, errMaybe, unsafeCall)
import TestM (TestPlanM)
<<<<<<< HEAD
import Serialization.Address (addressBech32)
import Serialization.Bech32 (Bech32String(Bech32String))
=======
import Type.Prelude (Proxy(..))
import Types.Aliases (Bech32String)
import Types.ByteArray (ByteArray, hexToByteArrayUnsafe)
>>>>>>> d8ba1aa7

doesNotThrow :: forall a. a -> TestPlanM a
doesNotThrow = pure

pkhBech32 :: Bech32String
pkhBech32 = "addr_vkh1zuctrdcq6ctd29242w8g84nlz0q38t2lnv3zzfcrfqktx0c9tzp"

scriptHashHex :: String
scriptHashHex = "463e9264962cea64efafa576d44c8d2821d09c0c7495c253d4101a9a"

mPkh :: Maybe Ed25519KeyHash
mPkh = ed25519KeyHashFromBech32 pkhBech32

mScriptHash :: Maybe ScriptHash
mScriptHash = scriptHashFromBytes $ hexToByteArrayUnsafe scriptHashHex

suite :: TestPlanM Unit
suite = do
  pkh <- errMaybe "Error ed25519KeyHashFromBech32:" mPkh
  scrh <- errMaybe "Error scriptHashFromBech32:" mScriptHash

  -- address constructors
  addr1 <- doesNotThrow $ pubKeyAddress MainnetTag pkh
  addr2 <- doesNotThrow $ baseAddress { network: MainnetTag, payment: pkh, delegation: pkh }
  raddr1 <- doesNotThrow $ rewardAddress { network: MainnetTag, payment: pkh }
  assertTrue_ (addr1 == addr2)

  assertTrue_ $ paymentCred raddr1 == paymentCred addr1

  saddr1 <- doesNotThrow $ scriptAddress TestnetTag scrh
  saddr2 <- doesNotThrow $ baseAddress { network: TestnetTag, payment: scrh, delegation: scrh }
  assertTrue_ (saddr1 == saddr2)

  -- preserves pkh and scripthash
  let
    pkh1 = paymentCred addr1
    pkh2 = delegationCred addr1
  assertTrue_ (pkh1 == pkh)
  assertTrue_ (pkh2 == pkh)

  let
    scrh1 = paymentCred saddr1
    scrh2 = delegationCred saddr1
  assertTrue_ (scrh1 == scrh)
  assertTrue_ (scrh2 == scrh)

  -- address bech32
  let ab32 = addressBech32 addr1
  addr3 <- errMaybe "baseAddressFromBech32 fails to decode valid bech32" $
    baseAddressFromBech32 { payment: ed25519KeyHashCredType, delegation: ed25519KeyHashCredType }
      ab32
  assertTrue_ (addr1 == addr3)

  let sab32 = addressBech32 saddr1
  saddr3 <- errMaybe "baseAddressFromBech32 fails to decode valid bech32" $
    baseAddressFromBech32 { payment: scriptHashCredType, delegation: scriptHashCredType }
      sab32

  assertTrue_ (saddr1 == saddr3)

  let rb32 = addressBech32 raddr1
  raddr3 <- errMaybe "baseAddressFromBech32 fails to decode valid bech32" $
    rewardAddressFromBech32 { payment: ed25519KeyHashCredType }
      rb32

  assertTrue_ (raddr1 == raddr3)

  assertTrue "rewardAddressFromBech32 mistakes redential type" $ isNothing $
    rewardAddressFromBech32 { payment: scriptHashCredType }
      rb32
  assertTrue "baseAddressFromBech32 mistakes address payment credential type" $ isNothing $
    baseAddressFromBech32 { payment: scriptHashCredType, delegation: ed25519KeyHashCredType }
      ab32
  assertTrue "baseAddressFromBech32 mistakes address payment credential type" $ isNothing $
    baseAddressFromBech32 { payment: ed25519KeyHashCredType, delegation: scriptHashCredType }
      sab32
  assertTrue "baseAddressFromBech32 mistakes address delegation credential type" $ isNothing $
    baseAddressFromBech32 { payment: ed25519KeyHashCredType, delegation: scriptHashCredType }
      ab32
  assertTrue "baseAddressFromBech32 mistakes address delegation credential type" $ isNothing $
    baseAddressFromBech32 { payment: scriptHashCredType, delegation: ed25519KeyHashCredType }
      sab32

  -- address bytes
  let
    abts = addressBytes addr1
    sabts = addressBytes saddr1
    rabts = addressBytes raddr1
  addr5 <- errMaybe "baseAddressFromBytes fails to decode valid bech32" $
    baseAddressFromBytes { payment: ed25519KeyHashCredType, delegation: ed25519KeyHashCredType }
      abts

  assertTrue_ (addr1 == addr5)

  saddr5 <- errMaybe "baseAddressFromBytes fails to decode valid bech32" $
    baseAddressFromBytes { payment: scriptHashCredType, delegation: scriptHashCredType }
      sabts

  assertTrue_ (saddr1 == saddr5)

  assertTrue "rewardAddressFromBytes mistakes redential type" $ isNothing $
    rewardAddressFromBytes { payment: scriptHashCredType }
      rabts

  assertTrue "baseAddressFromBech32 mistakes address payment credential type" $ isNothing $
    baseAddressFromBytes { payment: scriptHashCredType, delegation: ed25519KeyHashCredType }
      abts

  assertTrue "baseAddressFromBech32 mistakes address payment credential type" $ isNothing $
    baseAddressFromBytes { payment: ed25519KeyHashCredType, delegation: scriptHashCredType }
      sabts

  assertTrue "baseAddressFromBytes mistakes address delegation credential type" $ isNothing $
    baseAddressFromBytes { payment: ed25519KeyHashCredType, delegation: scriptHashCredType }
      abts

  assertTrue "baseAddressFromBytes mistakes address delegation credential type" $ isNothing $
    baseAddressFromBytes { payment: scriptHashCredType, delegation: ed25519KeyHashCredType }
      sabts

  -- addresscsl
  let
    frn = toAddressCsl addr1
    frn2 = toAddressCsl raddr1
    frnBts = unsafeCall (Proxy :: _ ByteArray) "to_bytes" frn
    frnBts2 = unsafeCall (Proxy :: _ ByteArray) "to_bytes" frn2

<<<<<<< HEAD
-- This address should have both stake keyhash and payment keyhash
testAddrString :: Bech32String
testAddrString = Bech32String "addr1qyc0kwu98x23ufhsxjgs5k3h7gktn8v5682qna5amwh2juguztcrc8hjay66es67ctn0jmr9plfmlw37je2s2px4xdssgvxerq"

suite :: TestPlanM Unit
suite = do
  -- addr <- errMaybe "failed fromBech32" (fromBech32 testAddrString)
  -- errBool "Bech32 rep does not match origin" (addressBech32 addr == testAddrString)
  -- netId <- doesNotThrow $ addressNetworkId addr
  -- mpkh <- doesNotThrow $ addressPubKeyHash addr
  -- mskh <- doesNotThrow $ addressStakeKeyHash addr
  -- addr2 <- doesNotThrow $
  --   let skh = unsafePartial (fromJust mskh)
  --       pkh = unsafePartial (fromJust mpkh)
  --   in newBaseAddress netId pkh skh
  -- errBool "Reconstructed address does not match original" (addr2 == addr)
  pure unit
=======
  assertTrue_ (frnBts == abts)
  assertTrue_ (frnBts2 == rabts)
  assertTrue_ (addr1 == addr2)
>>>>>>> d8ba1aa7
<|MERGE_RESOLUTION|>--- conflicted
+++ resolved
@@ -29,14 +29,9 @@
   )
 import Test.Utils (assertTrue, assertTrue_, errMaybe, unsafeCall)
 import TestM (TestPlanM)
-<<<<<<< HEAD
-import Serialization.Address (addressBech32)
-import Serialization.Bech32 (Bech32String(Bech32String))
-=======
 import Type.Prelude (Proxy(..))
 import Types.Aliases (Bech32String)
 import Types.ByteArray (ByteArray, hexToByteArrayUnsafe)
->>>>>>> d8ba1aa7
 
 doesNotThrow :: forall a. a -> TestPlanM a
 doesNotThrow = pure
@@ -164,26 +159,6 @@
     frnBts = unsafeCall (Proxy :: _ ByteArray) "to_bytes" frn
     frnBts2 = unsafeCall (Proxy :: _ ByteArray) "to_bytes" frn2
 
-<<<<<<< HEAD
--- This address should have both stake keyhash and payment keyhash
-testAddrString :: Bech32String
-testAddrString = Bech32String "addr1qyc0kwu98x23ufhsxjgs5k3h7gktn8v5682qna5amwh2juguztcrc8hjay66es67ctn0jmr9plfmlw37je2s2px4xdssgvxerq"
-
-suite :: TestPlanM Unit
-suite = do
-  -- addr <- errMaybe "failed fromBech32" (fromBech32 testAddrString)
-  -- errBool "Bech32 rep does not match origin" (addressBech32 addr == testAddrString)
-  -- netId <- doesNotThrow $ addressNetworkId addr
-  -- mpkh <- doesNotThrow $ addressPubKeyHash addr
-  -- mskh <- doesNotThrow $ addressStakeKeyHash addr
-  -- addr2 <- doesNotThrow $
-  --   let skh = unsafePartial (fromJust mskh)
-  --       pkh = unsafePartial (fromJust mpkh)
-  --   in newBaseAddress netId pkh skh
-  -- errBool "Reconstructed address does not match original" (addr2 == addr)
-  pure unit
-=======
   assertTrue_ (frnBts == abts)
   assertTrue_ (frnBts2 == rabts)
-  assertTrue_ (addr1 == addr2)
->>>>>>> d8ba1aa7
+  assertTrue_ (addr1 == addr2)