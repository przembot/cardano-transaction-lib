--- conflicted
+++ resolved
@@ -2,27 +2,16 @@
 
 import Prelude
 
-<<<<<<< HEAD
 import Data.BigInt as BigInt
 import Data.Map as Map
-import Data.Maybe (Maybe(..), isJust)
+import Data.Maybe (isJust)
 import Data.Tuple.Nested ((/\))
-=======
->>>>>>> 0f32c244
 import Deserialization.FromBytes (fromBytesEffect)
 import Effect.Class (liftEffect)
 import Mote (group, test)
 import Serialization (convertTransaction, convertTxOutput, toBytes)
 import Serialization.Types (TransactionHash)
-<<<<<<< HEAD
 import Serialization.PlutusData (convertPlutusData)
-import Test.Fixtures (txBinaryFixture1, txBinaryFixture2, txBinaryFixture3, txFixture1, txFixture2, txFixture3, txOutputBinaryFixture1, txOutputFixture1)
-import Test.Spec.Assertions (shouldEqual, shouldSatisfy)
-import TestM (TestPlanM)
-import Types.ByteArray (byteArrayToHex, hexToByteArrayUnsafe)
-import Types.Transaction as T
-import Types.PlutusData as PD
-=======
 import Test.Fixtures
   ( txBinaryFixture1
   , txBinaryFixture2
@@ -33,10 +22,10 @@
   , txOutputBinaryFixture1
   , txOutputFixture1
   )
-import Test.Spec.Assertions (shouldEqual)
+import Test.Spec.Assertions (shouldEqual, shouldSatisfy)
 import TestM (TestPlanM)
 import Types.ByteArray (byteArrayToHex, hexToByteArrayUnsafe)
->>>>>>> 0f32c244
+import Types.PlutusData as PD
 import Untagged.Union (asOneOf)
 
 suite :: TestPlanM Unit
@@ -49,14 +38,6 @@
           txBytes = hexToByteArrayUnsafe txString
         _txHash :: TransactionHash <- liftEffect $ fromBytesEffect txBytes
         pure unit
-<<<<<<< HEAD
-      test "BaseAddress <-> Address" do
-        let
-          addressString = "addr1qyc0kwu98x23ufhsxjgs5k3h7gktn8v5682qna5amwh2juguztcrc8hjay66es67ctn0jmr9plfmlw37je2s2px4xdssgvxerq"
-        address <- liftEffect $ newAddressFromBech32 (T.Bech32 addressString)
-        let
-          mbKeyHash = newBaseAddressFromAddress address >>= addressPubKeyHash
-        mbKeyHash `shouldEqual` Just (T.Bech32 "hbas_1xranhpfej50zdup5jy995dlj9juem9x36syld8wm465hz92acfp")
       test "PlutusData #1 - Constr" $ do
         let
           datum = PD.Constr (BigInt.fromInt 1)
@@ -81,8 +62,6 @@
       test "PlutusData #5 - Bytes" $ do
         let datum = PD.Bytes $ hexToByteArrayUnsafe "00ff"
         (convertPlutusData datum $> unit) `shouldSatisfy` isJust
-=======
->>>>>>> 0f32c244
       test "TransactionOutput serialization" $ liftEffect do
         txo <- convertTxOutput txOutputFixture1
         let bytes = toBytes (asOneOf txo)
