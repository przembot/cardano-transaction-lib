--- conflicted
+++ resolved
@@ -92,7 +92,6 @@
       , TimelockStart
       , TimelockExpiry
       )
-  , Nonce(HashNonce)
   , PoolMetadata(PoolMetadata)
   , PoolMetadataHash(PoolMetadataHash)
   , ProposedProtocolParameterUpdates(ProposedProtocolParameterUpdates)
@@ -107,18 +106,6 @@
   , URL(URL)
   , Vkey(Vkey)
   , Vkeywitness(Vkeywitness)
-<<<<<<< HEAD
-  , Relay(SingleHostAddr, SingleHostName, MultiHostName)
-  , Ipv4(Ipv4)
-  , Ipv6(Ipv6)
-  , PoolMetadata(PoolMetadata)
-  , PoolMetadataHash(PoolMetadataHash)
-  , URL(URL)
-  , MoveInstantaneousReward(ToOtherPot, ToStakeCreds)
-  , MIRToStakeCredentials(MIRToStakeCredentials)
-  , ProposedProtocolParameterUpdates(ProposedProtocolParameterUpdates)
-=======
->>>>>>> 21d5d39e
   )
 import Cardano.Types.TransactionUnspentOutput
   ( TransactionUnspentOutput(TransactionUnspentOutput)
@@ -172,11 +159,7 @@
   , ed25519KeyHashFromBytes
   , scriptHashFromBytes
   )
-<<<<<<< HEAD
-=======
-import Serialization.Types (BigNum)
 import Test.Fixtures.CostModels (costModelsFixture1)
->>>>>>> 21d5d39e
 import Types.Aliases (Bech32String)
 import Types.BigNum (BigNum)
 import Types.BigNum (fromBigInt, fromInt) as BigNum
