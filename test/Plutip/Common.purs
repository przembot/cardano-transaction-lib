module Test.Ctl.Plutip.Common
  ( config
  , privateStakeKey
  ) where

import Prelude

import Contract.Wallet (privateKeyFromBytes)
import Ctl.Internal.Plutip.Types (PlutipConfig)
import Ctl.Internal.Types.RawBytes (hexToRawBytes)
import Ctl.Internal.Wallet.Key (PrivateStakeKey)
import Data.Log.Level (LogLevel(Trace))
import Data.Maybe (Maybe(Just, Nothing), fromJust)
import Data.Newtype (wrap)
import Data.Time.Duration (Seconds(Seconds))
import Data.UInt (fromInt) as UInt
import Partial.Unsafe (unsafePartial)

config :: PlutipConfig
config =
  { host: "127.0.0.1"
  , port: UInt.fromInt 8082
  , logLevel: Trace
  -- Server configs are used to deploy the corresponding services.
  , ogmiosConfig:
      { port: UInt.fromInt 1338
      , host: "127.0.0.1"
      , secure: false
      , path: Nothing
      }
  , ogmiosDatumCacheConfig:
      { port: UInt.fromInt 10000
      , host: "127.0.0.1"
      , secure: false
      , path: Nothing
      }
  , ctlServerConfig: Just
      { port: UInt.fromInt 8083
      , host: "127.0.0.1"
      , secure: false
      , path: Nothing
      }
  , postgresConfig:
      { host: "127.0.0.1"
      , port: UInt.fromInt 5433
      , user: "ctxlib"
      , password: "ctxlib"
      , dbname: "ctxlib"
      }
  , suppressLogs: true
  , customLogger: Nothing
<<<<<<< HEAD
  , clusterConfig:
      { slotLength: Seconds 0.2
      , epochSize: UInt.fromInt 80
      }
=======
  , hooks: mempty
>>>>>>> 28c51929
  }

privateStakeKey :: PrivateStakeKey
privateStakeKey = wrap $ unsafePartial $ fromJust
  $ privateKeyFromBytes =<< hexToRawBytes
      "633b1c4c4a075a538d37e062c1ed0706d3f0a94b013708e8f5ab0a0ca1df163d"<|MERGE_RESOLUTION|>--- conflicted
+++ resolved
@@ -49,14 +49,11 @@
       }
   , suppressLogs: true
   , customLogger: Nothing
-<<<<<<< HEAD
   , clusterConfig:
       { slotLength: Seconds 0.2
       , epochSize: UInt.fromInt 80
       }
-=======
   , hooks: mempty
->>>>>>> 28c51929
   }
 
 privateStakeKey :: PrivateStakeKey
