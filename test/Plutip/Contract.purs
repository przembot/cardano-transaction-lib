module Test.Ctl.Plutip.Contract
  ( suite
  ) where

import Prelude

import Contract.Address
  ( PaymentPubKeyHash(PaymentPubKeyHash)
  , PubKeyHash(PubKeyHash)
  , StakePubKeyHash
  , getNetworkId
  , getWalletAddresses
  , getWalletCollateral
  , ownPaymentPubKeysHashes
  , ownStakePubKeysHashes
  )
import Contract.BalanceTxConstraints
  ( BalanceTxConstraintsBuilder
  , mustUseAdditionalUtxos
  ) as BalanceTxConstraints
import Contract.Chain (currentTime)
import Contract.Hashing (datumHash, nativeScriptHash)
import Contract.Log (logInfo')
<<<<<<< HEAD
import Contract.Monad (Contract, liftContractM, liftedE, liftedM)
=======
import Contract.Monad
  ( Contract
  , liftContractE
  , liftContractM
  , liftedE
  , liftedM
  , wrapContract
  )
>>>>>>> b7d4c891
import Contract.PlutusData
  ( Datum(Datum)
  , PlutusData(Bytes, Integer, List)
  , Redeemer(Redeemer)
  , getDatumByHash
  , getDatumsByHashes
  , getDatumsByHashesWithErrors
  )
import Contract.Prelude (liftM, mconcat)
import Contract.Prim.ByteArray (byteArrayFromAscii, hexToByteArrayUnsafe)
import Contract.ScriptLookups as Lookups
import Contract.Scripts
  ( ValidatorHash
  , applyArgs
  , mintingPolicyHash
  , validatorHash
  )
import Contract.Test.Plutip
  ( InitialUTxOs
  , InitialUTxOsWithStakeKey
  , PlutipTest
  , noWallet
  , withStakeKey
  , withWallets
  )
import Contract.Time (getEraSummaries)
import Contract.Transaction
  ( DataHash
  , NativeScript(ScriptPubkey, ScriptNOfK, ScriptAll)
  , ScriptRef(PlutusScriptRef, NativeScriptRef)
  , TransactionHash
  , awaitTxConfirmed
  , balanceTx
  , balanceTxWithConstraints
  , createAdditionalUtxos
  , signTransaction
  , submit
  , submitTxFromConstraints
  , withBalancedTx
  , withBalancedTxs
  )
import Contract.TxConstraints (TxConstraints)
import Contract.TxConstraints as Constraints
import Contract.Utxos (getWalletBalance, utxosAt)
import Contract.Value (Coin(Coin), coinToValue)
import Contract.Value as Value
import Contract.Wallet (getWalletUtxos, isWalletAvailable, withKeyWallet)
import Control.Monad.Error.Class (try)
import Control.Parallel (parallel, sequential)
import Ctl.Examples.AlwaysMints (alwaysMintsPolicy)
import Ctl.Examples.AlwaysSucceeds as AlwaysSucceeds
import Ctl.Examples.AwaitTxConfirmedWithTimeout as AwaitTxConfirmedWithTimeout
import Ctl.Examples.BalanceTxConstraints as BalanceTxConstraintsExample
import Ctl.Examples.Cip30 as Cip30
import Ctl.Examples.ContractTestUtils as ContractTestUtils
import Ctl.Examples.ECDSA as ECDSA
import Ctl.Examples.Helpers
  ( mkCurrencySymbol
  , mkTokenName
  , mustPayToPubKeyStakeAddress
  )
import Ctl.Examples.IncludeDatum as IncludeDatum
import Ctl.Examples.Lose7Ada as AlwaysFails
import Ctl.Examples.MintsMultipleTokens
  ( mintingPolicyRdmrInt1
  , mintingPolicyRdmrInt2
  , mintingPolicyRdmrInt3
  )
import Ctl.Examples.NativeScriptMints (contract) as NativeScriptMints
import Ctl.Examples.OneShotMinting (contract) as OneShotMinting
import Ctl.Examples.PaysWithDatum (contract) as PaysWithDatum
import Ctl.Examples.PlutusV2.InlineDatum as InlineDatum
import Ctl.Examples.PlutusV2.OneShotMinting (contract) as OneShotMintingV2
import Ctl.Examples.PlutusV2.ReferenceInputs (contract) as ReferenceInputs
import Ctl.Examples.PlutusV2.ReferenceInputsAndScripts (contract) as ReferenceInputsAndScripts
import Ctl.Examples.PlutusV2.ReferenceScripts (contract) as ReferenceScripts
import Ctl.Examples.PlutusV2.Scripts.AlwaysMints (alwaysMintsPolicyV2)
import Ctl.Examples.PlutusV2.Scripts.AlwaysSucceeds (alwaysSucceedsScriptV2)
import Ctl.Examples.Schnorr as Schnorr
import Ctl.Examples.SendsToken (contract) as SendsToken
import Ctl.Examples.TxChaining (contract) as TxChaining
import Ctl.Internal.Contract.Monad (wrapQueryM)
import Ctl.Internal.Plutus.Conversion.Address (toPlutusAddress)
import Ctl.Internal.Plutus.Types.Transaction
  ( TransactionOutputWithRefScript(TransactionOutputWithRefScript)
  )
import Ctl.Internal.Plutus.Types.TransactionUnspentOutput
  ( TransactionUnspentOutput(TransactionUnspentOutput)
  , _input
  , lookupTxHash
  )
import Ctl.Internal.Plutus.Types.Value (lovelaceValueOf)
import Ctl.Internal.Scripts (nativeScriptHashEnterpriseAddress)
import Ctl.Internal.Test.TestPlanM (TestPlanM)
import Ctl.Internal.Types.Interval (getSlotLength)
import Ctl.Internal.Wallet
  ( WalletExtension(NamiWallet, GeroWallet, FlintWallet, NuFiWallet)
  )
import Ctl.Internal.Wallet.Cip30Mock
  ( WalletMock(MockNami, MockGero, MockFlint, MockNuFi)
  , withCip30Mock
  )
import Data.Array (head, (!!))
import Data.BigInt as BigInt
import Data.Either (Either(Right), isLeft)
import Data.Foldable (fold, foldM, length)
import Data.Lens (view)
import Data.Map as Map
import Data.Maybe (Maybe(Just, Nothing), isJust)
import Data.Newtype (unwrap, wrap)
import Data.Traversable (traverse, traverse_)
import Data.Tuple.Nested (type (/\), (/\))
import Effect.Class (liftEffect)
import Effect.Exception (error, throw)
import Mote (group, skip, test)
import Mote.Monad (mapTest)
import Safe.Coerce (coerce)
import Test.Ctl.Fixtures
  ( cip25MetadataFixture1
  , fullyAppliedScriptFixture
  , nativeScriptFixture1
  , nativeScriptFixture2
  , nativeScriptFixture3
  , nativeScriptFixture4
  , nativeScriptFixture5
  , nativeScriptFixture6
  , nativeScriptFixture7
  , partiallyAppliedScriptFixture
  , unappliedScriptFixture
  )
import Test.Ctl.Plutip.Common (privateStakeKey)
import Test.Ctl.Plutip.Contract.NetworkId as NetworkId
import Test.Ctl.Plutip.Utils (getLockedInputs, submitAndLog)
import Test.Ctl.Plutip.UtxoDistribution (checkUtxoDistribution)
import Test.Ctl.QueryM.AffInterface as QueryM.AffInterface
import Test.Spec.Assertions (shouldEqual, shouldNotEqual, shouldSatisfy)

suite :: TestPlanM PlutipTest Unit
suite = do
  group "Contract" do
    flip mapTest QueryM.AffInterface.suite
      (noWallet <<< wrapQueryM)

    NetworkId.suite

    test "Collateral" do
      let
        distribution :: InitialUTxOs /\ InitialUTxOs
        distribution =
          [ BigInt.fromInt 1_000_000_000
          , BigInt.fromInt 2_000_000_000
          ] /\
            [ BigInt.fromInt 2_000_000_000 ]
      withWallets distribution \(alice /\ bob) -> do
        withKeyWallet alice do
          getWalletCollateral >>= liftEffect <<< case _ of
            Nothing -> throw "Unable to get collateral"
            Just
              [ TransactionUnspentOutput
                  { output: TransactionOutputWithRefScript { output } }
              ] -> do
              let amount = (unwrap output).amount
              unless (amount == lovelaceValueOf (BigInt.fromInt 1_000_000_000))
                $ throw "Wrong UTxO selected as collateral"
            Just _ -> do
              -- not a bug, but unexpected
              throw "More than one UTxO in collateral"
        withKeyWallet bob do
          pure unit -- sign, balance, submit, etc.

    test "Pkh2Pkh" do
      let
        distribution :: InitialUTxOs
        distribution =
          [ BigInt.fromInt 1_000_000_000
          , BigInt.fromInt 2_000_000_000
          ]
      withWallets distribution \alice -> do
        checkUtxoDistribution distribution alice
        pkh <- liftedM "Failed to get PKH" $ head <$> withKeyWallet alice
          ownPaymentPubKeysHashes
        stakePkh <- join <<< head <$> withKeyWallet alice ownStakePubKeysHashes
        withKeyWallet alice $ pkh2PkhContract pkh stakePkh

    test "Pkh2Pkh with stake key" do
      let
        aliceUtxos =
          [ BigInt.fromInt 2_000_000_000
          , BigInt.fromInt 2_000_000_000
          ]
        distribution = withStakeKey privateStakeKey aliceUtxos

      withWallets distribution \alice -> do
        checkUtxoDistribution distribution alice
        pkh <- liftedM "Failed to get PKH" $ head <$> withKeyWallet alice
          ownPaymentPubKeysHashes
        stakePkh <- join <<< head <$> withKeyWallet alice ownStakePubKeysHashes
        stakePkh `shouldSatisfy` isJust
        withKeyWallet alice $ pkh2PkhContract pkh stakePkh

    test "parallel Pkh2Pkh" do
      let
        aliceUtxos =
          [ BigInt.fromInt 1_000_000_000
          , BigInt.fromInt 2_000_000_000
          ]
        bobUtxos =
          [ BigInt.fromInt 1_000_000_000
          , BigInt.fromInt 2_000_000_000
          ]

        distribution :: InitialUTxOs /\ InitialUTxOs
        distribution = aliceUtxos /\ bobUtxos

      withWallets distribution \wallets@(alice /\ bob) -> do
        checkUtxoDistribution distribution wallets
        sequential ado
          parallel $ withKeyWallet alice do
            pkh <- liftedM "Failed to get PKH" $ head <$> withKeyWallet bob
              ownPaymentPubKeysHashes
            stakePkh <- join <<< head <$> withKeyWallet bob
              ownStakePubKeysHashes
            pkh2PkhContract pkh stakePkh
          parallel $ withKeyWallet bob do
            pkh <- liftedM "Failed to get PKH" $ head <$> withKeyWallet alice
              ownPaymentPubKeysHashes
            stakePkh <- join <<< head <$> withKeyWallet alice
              ownStakePubKeysHashes
            pkh2PkhContract pkh stakePkh
          in unit

    test "parallel Pkh2Pkh with stake keys" do
      let
        aliceUtxos =
          [ BigInt.fromInt 1_000_000_000
          , BigInt.fromInt 2_000_000_000
          ]
        bobUtxos =
          [ BigInt.fromInt 1_000_000_000
          , BigInt.fromInt 2_000_000_000
          ]
        distribution =
          withStakeKey privateStakeKey aliceUtxos
            /\ withStakeKey privateStakeKey bobUtxos
      withWallets distribution \wallets@(alice /\ bob) ->
        do
          checkUtxoDistribution distribution wallets
          sequential ado
            parallel $ withKeyWallet alice do
              pkh <- liftedM "Failed to get PKH" $ head <$> withKeyWallet bob
                ownPaymentPubKeysHashes
              stakePkh <- join <<< head <$> withKeyWallet bob
                ownStakePubKeysHashes
              pkh2PkhContract pkh stakePkh
            parallel $ withKeyWallet bob do
              pkh <- liftedM "Failed to get PKH" $ head <$> withKeyWallet alice
                ownPaymentPubKeysHashes
              stakePkh <- join <<< head <$> withKeyWallet alice
                ownStakePubKeysHashes
              pkh2PkhContract pkh stakePkh
            in unit

    test "awaitTxConfirmedWithTimeout fails after timeout" do
      let
        distribution = withStakeKey privateStakeKey
          [ BigInt.fromInt 1_000_000_000 ]
      withWallets distribution \_ ->
        AwaitTxConfirmedWithTimeout.contract

    test "NativeScript: require all signers" do
      let
        distribution
          :: InitialUTxOs /\ InitialUTxOs /\ InitialUTxOs /\ InitialUTxOs
        distribution =
          [ BigInt.fromInt 2_000_000_000
          , BigInt.fromInt 2_000_000_000
          ]
            /\
              [ BigInt.fromInt 2_000_000_000
              , BigInt.fromInt 2_000_000_000
              ]
            /\
              [ BigInt.fromInt 2_000_000_000
              , BigInt.fromInt 2_000_000_000
              ]
            /\
              [ BigInt.fromInt 2_000_000_000
              , BigInt.fromInt 2_000_000_000
              ]
      withWallets distribution \(alice /\ bob /\ charlie /\ dan) ->
        do
          alicePaymentPKH <- liftedM "Unable to get Alice's PKH" $
            (coerce <<< head) <$> withKeyWallet alice ownPaymentPubKeysHashes
          bobPaymentPKH <- liftedM "Unable to get Bob's PKH" $
            (coerce <<< head) <$> withKeyWallet bob ownPaymentPubKeysHashes
          charliePaymentPKH <- liftedM "Unable to get Charlie's PKH" $
            (coerce <<< head) <$> withKeyWallet charlie
              ownPaymentPubKeysHashes
          danPaymentPKH <- liftedM "Unable to get Dan's PKH" $
            (coerce <<< head) <$> withKeyWallet dan ownPaymentPubKeysHashes
          let
            nativeScript = ScriptAll
              [ ScriptPubkey alicePaymentPKH
              , ScriptPubkey bobPaymentPKH
              , ScriptPubkey charliePaymentPKH
              , ScriptPubkey danPaymentPKH
              ]
            nsHash = nativeScriptHash nativeScript

          -- Alice locks 10 ADA at mutlisig script
          txId <- withKeyWallet alice do
            let
              constraints :: TxConstraints Unit Unit
              constraints = Constraints.mustPayToNativeScript nsHash
                $ Value.lovelaceValueOf
                $ BigInt.fromInt 10_000_000

              lookups :: Lookups.ScriptLookups PlutusData
              lookups = mempty

            ubTx <- liftedE $ Lookups.mkUnbalancedTx lookups constraints
            bsTx <- signTransaction =<< liftedE (balanceTx ubTx)
            txId <- submit bsTx
            awaitTxConfirmed txId
            pure txId
          -- Bob attempts to unlock and send Ada to Charlie
          withKeyWallet bob do
            -- First, he should find the transaction input where Ada is locked
            networkId <- getNetworkId
            let
              nsAddr = nativeScriptHashEnterpriseAddress networkId nsHash
            nsAddrPlutus <- liftContractM "Unable to convert to Plutus address"
              $ toPlutusAddress nsAddr
            utxos <- utxosAt nsAddrPlutus
            txInput <- liftContractM "Unable to get UTxO" $
              view _input <$> lookupTxHash txId utxos !! 0
            let
              constraints :: TxConstraints Unit Unit
              constraints =
                Constraints.mustPayToPubKey (coerce alicePaymentPKH)
                  (Value.lovelaceValueOf $ BigInt.fromInt 10_000_000)
                  <> Constraints.mustSpendNativeScriptOutput txInput
                    nativeScript

              -- Note that specifying required signers is optional:
              --
              -- <> Constraints.mustBeSignedBy (coerce alicePaymentPKH)
              -- <> Constraints.mustBeSignedBy (coerce bobPaymentPKH)
              -- <> Constraints.mustBeSignedBy (coerce charliePaymentPKH)
              -- <> Constraints.mustBeSignedBy (coerce danPaymentPKH)
              --
              -- The maximum needed number of signers is calculated from
              -- the script itself, so we know how much space to allocate
              -- for signatures on fee calculation stage.

              lookups :: Lookups.ScriptLookups PlutusData
              lookups = Lookups.unspentOutputs utxos

            ubTx <- liftedE $ Lookups.mkUnbalancedTx lookups constraints
            tx <- signTransaction =<< liftedE (balanceTx ubTx)
            let
              signWithWallet txToSign wallet =
                withKeyWallet wallet (signTransaction txToSign)
            txSigned <- foldM signWithWallet tx [ alice, bob, charlie, dan ]
            submit txSigned >>= awaitTxConfirmed

    test "NativeScript: NOfK (2)" do
      let
        distribution
          :: InitialUTxOs /\ InitialUTxOs /\ InitialUTxOs /\ InitialUTxOs
        distribution =
          [ BigInt.fromInt 2_000_000_000
          , BigInt.fromInt 2_000_000_000
          ]
            /\
              [ BigInt.fromInt 2_000_000_000
              , BigInt.fromInt 2_000_000_000
              ]
            /\
              [ BigInt.fromInt 2_000_000_000
              , BigInt.fromInt 2_000_000_000
              ]
            /\
              [ BigInt.fromInt 2_000_000_000
              , BigInt.fromInt 2_000_000_000
              ]
      withWallets distribution \(alice /\ bob /\ charlie /\ dan) ->
        do
          alicePaymentPKH <- liftedM "Unable to get Alice's PKH" $
            (coerce <<< head) <$> withKeyWallet alice ownPaymentPubKeysHashes
          bobPaymentPKH <- liftedM "Unable to get Bob's PKH" $
            (coerce <<< head) <$> withKeyWallet bob ownPaymentPubKeysHashes
          charliePaymentPKH <- liftedM "Unable to get Charlie's PKH" $
            (coerce <<< head) <$> withKeyWallet charlie
              ownPaymentPubKeysHashes
          danPaymentPKH <- liftedM "Unable to get Dan's PKH" $
            (coerce <<< head) <$> withKeyWallet dan ownPaymentPubKeysHashes
          let
            nativeScript = ScriptNOfK 2
              [ ScriptPubkey alicePaymentPKH
              , ScriptPubkey bobPaymentPKH
              , ScriptPubkey charliePaymentPKH
              , ScriptPubkey danPaymentPKH
              ]
            nsHash = nativeScriptHash nativeScript

          -- Alice locks 10 ADA at mutlisig script
          txId <- withKeyWallet alice do
            let
              constraints :: TxConstraints Unit Unit
              constraints = Constraints.mustPayToNativeScript nsHash
                $ Value.lovelaceValueOf
                $ BigInt.fromInt 10_000_000

              lookups :: Lookups.ScriptLookups PlutusData
              lookups = mempty

            ubTx <- liftedE $ Lookups.mkUnbalancedTx lookups constraints
            bsTx <- signTransaction =<< liftedE (balanceTx ubTx)
            txId <- submit bsTx
            awaitTxConfirmed txId
            pure txId

          -- Bob attempts to unlock and send Ada to Charlie
          withKeyWallet bob do
            -- First, he should find the transaction input where Ada is locked
            networkId <- getNetworkId
            let
              nsAddr = nativeScriptHashEnterpriseAddress networkId nsHash
            nsAddrPlutus <- liftContractM "Unable to convert to Plutus address"
              $ toPlutusAddress nsAddr
            utxos <- utxosAt nsAddrPlutus
            txInput <- liftContractM "Unable to get UTxO" $
              view _input <$> lookupTxHash txId utxos !! 0
            let
              constraints :: TxConstraints Unit Unit
              constraints =
                Constraints.mustPayToPubKey (coerce alicePaymentPKH)
                  (Value.lovelaceValueOf $ BigInt.fromInt 10_000_000)
                  <> Constraints.mustSpendNativeScriptOutput txInput
                    nativeScript

              lookups :: Lookups.ScriptLookups PlutusData
              lookups = Lookups.unspentOutputs utxos

            ubTx <- liftedE $ Lookups.mkUnbalancedTx lookups constraints
            -- Bob signs the tx
            tx <- signTransaction =<< liftedE (balanceTx ubTx)
            let
              signWithWallet txToSign wallet =
                withKeyWallet wallet (signTransaction txToSign)
            -- Dan signs the tx
            txSigned <- foldM signWithWallet tx [ dan ]
            submit txSigned >>= awaitTxConfirmed

    test "AlwaysMints" do
      let
        distribution :: InitialUTxOs
        distribution =
          [ BigInt.fromInt 5_000_000
          , BigInt.fromInt 2_000_000_000
          ]
      withWallets distribution \alice -> do
        withKeyWallet alice do
          mp <- alwaysMintsPolicy
          cs <- liftContractM "Cannot get cs" $ Value.scriptCurrencySymbol mp
          tn <- liftContractM "Cannot make token name"
            $ Value.mkTokenName
                =<< byteArrayFromAscii "TheToken"

          let
            constraints :: Constraints.TxConstraints Void Void
            constraints = Constraints.mustMintValue
              $ Value.singleton cs tn
              $ BigInt.fromInt 100

            lookups :: Lookups.ScriptLookups Void
            lookups = Lookups.mintingPolicy mp

          ubTx <- liftedE $ Lookups.mkUnbalancedTx lookups constraints
          bsTx <- signTransaction =<< liftedE (balanceTx ubTx)
          submitAndLog bsTx

    test "mustProduceAtLeast success" do
      let
        distribution :: InitialUTxOs
        distribution =
          [ BigInt.fromInt 5_000_000
          , BigInt.fromInt 2_000_000_000
          ]
      withWallets distribution \alice -> do
        withKeyWallet alice do
          mp <- alwaysMintsPolicy
          _ /\ cs <- mkCurrencySymbol alwaysMintsPolicy
          tn <- mkTokenName "TheToken"

          -- Minting

          let
            constraints :: Constraints.TxConstraints Void Void
            constraints = Constraints.mustMintValue
              $ Value.singleton cs tn
              $ BigInt.fromInt 100

            lookups :: Lookups.ScriptLookups Void
            lookups = Lookups.mintingPolicy mp

          txHash <- submitTxFromConstraints lookups constraints
          awaitTxConfirmed txHash

          -- Spending same amount

          pkh <-
            liftedM "Failed to get own PKH" $ head <$> ownPaymentPubKeysHashes

          let
            constraints' :: Constraints.TxConstraints Void Void
            constraints' = Constraints.mustProduceAtLeast
              $ Value.singleton cs tn
              $ BigInt.fromInt 100
            lookups' = lookups <> Lookups.ownPaymentPubKeyHash pkh

          txHash' <- submitTxFromConstraints lookups' constraints'
          void $ awaitTxConfirmed txHash'

    test "mustProduceAtLeast fail" do
      let
        distribution :: InitialUTxOs
        distribution =
          [ BigInt.fromInt 5_000_000
          , BigInt.fromInt 2_000_000_000
          ]
      withWallets distribution \alice -> do
        withKeyWallet alice do
          mp <- alwaysMintsPolicy
          _ /\ cs <- mkCurrencySymbol alwaysMintsPolicy
          tn <- mkTokenName "TheToken"

          -- Minting

          let
            constraints :: Constraints.TxConstraints Void Void
            constraints = Constraints.mustMintValue
              $ Value.singleton cs tn
              $ BigInt.fromInt 100

            lookups :: Lookups.ScriptLookups Void
            lookups = Lookups.mintingPolicy mp

          txHash <- submitTxFromConstraints lookups constraints
          awaitTxConfirmed txHash

          -- Spending more than minted amount

          pkh <-
            liftedM "Failed to get own PKH" $ head <$> ownPaymentPubKeysHashes

          let
            constraints' :: Constraints.TxConstraints Void Void
            constraints' = Constraints.mustProduceAtLeast
              $ Value.singleton cs tn
              $ BigInt.fromInt 101
            lookups' = lookups <> Lookups.ownPaymentPubKeyHash pkh

          ubTx <- liftedE $ Lookups.mkUnbalancedTx lookups' constraints'
          result <- balanceTx ubTx
          result `shouldSatisfy` isLeft

    test "mustSpendAtLeast success" do
      let
        distribution :: InitialUTxOs
        distribution =
          [ BigInt.fromInt 5_000_000
          , BigInt.fromInt 2_000_000_000
          ]
      withWallets distribution \alice -> do
        withKeyWallet alice do
          mp <- alwaysMintsPolicy
          _ /\ cs <- mkCurrencySymbol alwaysMintsPolicy
          tn <- mkTokenName "TheToken"

          -- Minting

          let
            constraints :: Constraints.TxConstraints Void Void
            constraints = Constraints.mustMintValue
              $ Value.singleton cs tn
              $ BigInt.fromInt 100

            lookups :: Lookups.ScriptLookups Void
            lookups = Lookups.mintingPolicy mp

          txHash <- submitTxFromConstraints lookups constraints
          awaitTxConfirmed txHash

          -- Spending same amount

          pkh <-
            liftedM "Failed to get own PKH" $ head <$> ownPaymentPubKeysHashes

          let
            constraints' :: Constraints.TxConstraints Void Void
            constraints' = Constraints.mustSpendAtLeast
              $ Value.singleton cs tn
              $ BigInt.fromInt 100
            lookups' = lookups <> Lookups.ownPaymentPubKeyHash pkh

          txHash' <- submitTxFromConstraints lookups' constraints'
          void $ awaitTxConfirmed txHash'

    test "mustSpendAtLeast fail" do
      let
        distribution :: InitialUTxOs
        distribution =
          [ BigInt.fromInt 5_000_000
          , BigInt.fromInt 2_000_000_000
          ]
      withWallets distribution \alice -> do
        withKeyWallet alice do
          mp <- alwaysMintsPolicy
          _ /\ cs <- mkCurrencySymbol alwaysMintsPolicy
          tn <- mkTokenName "TheToken"

          -- Minting

          let
            constraints :: Constraints.TxConstraints Void Void
            constraints = Constraints.mustMintValue
              $ Value.singleton cs tn
              $ BigInt.fromInt 100

            lookups :: Lookups.ScriptLookups Void
            lookups = Lookups.mintingPolicy mp

          txHash <- submitTxFromConstraints lookups constraints
          awaitTxConfirmed txHash

          -- Spending more than minted amount

          pkh <-
            liftedM "Failed to get own PKH" $ head <$> ownPaymentPubKeysHashes

          let
            constraints' :: Constraints.TxConstraints Void Void
            constraints' = Constraints.mustSpendAtLeast
              $ Value.singleton cs tn
              $ BigInt.fromInt 101
            lookups' = lookups <> Lookups.ownPaymentPubKeyHash pkh

          ubTx <- liftedE $ Lookups.mkUnbalancedTx lookups' constraints'
          result <- balanceTx ubTx
          result `shouldSatisfy` isLeft

    test "NativeScriptMints" do
      let
        distribution :: InitialUTxOs
        distribution =
          [ BigInt.fromInt 5_000_000
          , BigInt.fromInt 2_000_000_000
          ]
      withWallets distribution \alice -> do
        withKeyWallet alice NativeScriptMints.contract

    test "Datums" do
      withWallets unit \_ -> do
        let
          mkDatumHash :: String -> DataHash
          mkDatumHash = wrap <<< hexToByteArrayUnsafe
        -- Nothing is expected, because we are in an empty chain.
        -- This test only checks for ability to connect to the datum-querying
        -- backend.
        logInfo' <<< show =<< getDatumByHash
          ( mkDatumHash
              "42be572a6d9a8a2ec0df04f14b0d4fcbe4a7517d74975dfff914514f12316252"
          )
        logInfo' <<< show =<< getDatumsByHashes
          [ mkDatumHash
              "777093fe6dfffdb3bd2033ad71745f5e2319589e36be4bc9c8cca65ac2bfeb8f"
          , mkDatumHash
              "e8cb7d18e81b0be160c114c563c020dcc7bf148a1994b73912db3ea1318d488b"
          ]
        logInfo' <<< show =<< getDatumsByHashesWithErrors
          [ mkDatumHash
              "777093fe6dfffdb3bd2033ad71745f5e2319589e36be4bc9c8cca65ac2bfeb8f"
          , mkDatumHash
              "e8cb7d18e81b0be160c114c563c020dcc7bf148a1994b73912db3ea1318d488b"
          ]

    test "GetDatumsByHashes" do
      let
        distribution :: InitialUTxOs
        distribution =
          [ BigInt.fromInt 5_000_000
          , BigInt.fromInt 2_000_000_000
          ]

        datum1 :: Datum
        datum1 = Datum $ Integer $ BigInt.fromInt 1

        datum2 :: Datum
        datum2 = Datum $ Integer $ BigInt.fromInt 2

        datums :: Array Datum
        datums = [ datum2, datum1 ]

      let
        payToTest :: ValidatorHash -> Contract TransactionHash
        payToTest vhash = do
          let
            constraints =
              Constraints.mustPayToScript
                vhash
                datum1
                Constraints.DatumWitness
                (Value.lovelaceValueOf $ BigInt.fromInt 1_000_000)
                <> Constraints.mustPayToScript
                  vhash
                  datum2
                  Constraints.DatumWitness
                  (Value.lovelaceValueOf $ BigInt.fromInt 1_000_000)

            lookups :: Lookups.ScriptLookups PlutusData
            lookups = mempty
          submitTxFromConstraints lookups constraints

      withWallets distribution \alice -> do
        withKeyWallet alice do
          validator <- AlwaysSucceeds.alwaysSucceedsScript
          let vhash = validatorHash validator
          logInfo' "Running GetDatums submittx"
          txId <- payToTest vhash
          awaitTxConfirmed txId
          logInfo' "Tx submitted successfully, trying to fetch datum"

          hash1 <- liftM (error "Couldn't get hash for datums 1") $
            datumHash datum1
          hash2 <- liftM (error "Couldn't get hash for datums 2") $
            datumHash datum2
          hashes <- liftM (error "Couldn't get hashes for datums [1,2]") $
            traverse datumHash datums

          actualDatums1 <- getDatumsByHashes hashes
          actualDatums1 `shouldEqual`
            ( Map.fromFoldable
                [ hash1 /\ datum1
                , hash2 /\ datum2
                ]
            )
          actualDatums2 <- getDatumsByHashesWithErrors hashes
          actualDatums2 `shouldEqual`
            ( Map.fromFoldable
                [ hash1 /\ Right datum1
                , hash2 /\ Right datum2
                ]
            )

    test "MintZeroToken" do
      let
        distribution :: InitialUTxOs
        distribution =
          [ BigInt.fromInt 5_000_000
          , BigInt.fromInt 2_000_000_000
          ]

      withWallets distribution \alice -> do
        withKeyWallet alice do
          tn1 <- mkTokenName "Token name"
          mp1 /\ _ <- mkCurrencySymbol alwaysMintsPolicy
          mp2 /\ _ <- mkCurrencySymbol alwaysMintsPolicyV2

          let
            constraints :: Constraints.TxConstraints Void Void
            constraints = mconcat
              [ Constraints.mustMintCurrency (mintingPolicyHash mp1) tn1 zero
              , Constraints.mustMintCurrency (mintingPolicyHash mp2) tn1 one
              ]

            lookups :: Lookups.ScriptLookups Void
            lookups =
              Lookups.mintingPolicy mp1 <> Lookups.mintingPolicy mp2
          result <- Lookups.mkUnbalancedTx lookups constraints
          result `shouldSatisfy` isLeft

    test "MintsMultipleTokens" do
      let
        distribution :: InitialUTxOs
        distribution =
          [ BigInt.fromInt 5_000_000
          , BigInt.fromInt 2_000_000_000
          ]
      withWallets distribution \alice -> do
        withKeyWallet alice do
          tn1 <- mkTokenName "Token with a long name"
          tn2 <- mkTokenName "Token"
          mp1 /\ cs1 <- mkCurrencySymbol mintingPolicyRdmrInt1
          mp2 /\ cs2 <- mkCurrencySymbol mintingPolicyRdmrInt2
          mp3 /\ cs3 <- mkCurrencySymbol mintingPolicyRdmrInt3

          let
            constraints :: Constraints.TxConstraints Void Void
            constraints = mconcat
              [ Constraints.mustMintValueWithRedeemer
                  (Redeemer $ Integer (BigInt.fromInt 1))
                  (Value.singleton cs1 tn1 one <> Value.singleton cs1 tn2 one)
              , Constraints.mustMintValueWithRedeemer
                  (Redeemer $ Integer (BigInt.fromInt 2))
                  (Value.singleton cs2 tn1 one <> Value.singleton cs2 tn2 one)
              , Constraints.mustMintValueWithRedeemer
                  (Redeemer $ Integer (BigInt.fromInt 3))
                  (Value.singleton cs3 tn1 one <> Value.singleton cs3 tn2 one)
              ]

            lookups :: Lookups.ScriptLookups Void
            lookups =
              Lookups.mintingPolicy mp1
                <> Lookups.mintingPolicy mp2
                <> Lookups.mintingPolicy mp3

          ubTx <- liftedE $ Lookups.mkUnbalancedTx lookups constraints
          bsTx <- signTransaction =<< liftedE (balanceTx ubTx)
          submitAndLog bsTx

    test "SignMultiple" do
      let
        distribution :: InitialUTxOs
        distribution =
          [ BigInt.fromInt 5_000_000
          , BigInt.fromInt 100_000_000
          ]
      withWallets distribution \alice -> do
        checkUtxoDistribution distribution alice
        withKeyWallet alice signMultipleContract

    test "SignMultiple with stake key" do
      let
        aliceUtxos =
          [ BigInt.fromInt 5_000_000
          , BigInt.fromInt 100_000_000
          ]
        distribution = withStakeKey privateStakeKey aliceUtxos
      withWallets distribution \alice -> do
        checkUtxoDistribution distribution alice
        withKeyWallet alice signMultipleContract

    test "AlwaysSucceeds" do
      let
        distribution :: InitialUTxOs
        distribution =
          [ BigInt.fromInt 5_000_000
          , BigInt.fromInt 2_000_000_000
          ]
      withWallets distribution \alice -> do
        withKeyWallet alice do
          validator <- AlwaysSucceeds.alwaysSucceedsScript
          let vhash = validatorHash validator
          logInfo' "Attempt to lock value"
          txId <- AlwaysSucceeds.payToAlwaysSucceeds vhash
          awaitTxConfirmed txId
          logInfo' "Try to spend locked values"
          AlwaysSucceeds.spendFromAlwaysSucceeds vhash validator txId

    test
      "AlwaysSucceeds (with stake key to test `mustPayToPubKeyAddress`)"
      do
        let
          distribution :: InitialUTxOsWithStakeKey
          distribution = withStakeKey privateStakeKey
            [ BigInt.fromInt 5_000_000
            , BigInt.fromInt 2_000_000_000
            ]
        withWallets distribution \alice -> do
          withKeyWallet alice do
            validator <- AlwaysSucceeds.alwaysSucceedsScript
            let vhash = validatorHash validator
            logInfo' "Attempt to lock value"
            txId <- AlwaysSucceeds.payToAlwaysSucceeds vhash
            awaitTxConfirmed txId
            logInfo' "Try to spend locked values"
            AlwaysSucceeds.spendFromAlwaysSucceeds vhash validator txId

    test "currentTime" do
      withWallets unit \_ -> do
        void $ currentTime
        void $ getEraSummaries >>= unwrap >>> traverse
          (getSlotLength >>> show >>> logInfo')

    test "SendsToken" do
      let
        distribution :: InitialUTxOs
        distribution =
          [ BigInt.fromInt 5_000_000
          , BigInt.fromInt 2_000_000_000
          ]
      withWallets distribution \alice -> do
        withKeyWallet alice SendsToken.contract

    test "InlineDatum" do
      let
        distribution :: InitialUTxOs
        distribution =
          [ BigInt.fromInt 5_000_000
          , BigInt.fromInt 2_000_000_000
          ]
      withWallets distribution \alice -> do
        withKeyWallet alice do
          validator <- InlineDatum.checkDatumIsInlineScript
          let vhash = validatorHash validator
          logInfo' "Attempt to lock value with inline datum"
          txId <- InlineDatum.payToCheckDatumIsInline vhash
          awaitTxConfirmed txId
          logInfo' "Try to spend locked values"
          InlineDatum.spendFromCheckDatumIsInline vhash validator txId

    test "InlineDatum Read" do
      let
        distribution :: InitialUTxOs
        distribution =
          [ BigInt.fromInt 5_000_000
          , BigInt.fromInt 2_000_000_000
          ]
      withWallets distribution \alice -> do
        withKeyWallet alice do
          validator <- InlineDatum.checkDatumIsInlineScript
          let vhash = validatorHash validator
          logInfo' "Attempt to lock value with inline datum"
          txId <- InlineDatum.payToCheckDatumIsInline vhash
          awaitTxConfirmed txId
          logInfo' "Try to read inline datum"
          InlineDatum.readFromCheckDatumIsInline vhash txId

    test "InlineDatum Failure" do
      let
        distribution :: InitialUTxOs
        distribution =
          [ BigInt.fromInt 5_000_000
          , BigInt.fromInt 2_000_000_000
          ]
      withWallets distribution \alice -> do
        withKeyWallet alice do
          validator <- InlineDatum.checkDatumIsInlineScript
          let vhash = validatorHash validator
          logInfo' "Attempt to lock value without inline datum"
          txId <- InlineDatum.payToCheckDatumIsInlineWrong vhash
          awaitTxConfirmed txId
          logInfo' "Try to spend locked values"
          eResult <- try $ InlineDatum.spendFromCheckDatumIsInline vhash
            validator
            txId
          eResult `shouldSatisfy` isLeft

    test "InlineDatum Cannot Spend PlutusV1" do
      let
        distribution :: InitialUTxOs
        distribution =
          [ BigInt.fromInt 5_000_000
          , BigInt.fromInt 2_000_000_000
          ]
      withWallets distribution \alice -> do
        withKeyWallet alice do
          validator <- AlwaysSucceeds.alwaysSucceedsScript
          let vhash = validatorHash validator
          logInfo' "Attempt to lock value at plutusv1 script with inline datum"
          txId <- InlineDatum.payToCheckDatumIsInline vhash
          awaitTxConfirmed txId
          logInfo' "Try to spend locked values"
          eResult <- try $ InlineDatum.spendFromCheckDatumIsInline vhash
            validator
            txId
          eResult `shouldSatisfy` isLeft

    test "IncludeDatum" do
      let
        distribution :: InitialUTxOs
        distribution =
          [ BigInt.fromInt 5_000_000
          , BigInt.fromInt 2_000_000_000
          ]
      withWallets distribution \alice -> do
        withKeyWallet alice do
          validator <- IncludeDatum.only42Script
          let vhash = validatorHash validator
          logInfo' "Attempt to lock value"
          txId <- IncludeDatum.payToIncludeDatum vhash
          awaitTxConfirmed txId
          logInfo' "Try to spend locked values"
          IncludeDatum.spendFromIncludeDatum vhash validator txId

    test "AlwaysSucceeds PlutusV2" do
      let
        distribution :: InitialUTxOs
        distribution =
          [ BigInt.fromInt 5_000_000
          , BigInt.fromInt 2_000_000_000
          ]
      withWallets distribution \alice -> do
        withKeyWallet alice do
          validator <- alwaysSucceedsScriptV2
          let vhash = validatorHash validator
          logInfo' "Attempt to lock value"
          txId <- AlwaysSucceeds.payToAlwaysSucceeds vhash
          awaitTxConfirmed txId
          logInfo' "Try to spend locked values"
          AlwaysSucceeds.spendFromAlwaysSucceeds vhash validator txId

    test "AlwaysFails Ada Collateral Return" do
      let
        distribution :: InitialUTxOs /\ InitialUTxOs
        distribution =
          [ BigInt.fromInt 10_000_000
          , BigInt.fromInt 2_000_000_000
          ] /\ [ BigInt.fromInt 2_000_000_000 ]
      withWallets distribution \(alice /\ seed) -> do
        validator <- AlwaysFails.alwaysFailsScript
        let vhash = validatorHash validator
        txId <- withKeyWallet seed do
          logInfo' "Attempt to lock value"
          txId <- AlwaysFails.payToAlwaysFails vhash
          awaitTxConfirmed txId
          pure txId

        withKeyWallet alice do
          awaitTxConfirmed txId
          logInfo' "Try to spend locked values"
          balanceBefore <- fold <$> getWalletBalance
          AlwaysFails.spendFromAlwaysFails vhash validator txId
          balance <- fold <$> getWalletBalance
          let
            collateralLoss = Value.lovelaceValueOf $ BigInt.fromInt $ -5_000_000
          balance `shouldEqual` (balanceBefore <> collateralLoss)

    test "AlwaysFails Native Asset Collateral Return" do
      let
        distribution :: InitialUTxOs /\ InitialUTxOs
        distribution =
          [] /\ [ BigInt.fromInt 2_100_000_000 ]
      withWallets distribution \(alice /\ seed) -> do
        alicePkh /\ aliceStakePkh <- withKeyWallet alice do
          pkh <- liftedM "Failed to get PKH" $ head <$> ownPaymentPubKeysHashes
          stakePkh <- join <<< head <$> ownStakePubKeysHashes
          pure $ pkh /\ stakePkh

        mp <- alwaysMintsPolicy
        cs <- liftContractM "Cannot get cs" $ Value.scriptCurrencySymbol mp
        tn <- liftContractM "Cannot make token name"
          $ byteArrayFromAscii "TheToken" >>= Value.mkTokenName
        let asset = Value.singleton cs tn $ BigInt.fromInt 50

        validator <- AlwaysFails.alwaysFailsScript
        let vhash = validatorHash validator

        txId <- withKeyWallet seed do
          logInfo' "Minting asset to Alice"
          let
            constraints :: Constraints.TxConstraints Void Void
            constraints = Constraints.mustMintValue (asset <> asset)
              <> mustPayToPubKeyStakeAddress alicePkh aliceStakePkh
                (asset <> (Value.lovelaceValueOf $ BigInt.fromInt 10_000_000))
              <> mustPayToPubKeyStakeAddress alicePkh aliceStakePkh
                ( asset <>
                    (Value.lovelaceValueOf $ BigInt.fromInt 2_000_000_000)
                )

            lookups :: Lookups.ScriptLookups Void
            lookups = Lookups.mintingPolicy mp

          ubTx <- liftedE $ Lookups.mkUnbalancedTx lookups constraints
          bsTx <- signTransaction =<< liftedE (balanceTx ubTx)
          submit bsTx >>= awaitTxConfirmed

          logInfo' "Attempt to lock value"
          txId <- AlwaysFails.payToAlwaysFails vhash
          awaitTxConfirmed txId
          pure txId

        withKeyWallet alice do
          awaitTxConfirmed txId
          logInfo' "Try to spend locked values"
          AlwaysFails.spendFromAlwaysFails vhash validator txId

    test "ReferenceScripts" do
      let
        distribution :: InitialUTxOs
        distribution =
          [ BigInt.fromInt 5_000_000
          , BigInt.fromInt 2_000_000_000
          ]
      withWallets distribution \alice ->
        withKeyWallet alice ReferenceScripts.contract

    test
      "ReferenceScripts (with StakeKey, testing `mustPayToScriptAddressWithScriptRef`)"
      do
        let
          distribution :: InitialUTxOsWithStakeKey
          distribution = withStakeKey privateStakeKey
            [ BigInt.fromInt 5_000_000
            , BigInt.fromInt 2_000_000_000
            ]
        withWallets distribution \alice ->
          withKeyWallet alice ReferenceScripts.contract

    test "ReferenceInputs" do
      let
        distribution :: InitialUTxOs
        distribution =
          [ BigInt.fromInt 5_000_000
          , BigInt.fromInt 2_000_000_000
          ]
      withWallets distribution \alice ->
        withKeyWallet alice ReferenceInputs.contract

    test "ReferenceInputsAndScripts" do
      let
        distribution :: InitialUTxOs
        distribution =
          [ BigInt.fromInt 5_000_000
          , BigInt.fromInt 2_000_000_000
          ]
      withWallets distribution \alice ->
        withKeyWallet alice ReferenceInputsAndScripts.contract

    test "OneShotMinting" do
      let
        distribution :: InitialUTxOs
        distribution =
          [ BigInt.fromInt 5_000_000
          , BigInt.fromInt 2_000_000_000
          ]
      withWallets distribution \alice ->
        withKeyWallet alice OneShotMinting.contract

    test "OneShotMinting PlutusV2" do
      let
        distribution :: InitialUTxOs
        distribution =
          [ BigInt.fromInt 5_000_000
          , BigInt.fromInt 2_000_000_000
          ]
      withWallets distribution \alice ->
        withKeyWallet alice OneShotMintingV2.contract

    test "PaysWithDatum" do
      let
        distribution :: InitialUTxOs
        distribution =
          [ BigInt.fromInt 5_000_000
          , BigInt.fromInt 2_000_000_000
          ]
      withWallets distribution \alice ->
        withKeyWallet alice PaysWithDatum.contract

    test "Examples.ContractTestUtils" do
      let
        initialUtxos :: InitialUTxOs
        initialUtxos =
          [ BigInt.fromInt 2_000_000_000, BigInt.fromInt 2_000_000_000 ]

        distribution :: InitialUTxOs /\ InitialUTxOs
        distribution = initialUtxos /\ initialUtxos

      withWallets distribution \(alice /\ bob) -> do
        receiverPkh <- liftedM "Unable to get Bob's PKH" $
          head <$> withKeyWallet bob ownPaymentPubKeysHashes
        receiverSkh <- join <<< head <$> withKeyWallet bob ownStakePubKeysHashes

        mintingPolicy /\ cs <- mkCurrencySymbol alwaysMintsPolicyV2

        tn <- mkTokenName "TheToken"

        withKeyWallet alice $ ContractTestUtils.contract $
          ContractTestUtils.ContractParams
            { receiverPkh
            , receiverSkh
            , adaToSend: BigInt.fromInt 5_000_000
            , mintingPolicy
            , tokensToMint: cs /\ tn /\ one /\ unit
            , datumToAttach: wrap $ Integer $ BigInt.fromInt 42
            , txMetadata: cip25MetadataFixture1
            }

    test "Examples.BalanceTxConstraints" do
      let
        initialUtxos :: InitialUTxOs
        initialUtxos =
          [ BigInt.fromInt 2_000_000_000, BigInt.fromInt 2_000_000_000 ]

        distribution :: InitialUTxOs /\ InitialUTxOs
        distribution = initialUtxos /\ initialUtxos

      withWallets distribution \(alice /\ bob) ->
        withKeyWallet alice $ BalanceTxConstraintsExample.contract $
          BalanceTxConstraintsExample.ContractParams
            { aliceKeyWallet: alice, bobKeyWallet: bob }

    group "Evaluation with additional UTxOs and tx chaining" do
      test "Examples.TxChaining" $
        let
          distribution :: InitialUTxOs
          distribution = [ BigInt.fromInt 2_500_000 ]
        in
          withWallets distribution \alice ->
            withKeyWallet alice TxChaining.contract

      -- TODO
      -- investigate why this test failed with `valueNotConserved` error
      -- see https://github.com/Plutonomicon/cardano-transaction-lib/issues/1174
      skip $ test "Evaluation with additional UTxOs with native scripts" do
        let
          distribution :: InitialUTxOs
          distribution =
            [ BigInt.fromInt 150_000_000 ]

        withWallets distribution \alice -> do
          withKeyWallet alice do
            pkh <- liftedM "Failed to get PKH" $ head <$>
              ownPaymentPubKeysHashes

            let
              constraints0 :: TxConstraints Unit Unit
              constraints0 =
                Constraints.mustPayToPubKeyWithScriptRef
                  pkh
                  (NativeScriptRef nativeScriptFixture1)
                  (Value.lovelaceValueOf $ BigInt.fromInt 10_000_000)
                  <>
                    Constraints.mustPayToPubKeyWithScriptRef
                      pkh
                      (NativeScriptRef nativeScriptFixture2)
                      (Value.lovelaceValueOf $ BigInt.fromInt 10_000_000)
                  <>
                    Constraints.mustPayToPubKeyWithScriptRef
                      pkh
                      (NativeScriptRef nativeScriptFixture3)
                      (Value.lovelaceValueOf $ BigInt.fromInt 10_000_000)
                  <>
                    Constraints.mustPayToPubKeyWithScriptRef
                      pkh
                      (NativeScriptRef nativeScriptFixture4)
                      (Value.lovelaceValueOf $ BigInt.fromInt 10_000_000)
                  <>
                    Constraints.mustPayToPubKeyWithScriptRef
                      pkh
                      (NativeScriptRef nativeScriptFixture5)
                      (Value.lovelaceValueOf $ BigInt.fromInt 10_000_000)
                  <>
                    Constraints.mustPayToPubKeyWithScriptRef
                      pkh
                      (NativeScriptRef nativeScriptFixture6)
                      (Value.lovelaceValueOf $ BigInt.fromInt 10_000_000)
                  <>
                    Constraints.mustPayToPubKeyWithScriptRef
                      pkh
                      (NativeScriptRef nativeScriptFixture7)
                      (Value.lovelaceValueOf $ BigInt.fromInt 10_000_000)

              lookups0 :: Lookups.ScriptLookups PlutusData
              lookups0 = mempty

            unbalancedTx0 <-
              liftedE $ Lookups.mkUnbalancedTx lookups0 constraints0

            withBalancedTx unbalancedTx0 \balancedTx0 -> do
              balancedSignedTx0 <- signTransaction balancedTx0

              additionalUtxos <- createAdditionalUtxos balancedSignedTx0

              logInfo' $ "Additional utxos: " <> show additionalUtxos
              length additionalUtxos `shouldNotEqual` 0

              let
                constraints1 :: TxConstraints Unit Unit
                constraints1 =
                  Constraints.mustPayToPubKey pkh
                    (Value.lovelaceValueOf $ BigInt.fromInt 70_000_000)

                lookups1 :: Lookups.ScriptLookups PlutusData
                lookups1 = Lookups.unspentOutputs additionalUtxos

                balanceTxConstraints
                  :: BalanceTxConstraints.BalanceTxConstraintsBuilder
                balanceTxConstraints =
                  BalanceTxConstraints.mustUseAdditionalUtxos additionalUtxos

              unbalancedTx1 <-
                liftedE $ Lookups.mkUnbalancedTx lookups1 constraints1
              balancedTx1 <-
                liftedE $ balanceTxWithConstraints unbalancedTx1
                  balanceTxConstraints
              balancedSignedTx1 <- signTransaction balancedTx1

              txId0 <- submit balancedSignedTx0
              txId1 <- submit balancedSignedTx1

              awaitTxConfirmed txId0
              awaitTxConfirmed txId1

      test "Evaluation with additional UTxOs" do
        -- We create two transactions. First, we create outputs with Ada, non-Ada
        -- assets, script reference with Plutus script v1 and v2, inline datum,
        -- and datum with its witness. Then, we take those outputs as additional
        -- utxos for the next transaction. After both transactions are balanced
        -- and signed, we submit them.
        let
          distribution :: InitialUTxOs
          distribution =
            [ BigInt.fromInt 150_000_000 ]

        withWallets distribution \alice -> do
          withKeyWallet alice do
            pkh <- liftedM "Failed to get PKH" $ head <$>
              ownPaymentPubKeysHashes

            wUtxos0 <- liftedM "Failed to get wallet UTXOs" getWalletUtxos
            logInfo' $ "wUtxos0 " <> show wUtxos0

            mp <- alwaysMintsPolicyV2
            cs <- liftContractM "Cannot get cs" $ Value.scriptCurrencySymbol mp
            tn <- liftContractM "Cannot make token name"
              $ byteArrayFromAscii "TheToken" >>= Value.mkTokenName

            validatorV1 <- AlwaysSucceeds.alwaysSucceedsScript
            validatorV2 <- alwaysSucceedsScriptV2

            let
              value :: Value.Value
              value =
                (Value.lovelaceValueOf $ BigInt.fromInt 60_000_000)

              value' :: Value.Value
              value' =
                value
                  <> (Value.singleton cs tn $ BigInt.fromInt 50)

              scriptRefV1 :: ScriptRef
              scriptRefV1 = PlutusScriptRef (unwrap validatorV1)

              scriptRefV2 :: ScriptRef
              scriptRefV2 = PlutusScriptRef (unwrap validatorV2)

              datum :: Datum
              datum = Datum plutusData

              datum' :: Datum
              datum' = Datum plutusData'

              plutusData :: PlutusData
              plutusData = Integer $ BigInt.fromInt 31415927

              plutusData' :: PlutusData
              plutusData' =
                List
                  [ Integer $ BigInt.fromInt 31415927
                  , Integer $ BigInt.fromInt 7295143
                  ]

              constraints0 :: TxConstraints Unit Unit
              constraints0 =
                Constraints.mustPayToPubKeyWithDatumAndScriptRef
                  pkh
                  datum'
                  Constraints.DatumWitness
                  scriptRefV1
                  value
                  <>
                    Constraints.mustPayToPubKeyWithDatumAndScriptRef
                      pkh
                      datum
                      Constraints.DatumInline
                      scriptRefV2
                      value'
                  <> Constraints.mustMintCurrency
                    (mintingPolicyHash mp)
                    tn
                    (BigInt.fromInt 50)

            datumLookup <- liftContractM "Unable to create datum lookup" $
              Lookups.datum datum'

            let
              lookups0 :: Lookups.ScriptLookups PlutusData
              lookups0 = Lookups.mintingPolicy mp <> datumLookup

            unbalancedTx0 <-
              liftedE $ Lookups.mkUnbalancedTx lookups0 constraints0

            withBalancedTx unbalancedTx0 \balancedTx0 -> do
              balancedSignedTx0 <- signTransaction balancedTx0

              additionalUtxos <- createAdditionalUtxos balancedSignedTx0

              logInfo' $ "Additional utxos: " <> show additionalUtxos
              length additionalUtxos `shouldNotEqual` 0

              let
                constraints1 :: TxConstraints Unit Unit
                constraints1 =
                  Constraints.mustPayToPubKey pkh $
                    Value.lovelaceValueOf (BigInt.fromInt 60_000_000)
                      <> Value.singleton cs tn (BigInt.fromInt 50)

                lookups1 :: Lookups.ScriptLookups PlutusData
                lookups1 = Lookups.unspentOutputs additionalUtxos

                balanceTxConstraints
                  :: BalanceTxConstraints.BalanceTxConstraintsBuilder
                balanceTxConstraints =
                  BalanceTxConstraints.mustUseAdditionalUtxos additionalUtxos

              unbalancedTx1 <-
                liftedE $ Lookups.mkUnbalancedTx lookups1 constraints1
              balancedTx1 <-
                liftedE $ balanceTxWithConstraints unbalancedTx1
                  balanceTxConstraints
              balancedSignedTx1 <- signTransaction balancedTx1

              txId0 <- submit balancedSignedTx0
              txId1 <- submit balancedSignedTx1

              awaitTxConfirmed txId0
              awaitTxConfirmed txId1

    group "applyArgs" do
      test "returns the same script when called without args" do
        withWallets unit \_ -> do
          result <- liftContractE $ applyArgs
            (unwrap unappliedScriptFixture)
            mempty
          result `shouldEqual` (unwrap unappliedScriptFixture)

      test "returns the correct partially applied Plutus script" do
        withWallets unit \_ -> do
          let args = [ Integer (BigInt.fromInt 32) ]
          result <- liftContractE $ applyArgs
            (unwrap unappliedScriptFixture)
            args
          result `shouldEqual` (unwrap partiallyAppliedScriptFixture)

      test "returns the correct fully applied Plutus script" do
        withWallets unit \_ -> do
          bytes <-
            liftContractM "Could not create ByteArray"
              (byteArrayFromAscii "test")
          let args = [ Integer (BigInt.fromInt 32), Bytes bytes ]
          result <- liftContractE $ applyArgs
            (unwrap unappliedScriptFixture)
            args
          result `shouldEqual` (unwrap fullyAppliedScriptFixture)

    group "CIP-30 mock" do
      test "Wallet cleanup" do
        let
          distribution :: InitialUTxOs
          distribution =
            [ BigInt.fromInt 1_000_000_000
            , BigInt.fromInt 2_000_000_000
            ]
        withWallets distribution \alice -> do
          try (liftEffect $ isWalletAvailable NamiWallet) >>= flip shouldSatisfy
            isLeft
          try (liftEffect $ isWalletAvailable GeroWallet) >>= flip shouldSatisfy
            isLeft
          try (liftEffect $ isWalletAvailable FlintWallet) >>= flip
            shouldSatisfy
            isLeft
          try (liftEffect $ isWalletAvailable NuFiWallet) >>= flip shouldSatisfy
            isLeft

          withCip30Mock alice MockNami do
            (liftEffect $ isWalletAvailable NamiWallet) >>= shouldEqual true
          try (liftEffect $ isWalletAvailable NamiWallet) >>= flip shouldSatisfy
            isLeft

          withCip30Mock alice MockGero do
            (liftEffect $ isWalletAvailable GeroWallet) >>= shouldEqual true
          try (liftEffect $ isWalletAvailable GeroWallet) >>= flip shouldSatisfy
            isLeft

          withCip30Mock alice MockFlint do
            (liftEffect $ isWalletAvailable FlintWallet) >>= shouldEqual true
          try (liftEffect $ isWalletAvailable FlintWallet) >>= flip
            shouldSatisfy
            isLeft

          withCip30Mock alice MockNuFi do
            (liftEffect $ isWalletAvailable NuFiWallet) >>= shouldEqual true
          try (liftEffect $ isWalletAvailable NuFiWallet) >>= flip shouldSatisfy
            isLeft

      test "Collateral selection" do
        let
          distribution :: InitialUTxOs
          distribution =
            [ BigInt.fromInt 1_000_000_000
            , BigInt.fromInt 2_000_000_000
            ]
        withWallets distribution \alice -> do
          withCip30Mock alice MockNami do
            getWalletCollateral >>= liftEffect <<< case _ of
              Nothing -> throw "Unable to get collateral"
              Just
                [ TransactionUnspentOutput
                    { output: TransactionOutputWithRefScript { output } }
                ] -> do
                let amount = (unwrap output).amount
                unless
                  (amount == lovelaceValueOf (BigInt.fromInt 1_000_000_000))
                  $ throw "Wrong UTxO selected as collateral"
              Just _ -> do
                -- not a bug, but unexpected
                throw "More than one UTxO in collateral"

      test "Get own UTxOs" do
        let
          distribution :: InitialUTxOs
          distribution =
            [ BigInt.fromInt 1_000_000_000
            , BigInt.fromInt 2_000_000_000
            ]
        withWallets distribution \alice -> do
          utxos <- withCip30Mock alice MockNami do
            getWalletUtxos
          utxos `shouldSatisfy` isJust

      test "Get own address" do
        let
          distribution :: InitialUTxOs
          distribution =
            [ BigInt.fromInt 1_000_000_000
            , BigInt.fromInt 2_000_000_000
            ]
        withWallets distribution \alice -> do
          mockAddress <- withCip30Mock alice MockNami do
            mbAddr <- head <$> getWalletAddresses
            mbAddr `shouldSatisfy` isJust
            pure mbAddr
          kwAddress <- head <$> withKeyWallet alice do
            getWalletAddresses
          mockAddress `shouldEqual` kwAddress

      test "Pkh2Pkh" do
        let
          distribution :: InitialUTxOs
          distribution =
            [ BigInt.fromInt 1_000_000_000
            , BigInt.fromInt 2_000_000_000
            ]
        withWallets distribution \alice -> do
          withCip30Mock alice MockNami do
            pkh <- liftedM "Failed to get PKH" $ head <$>
              ownPaymentPubKeysHashes
            stakePkh <- join <<< head <$> ownStakePubKeysHashes
            pkh2PkhContract pkh stakePkh

      test "GetWalletBalance" do
        let
          distribution :: InitialUTxOs
          distribution =
            [ BigInt.fromInt 1_000_000_000
            , BigInt.fromInt 2_000_000_000
            ]
        withWallets distribution \alice -> do
          withKeyWallet alice do
            getWalletBalance >>= flip shouldSatisfy
              ( eq $ Just $ coinToValue $ Coin $ BigInt.fromInt 1000 *
                  BigInt.fromInt 3_000_000
              )
          withCip30Mock alice MockNami do
            getWalletBalance >>= flip shouldSatisfy
              ( eq $ Just $ coinToValue $ Coin $ BigInt.fromInt 1000 *
                  BigInt.fromInt 3_000_000
              )

      test "CIP-30 utilities" do
        let
          distribution :: InitialUTxOs
          distribution =
            [ BigInt.fromInt 1_000_000_000
            , BigInt.fromInt 2_000_000_000
            ]
        withWallets distribution \alice -> do
          withCip30Mock alice MockNami do
            Cip30.contract

      test "getWalletBalance" do
        let
          distribution :: InitialUTxOs
          distribution =
            [ BigInt.fromInt 5_000_000
            , BigInt.fromInt 2_000_000
            , BigInt.fromInt 1_000_000
            ]
        withWallets distribution \alice -> do
          withCip30Mock alice MockNami do
            getWalletBalance >>= flip shouldSatisfy
              (eq $ Just $ coinToValue $ Coin $ BigInt.fromInt 8_000_000)
  group "Plutus Crypto" do
    test "ECDSA" do
      let
        distribution :: InitialUTxOs
        distribution =
          [ BigInt.fromInt 1_000_000_000
          , BigInt.fromInt 2_000_000_000
          ]
      withWallets distribution \alice -> do
        withKeyWallet alice do
          ECDSA.contract
    test "Schnorr" do
      let
        distribution :: InitialUTxOs
        distribution =
          [ BigInt.fromInt 1_000_000_000
          , BigInt.fromInt 2_000_000_000
          ]
      withWallets distribution \alice -> do
        withKeyWallet alice do
          Schnorr.contract

signMultipleContract :: Contract Unit
signMultipleContract = do
  pkh <- liftedM "Failed to get own PKH" $ head <$> ownPaymentPubKeysHashes
  stakePkh <- join <<< head <$> ownStakePubKeysHashes
  let
    constraints :: Constraints.TxConstraints Void Void
    constraints = mustPayToPubKeyStakeAddress pkh stakePkh
      $ Value.lovelaceValueOf
      $ BigInt.fromInt 2_000_000

    lookups :: Lookups.ScriptLookups Void
    lookups = mempty

  ubTx1 <- liftedE $ Lookups.mkUnbalancedTx lookups constraints
  ubTx2 <- liftedE $ Lookups.mkUnbalancedTx lookups constraints

  withBalancedTxs [ ubTx1, ubTx2 ] $ \txs -> do
    locked <- getLockedInputs
    logInfo' $ "Locked inputs inside bracket (should be nonempty): "
      <> show locked
    traverse_ (submitAndLog <=< signTransaction) txs

  locked <- getLockedInputs
  logInfo' $ "Locked inputs after bracket (should be empty): "
    <> show locked
  unless (locked # Map.isEmpty) do
    liftEffect $ throw "locked inputs map is not empty"

pkh2PkhContract
  :: PaymentPubKeyHash
  -> Maybe StakePubKeyHash
  -> Contract Unit
pkh2PkhContract pkh stakePkh = do
  let
    constraints :: Constraints.TxConstraints Void Void
    constraints = mustPayToPubKeyStakeAddress pkh stakePkh
      $ Value.lovelaceValueOf
      $ BigInt.fromInt 2_000_000

    lookups :: Lookups.ScriptLookups Void
    lookups = mempty
  ubTx <- liftedE $ Lookups.mkUnbalancedTx lookups constraints
  bsTx <- signTransaction =<< liftedE (balanceTx ubTx)
  submitAndLog bsTx<|MERGE_RESOLUTION|>--- conflicted
+++ resolved
@@ -21,18 +21,13 @@
 import Contract.Chain (currentTime)
 import Contract.Hashing (datumHash, nativeScriptHash)
 import Contract.Log (logInfo')
-<<<<<<< HEAD
-import Contract.Monad (Contract, liftContractM, liftedE, liftedM)
-=======
 import Contract.Monad
   ( Contract
   , liftContractE
   , liftContractM
   , liftedE
   , liftedM
-  , wrapContract
   )
->>>>>>> b7d4c891
 import Contract.PlutusData
   ( Datum(Datum)
   , PlutusData(Bytes, Integer, List)
