--- conflicted
+++ resolved
@@ -938,7 +938,6 @@
       withWallets distribution \alice -> do
         withKeyWallet alice SendsToken.contract
 
-<<<<<<< HEAD
     test "PlutusV1 forces balancer to select non-PlutusV2 inputs" do
       let
         distribution :: InitialUTxOs
@@ -1061,7 +1060,7 @@
           awaitTxConfirmed txId
           logInfo' "Try to spend locked values"
           InlineDatum.spendFromCheckDatumIsInline vhash validator txId
-=======
+
     group "CIP-32 InlineDatums" do
       test "Use of CIP-32 InlineDatums" do
         let
@@ -1079,7 +1078,6 @@
             awaitTxConfirmed txId
             logInfo' "Try to spend locked values"
             InlineDatum.spendFromCheckDatumIsInline vhash validator txId
->>>>>>> 31ad48c7
 
       test "Use of CIP-30 InlineDatums without spending the UTxO (readonly)" do
         let
