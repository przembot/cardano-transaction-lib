module Test.Plutip.UtxoDistribution
  ( ArbitraryUtxoDistr
  , assertContract
  , assertCorrectDistribution
  , assertNoUtxosAtAddress
  , assertNoUtxosAtEnterpriseAddress
  , assertUtxosAtPlutipWalletAddress
  , checkUtxoDistribution
  , genInitialUtxo
  , ppArbitraryUtxoDistr
  , suite
  , withArbUtxoDistr
  ) where

import Prelude

import Contract.Address
  ( Address
  , getNetworkId
  , getWalletAddress
  , ownPaymentPubKeyHash
  , ownStakePubKeyHash
  , payPubKeyHashEnterpriseAddress
  )
import Contract.Monad (Contract, liftedM)
import Contract.Test.Plutip
  ( class UtxoDistribution
  , InitialUTxOs
  , runPlutipContract
  )
import Contract.Transaction
  ( TransactionInput
  , TransactionOutput(TransactionOutput)
  )
import Contract.Utxos (utxosAt)
import Contract.Value (Value, lovelaceValueOf)
import Contract.Wallet (KeyWallet, withKeyWallet)
import Control.Lazy (fix)
import Data.Array (foldl, zip)
import Data.BigInt (BigInt)
import Data.BigInt (fromInt, toString) as BigInt
import Data.Foldable (intercalate)
import Data.FoldableWithIndex (foldlWithIndex)
import Data.List (fromFoldable) as List
import Data.Map (isEmpty, empty, insert) as Map
import Data.Maybe (isJust)
import Data.Newtype (wrap)
import Data.NonEmpty ((:|))
import Data.Traversable (for_)
import Data.Tuple.Nested (type (/\), (/\))
import Effect.Aff (Aff)
import Effect.Class (liftEffect)
import Effect.Exception (throw)
import Mote (group, test)
import Plutip.Types (InitialUTxOsWithStakeKey(InitialUTxOsWithStakeKey))
import Plutip.UtxoDistribution (encodeDistribution, keyWallets)
import Plutus.Types.Transaction (UtxoMap)
import Test.Plutip.Common (config, privateStakeKey)
import Test.QuickCheck (class Arbitrary, arbitrary)
import Test.QuickCheck.Gen
  ( Gen
  , arrayOf
  , chooseInt
  , frequency
  , randomSample'
  , resize
  , sized
  )
import TestM (TestPlanM)
import Type.Prelude (Proxy(Proxy))

suite :: TestPlanM (Aff Unit) Unit
suite = group "Plutip UtxoDistribution" do
  distrs <- liftEffect $ randomSample' 5 arbitrary
  for_ distrs $ \distr ->
    test
      ( "runPlutipContract: stake key transfers with random distribution: "
          <> ppArbitraryUtxoDistr distr
      )
      $
        withArbUtxoDistr
          distr
          \randDistr -> runPlutipContract config randDistr $
            checkUtxoDistribution randDistr

checkUtxoDistribution
  :: forall distr wallet (r :: Row Type)
   . UtxoDistribution distr wallet
  => distr
  -> wallet
  -> Contract r Unit
checkUtxoDistribution distr wallets = do
  let
    walletsArray = keyWallets (Proxy :: Proxy distr) wallets
    walletUtxos = encodeDistribution distr
  for_ walletsArray assertUtxosAtPlutipWalletAddress
  assertCorrectDistribution $ zip walletsArray walletUtxos

-- TODO: minimum value of 1 ada is hardcoded, tests become flaky below
-- that value. Ideally this shouldn't be hardcoded. We might be able
-- to remove this minimum after
-- https://github.com/Plutonomicon/cardano-transaction-lib/issues/857
-- is resolved
genInitialUtxo :: Gen InitialUTxOs
genInitialUtxo = map (BigInt.fromInt >>> (_ * BigInt.fromInt 1_000_000))
  <$> arrayOf (chooseInt 1 1000)

instance Arbitrary ArbitraryUtxoDistr where
  arbitrary = fix \_ -> sized $ \size -> resize size $ frequency <<< wrap $
    (1.0 /\ pure UDUnit) :|
      List.fromFoldable
        [ 2.0 /\ (UDInitialUtxos <$> genInitialUtxo)
        , 2.0 /\
            ( UDInitialUtxosWithStake <$>
                ( InitialUTxOsWithStakeKey
                    <$> (pure privateStakeKey)
                    <*> genInitialUtxo
                )
            )
        , 4.0 /\
            ( UDTuple
                <$> resize (size - 1) arbitrary
                <*> resize (size - 1) arbitrary
            )
        ]

data ArbitraryUtxoDistr
  = UDUnit
  | UDInitialUtxos InitialUTxOs
  | UDInitialUtxosWithStake InitialUTxOsWithStakeKey
  | UDTuple ArbitraryUtxoDistr ArbitraryUtxoDistr

ppInitialUtxos :: InitialUTxOs -> String
ppInitialUtxos x = "[" <> intercalate ", " (map BigInt.toString x) <> "]"

ppArbitraryUtxoDistr :: ArbitraryUtxoDistr -> String
ppArbitraryUtxoDistr = case _ of
  UDUnit -> "unit"
  UDInitialUtxos x -> ppInitialUtxos x
  UDInitialUtxosWithStake (InitialUTxOsWithStakeKey _ x) ->
    "stake + " <> ppInitialUtxos x
  UDTuple x y -> "(" <> ppArbitraryUtxoDistr x <> " /\\ "
    <> ppArbitraryUtxoDistr y
    <> ")"

withArbUtxoDistr
  :: forall a
   . ArbitraryUtxoDistr
  -> (forall distr wallet. UtxoDistribution distr wallet => distr -> a)
  -> a
withArbUtxoDistr d f = case d of
  UDUnit -> f unit
  UDInitialUtxos x -> f x
  UDInitialUtxosWithStake x -> f x
  UDTuple x y ->
    withArbUtxoDistr x (\d1 -> withArbUtxoDistr y (f <<< (d1 /\ _)))

assertContract :: forall (r :: Row Type). String -> Boolean -> Contract r Unit
assertContract msg cond = if cond then pure unit else liftEffect $ throw msg

-- | For a plutip test wallet, assert that any utxos held by the
-- | wallet are at the expected address. If the wallet has a stake
-- | key, this function assumes the expected address is the base
-- | address, otherwise it assumes the expected address is the
-- | enterprise address.
assertUtxosAtPlutipWalletAddress
  :: forall (r :: Row Type). KeyWallet -> Contract r Unit
assertUtxosAtPlutipWalletAddress wallet = withKeyWallet wallet do
  maybeStake <- ownStakePubKeyHash
  when (isJust maybeStake) $ assertNoUtxosAtEnterpriseAddress wallet

assertNoUtxosAtEnterpriseAddress
  :: forall (r :: Row Type). KeyWallet -> Contract r Unit
assertNoUtxosAtEnterpriseAddress wallet = withKeyWallet wallet $
  assertNoUtxosAtAddress =<< liftedM "Could not get wallet address"
    ( payPubKeyHashEnterpriseAddress
        <$> getNetworkId
        <*> liftedM "Could not get payment pubkeyhash" ownPaymentPubKeyHash
    )

assertNoUtxosAtAddress :: forall (r :: Row Type). Address -> Contract r Unit
assertNoUtxosAtAddress addr = do
  utxos <- liftedM "Could not get wallet utxos" $ utxosAt addr
  assertContract "Expected address to not hold utxos" $ Map.isEmpty utxos

-- | For each wallet, assert that there is a one-to-one correspondance
-- | between its utxo set and its expected utxo amounts.
assertCorrectDistribution
  :: forall (r :: Row Type)
   . Array (KeyWallet /\ InitialUTxOs)
  -> Contract r Unit
assertCorrectDistribution wallets = for_ wallets \(wallet /\ expectedAmounts) ->
  withKeyWallet wallet do
<<<<<<< HEAD
    addr <- liftedM "Could not get wallet address"
      getWalletAddress
    utxos <- liftedM "Could not get wallet utxos" $ map unwrap <$> utxosAt addr
=======
    addr <- liftedM "Could not get wallet address" getWalletAddress
    utxos <- liftedM "Could not get wallet utxos" $ utxosAt addr
>>>>>>> e2d6eac8
    assertContract "Incorrect distribution of utxos" $
      checkDistr utxos expectedAmounts
  where
  -- Idea here is to iterate through the expected amounts and remove
  -- one matching utxo from the utxo set if found, otherwise return
  -- false. Once we've gone through all expected amounts, if all of
  -- them have been found in the utxo set, we expect there to be no
  -- utxos remaining
  checkDistr :: UtxoMap -> InitialUTxOs -> Boolean
  checkDistr originalUtxos expectedAmounts =
    let
      allFound /\ remainingUtxos =
        foldl findAndRemoveExpected (true /\ originalUtxos) expectedAmounts
    in
      allFound && Map.isEmpty remainingUtxos
    where
    -- Remove a single utxo containing the expected ada amount,
    -- returning the updated utxo map and false if it could not be
    -- found
    findAndRemoveExpected :: Boolean /\ UtxoMap -> BigInt -> Boolean /\ UtxoMap
    findAndRemoveExpected o@(false /\ _) _ = o
    findAndRemoveExpected (_ /\ utxos) expected =
      foldlWithIndex
        (removeUtxoMatchingValue $ lovelaceValueOf expected)
        (false /\ Map.empty)
        utxos

    -- Include the utxo if it does not match the value, return true if
    -- the utxo matches the value
    removeUtxoMatchingValue
      :: Value
      -> TransactionInput
      -> Boolean /\ UtxoMap
      -> TransactionOutput
      -> Boolean /\ UtxoMap
    removeUtxoMatchingValue
      expected
      i
      (found /\ m)
      o@(TransactionOutput { amount })
      | not found && expected == amount = true /\ m
      | otherwise = found /\ Map.insert i o m<|MERGE_RESOLUTION|>--- conflicted
+++ resolved
@@ -191,14 +191,8 @@
   -> Contract r Unit
 assertCorrectDistribution wallets = for_ wallets \(wallet /\ expectedAmounts) ->
   withKeyWallet wallet do
-<<<<<<< HEAD
-    addr <- liftedM "Could not get wallet address"
-      getWalletAddress
-    utxos <- liftedM "Could not get wallet utxos" $ map unwrap <$> utxosAt addr
-=======
     addr <- liftedM "Could not get wallet address" getWalletAddress
     utxos <- liftedM "Could not get wallet utxos" $ utxosAt addr
->>>>>>> e2d6eac8
     assertContract "Incorrect distribution of utxos" $
       checkDistr utxos expectedAmounts
   where
