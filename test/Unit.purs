module Test.Unit (main, testPlan) where

import Prelude

import Effect (Effect)
import Effect.Aff (launchAff_)
import Test.ByteArray as ByteArray
import Test.Data as Data
import Test.Deserialization as Deserialization
import Test.Hashing as Hashing
import Test.Metadata.Seabug as Seabug
import Test.Metadata.Cip25 as Cip25
import Test.Parser as Parser
<<<<<<< HEAD
import Test.Plutus.Conversion.Address as Plutus.Conversion.Address
import Test.Plutus.Conversion.Value as Plutus.Conversion.Value
=======
import Test.Plutus.Address as Plutus.Address
import Test.Plutus.Time as Plutus.Time
import Test.Plutus.Value as Plutus.Value
>>>>>>> 496b0a4a
import Test.Serialization as Serialization
import Test.Serialization.Address as Serialization.Address
import Test.Serialization.Hash as Serialization.Hash
import Test.Transaction as Transaction
import Test.UsedTxOuts as UsedTxOuts
import Test.Utils as Utils
import TestM (TestPlanM)

-- Run with `spago test --main Test.Unit`
main :: Effect Unit
main = launchAff_ do
  Utils.interpret testPlan

testPlan :: TestPlanM Unit
testPlan = do
  ByteArray.suite
  Cip25.suite
  Data.suite
  Deserialization.suite
  Hashing.suite
  Parser.suite
<<<<<<< HEAD
  Plutus.Conversion.Address.suite
  Plutus.Conversion.Value.suite
=======
  Plutus.Address.suite
  Plutus.Time.suite
  Plutus.Value.suite
>>>>>>> 496b0a4a
  Seabug.suite
  Serialization.suite
  Serialization.Address.suite
  Serialization.Hash.suite
  Transaction.suite
  UsedTxOuts.suite<|MERGE_RESOLUTION|>--- conflicted
+++ resolved
@@ -11,14 +11,9 @@
 import Test.Metadata.Seabug as Seabug
 import Test.Metadata.Cip25 as Cip25
 import Test.Parser as Parser
-<<<<<<< HEAD
 import Test.Plutus.Conversion.Address as Plutus.Conversion.Address
 import Test.Plutus.Conversion.Value as Plutus.Conversion.Value
-=======
-import Test.Plutus.Address as Plutus.Address
 import Test.Plutus.Time as Plutus.Time
-import Test.Plutus.Value as Plutus.Value
->>>>>>> 496b0a4a
 import Test.Serialization as Serialization
 import Test.Serialization.Address as Serialization.Address
 import Test.Serialization.Hash as Serialization.Hash
@@ -40,14 +35,9 @@
   Deserialization.suite
   Hashing.suite
   Parser.suite
-<<<<<<< HEAD
   Plutus.Conversion.Address.suite
   Plutus.Conversion.Value.suite
-=======
-  Plutus.Address.suite
   Plutus.Time.suite
-  Plutus.Value.suite
->>>>>>> 496b0a4a
   Seabug.suite
   Serialization.suite
   Serialization.Address.suite
