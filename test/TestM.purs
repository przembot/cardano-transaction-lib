module TestM where

import Prelude
import Control.Alt (class Alt)
import Control.Alternative (class Alternative)
import Control.MonadPlus (class MonadPlus)
import Control.Monad.Except.Trans (ExceptT, runExceptT)
import Control.Monad.Error.Class (class MonadError, class MonadThrow, throwError)
import Control.MonadZero (class MonadZero)
import Control.Plus (class Plus)
import Data.Const (Const)
import Data.Either (Either(..))
import Data.Identity (Identity(..))
import Data.Medea (ValidationError(EmptyError))
import Effect.Aff (Aff)
import Mote (MoteT)

type TestPlanM a = MoteT (Const Void) (Aff Unit) Aff a

-- this silly thing is needed because Medea's `validate` needs both
-- MonadPlus and MonadError, there must be a better way
-- or it should be upstreamed to medea-ps as a default
newtype ValidationM a = ValidationM (ExceptT ValidationError Identity a)

derive newtype instance functorValidationM :: Functor ValidationM
derive newtype instance applyValidationM :: Apply ValidationM
derive newtype instance applicativeValidationM :: Applicative ValidationM
derive newtype instance bindValidationM :: Bind ValidationM
derive newtype instance monadValidationM :: Monad ValidationM
derive newtype instance monadThrowValidationM :: MonadThrow ValidationError ValidationM
derive newtype instance monadErrorValidationM :: MonadError ValidationError ValidationM
-- note: MonadZero is being deprecated
derive newtype instance monadZeroValidationM :: MonadZero ValidationM
derive newtype instance monadPlusValidationM :: MonadPlus ValidationM
instance altValidationM :: Alt ValidationM where
<<<<<<< HEAD
  alt (ValidationM first) (ValidationM second)
    = case runExceptT first of
=======
  alt (ValidationM first) (ValidationM second) = case runExceptT first of
    (Identity (Right a)) -> pure a
    (Identity (Left _)) -> case runExceptT second of
>>>>>>> 1a15b966
      (Identity (Right a)) -> pure a
      (Identity (Left e)) -> throwError e

instance plusValidationM :: Plus ValidationM where
  empty = throwError EmptyError

instance alternativeValidationM :: Alternative ValidationM

runValidationM :: forall a. ValidationM a -> Either ValidationError a
runValidationM (ValidationM etvia) = do
  let (Identity eva) = runExceptT etvia
  eva<|MERGE_RESOLUTION|>--- conflicted
+++ resolved
@@ -33,14 +33,9 @@
 derive newtype instance monadZeroValidationM :: MonadZero ValidationM
 derive newtype instance monadPlusValidationM :: MonadPlus ValidationM
 instance altValidationM :: Alt ValidationM where
-<<<<<<< HEAD
-  alt (ValidationM first) (ValidationM second)
-    = case runExceptT first of
-=======
   alt (ValidationM first) (ValidationM second) = case runExceptT first of
     (Identity (Right a)) -> pure a
     (Identity (Left _)) -> case runExceptT second of
->>>>>>> 1a15b966
       (Identity (Right a)) -> pure a
       (Identity (Left e)) -> throwError e
 
