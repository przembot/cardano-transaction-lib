module Test.AffInterface (suite) where

import Prelude

import Address (addressToOgmiosAddress, ogmiosAddressToAddress)
import Control.Monad.Reader.Trans (runReaderT)
import Data.Maybe (Maybe(Just, Nothing))
import Effect.Aff (Aff)
import Effect.Class (liftEffect)
import Effect.Exception (throw)
import Mote (group, test)
import QueryM
<<<<<<< HEAD
  ( defaultServerConfig
=======
  ( addressToOgmiosAddress
  , defaultDatumCacheWsConfig
>>>>>>> 1991f4ba
  , defaultOgmiosWsConfig
  , defaultServerConfig
  , mkDatumCacheWebSocketAff
  , mkOgmiosWebSocketAff
  , utxosAt
  )
import Test.Spec.Assertions (shouldEqual)
import TestM (TestPlanM)
import Types.JsonWsp (OgmiosAddress)

testnet_addr1 :: OgmiosAddress
testnet_addr1 = "addr_test1qr7g8nrv76fc7k4ueqwecljxx9jfwvsgawhl55hck3n8uwaz26mpcwu58zdkhpdnc6nuq3fa8vylc8ak9qvns7r2dsysp7ll4d"

addr1 :: OgmiosAddress
addr1 = "addr1qyc0kwu98x23ufhsxjgs5k3h7gktn8v5682qna5amwh2juguztcrc8hjay66es67ctn0jmr9plfmlw37je2s2px4xdssgvxerq"

-- note: currently this suite relies on Ogmios being open and running against the
-- testnet, and does not directly test outputs, as this suite is intended to
-- help verify that the Aff interface for websockets itself works,
-- not that the data represents expected values, as that would depend on chain
-- state, and ogmios itself.
suite :: TestPlanM Unit
suite = do
  -- Test UtxosAt using internal types.
  group "Aff Int" do
    test "UtxosAt Testnet" $ testUtxosAt testnet_addr1
    test "UtxosAt non-Testnet" $ testUtxosAt addr1
  -- Test inverse in one direction.
  group "Address loop" do
    test "Ogmios Address to Address & back Testnet"
      $ testFromOgmiosAddress testnet_addr1
    test "Ogmios Address to Address & back non-Testnet"
      $ testFromOgmiosAddress addr1

testUtxosAt :: OgmiosAddress -> Aff Unit
testUtxosAt testAddr = do
  ogmiosWs <- mkOgmiosWebSocketAff defaultOgmiosWsConfig
  datumCacheWs <- mkDatumCacheWebSocketAff defaultDatumCacheWsConfig
  case ogmiosAddressToAddress testAddr of
    Nothing -> liftEffect $ throw "Failed UtxosAt"
    Just addr -> runReaderT
      (utxosAt addr *> pure unit)
<<<<<<< HEAD
      { ws
      , serverConfig: defaultServerConfig
      , wallet: Nothing
      }
=======
      { ogmiosWs, datumCacheWs, serverConfig: defaultServerConfig, wallet: Nothing }
>>>>>>> 1991f4ba

testFromOgmiosAddress :: OgmiosAddress -> Aff Unit
testFromOgmiosAddress testAddr = do
  liftEffect $ case ogmiosAddressToAddress testAddr of
    Nothing -> throw "Failed Address loop"
    Just addr -> addressToOgmiosAddress addr `shouldEqual` testAddr<|MERGE_RESOLUTION|>--- conflicted
+++ resolved
@@ -10,12 +10,7 @@
 import Effect.Exception (throw)
 import Mote (group, test)
 import QueryM
-<<<<<<< HEAD
-  ( defaultServerConfig
-=======
-  ( addressToOgmiosAddress
-  , defaultDatumCacheWsConfig
->>>>>>> 1991f4ba
+  ( defaultDatumCacheWsConfig
   , defaultOgmiosWsConfig
   , defaultServerConfig
   , mkDatumCacheWebSocketAff
@@ -58,14 +53,11 @@
     Nothing -> liftEffect $ throw "Failed UtxosAt"
     Just addr -> runReaderT
       (utxosAt addr *> pure unit)
-<<<<<<< HEAD
-      { ws
+      { ogmiosWs
+      , datumCacheWs
       , serverConfig: defaultServerConfig
       , wallet: Nothing
       }
-=======
-      { ogmiosWs, datumCacheWs, serverConfig: defaultServerConfig, wallet: Nothing }
->>>>>>> 1991f4ba
 
 testFromOgmiosAddress :: OgmiosAddress -> Aff Unit
 testFromOgmiosAddress testAddr = do
