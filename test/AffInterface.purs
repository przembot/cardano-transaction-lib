module Test.AffInterface (suite) where

import Prelude
import Control.Monad.Reader.Trans (runReaderT)
import Data.Maybe (Maybe(Just, Nothing))
import Effect.Aff (Aff)
import Effect.Class (liftEffect)
import Effect.Exception (throw)
import TestM (TestPlanM)
import Mote (group, test)
<<<<<<< HEAD
import QueryM (addressToOgmiosAddress, mkOgmiosWebSocketAff, ogmiosAddressToAddress, utxosAt)
=======
import Ogmios (addressToOgmiosAddress, defaultServerConfig, mkOgmiosWebSocketAff, ogmiosAddressToAddress, utxosAt)
>>>>>>> ce62ed63
import Test.Spec.Assertions (shouldEqual)
import Types.JsonWsp (Address)

testnet_addr1 :: Address
testnet_addr1 = "addr_test1qr7g8nrv76fc7k4ueqwecljxx9jfwvsgawhl55hck3n8uwaz26mpcwu58zdkhpdnc6nuq3fa8vylc8ak9qvns7r2dsysp7ll4d"

addr1 :: Address
addr1 = "addr1qyc0kwu98x23ufhsxjgs5k3h7gktn8v5682qna5amwh2juguztcrc8hjay66es67ctn0jmr9plfmlw37je2s2px4xdssgvxerq"

-- note: currently this suite relies on Ogmios being open and running against the
-- testnet, and does not directly test outputs, as this suite is intended to
-- help verify that the Aff interface for websockets itself works,
-- not that the data represents expected values, as that would depend on chain
-- state, and ogmios itself.
suite :: TestPlanM Unit
suite = do
  -- Test UtxosAt using internal types.
  group "Aff Int" do
    test "UtxosAt Testnet" $ testUtxosAt testnet_addr1
    test "UtxosAt non-Testnet" $ testUtxosAt addr1
  -- Test inverse in one direction.
  group "Address loop" do
    test "Ogmios Address to Address & back Testnet"
      $ testFromOgmiosAddress testnet_addr1
    test "Ogmios Address to Address & back non-Testnet"
      $ testFromOgmiosAddress addr1

testUtxosAt :: Address -> Aff Unit
testUtxosAt testAddr = do
  ws <- mkOgmiosWebSocketAff "ws:127.0.0.1:1337"
  addr' <- liftEffect $ ogmiosAddressToAddress testAddr
  case addr' of
    Nothing -> liftEffect $ throw "Failed UtxosAt"
<<<<<<< HEAD
    Just addr -> runReaderT (utxosAt addr *> pure unit) { ws, wallet: Nothing }
=======
    Just addr -> runReaderT
      (utxosAt addr *> pure unit)
      { ws, serverConfig: defaultServerConfig }
>>>>>>> ce62ed63

testFromOgmiosAddress :: Address -> Aff Unit
testFromOgmiosAddress testAddr = do
  addr'' <- liftEffect $ ogmiosAddressToAddress testAddr
  liftEffect $ case addr'' of
    Nothing -> throw "Failed Address loop"
    Just addr' -> do
      addr <- addressToOgmiosAddress addr'
      addr `shouldEqual` testAddr<|MERGE_RESOLUTION|>--- conflicted
+++ resolved
@@ -8,11 +8,7 @@
 import Effect.Exception (throw)
 import TestM (TestPlanM)
 import Mote (group, test)
-<<<<<<< HEAD
-import QueryM (addressToOgmiosAddress, mkOgmiosWebSocketAff, ogmiosAddressToAddress, utxosAt)
-=======
-import Ogmios (addressToOgmiosAddress, defaultServerConfig, mkOgmiosWebSocketAff, ogmiosAddressToAddress, utxosAt)
->>>>>>> ce62ed63
+import QueryM (addressToOgmiosAddress, defaultServerConfig, mkOgmiosWebSocketAff, ogmiosAddressToAddress, utxosAt)
 import Test.Spec.Assertions (shouldEqual)
 import Types.JsonWsp (Address)
 
@@ -46,13 +42,9 @@
   addr' <- liftEffect $ ogmiosAddressToAddress testAddr
   case addr' of
     Nothing -> liftEffect $ throw "Failed UtxosAt"
-<<<<<<< HEAD
-    Just addr -> runReaderT (utxosAt addr *> pure unit) { ws, wallet: Nothing }
-=======
     Just addr -> runReaderT
       (utxosAt addr *> pure unit)
-      { ws, serverConfig: defaultServerConfig }
->>>>>>> ce62ed63
+      { ws, serverConfig: defaultServerConfig, wallet: Nothing }
 
 testFromOgmiosAddress :: Address -> Aff Unit
 testFromOgmiosAddress testAddr = do
