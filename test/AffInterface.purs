module Test.AffInterface (suite) where

import Prelude

import Address (ogmiosAddressToAddress)
import Contract.Chain (ChainTip(ChainTip), Tip(Tip, TipAtGenesis))
import Control.Monad.Except (throwError)
import Data.Either (Either(Left, Right))
import Data.Maybe (Maybe(Just, Nothing), fromMaybe, isJust)
import Data.Newtype (over, wrap)
import Data.String.CodeUnits (indexOf)
import Data.String.Pattern (Pattern(Pattern))
import Effect.Aff (try, error)
import Mote (group, test)
import QueryM
  ( QueryM
  , getChainTip
  , getDatumByHash
  , getDatumsByHashes
  , submitTxOgmios
  )
import QueryM.CurrentEpoch (getCurrentEpoch)
import QueryM.EraSummaries (getEraSummaries)
import QueryM.Ogmios (OgmiosAddress)
import QueryM.ProtocolParameters (getProtocolParameters)
import QueryM.SystemStart (getSystemStart)
import QueryM.Utxos (utxosAt)
import QueryM.WaitUntilSlot (waitUntilSlot)
import Serialization.Address (Slot(Slot))
import Test.Spec.Assertions (shouldSatisfy)
import TestM (TestPlanM)
import Types.BigNum (fromInt, add) as BigNum
import Types.ByteArray (hexToByteArrayUnsafe)
import Types.Transaction (DataHash(DataHash))

testnet_addr1 :: OgmiosAddress
testnet_addr1 =
  "addr_test1qr7g8nrv76fc7k4ueqwecljxx9jfwvsgawhl55hck3n8uwaz26mpcwu58zdkhpdnc6nuq3fa8vylc8ak9qvns7r2dsysp7ll4d"

addr1 :: OgmiosAddress
addr1 =
  "addr1qyc0kwu98x23ufhsxjgs5k3h7gktn8v5682qna5amwh2juguztcrc8hjay66es67ctn0jmr9plfmlw37je2s2px4xdssgvxerq"

-- note: currently this suite relies on Ogmios being open and running against the
-- testnet, and does not directly test outputs, as this suite is intended to
-- help verify that the Aff interface for websockets itself works,
-- not that the data represents expected values, as that would depend on chain
-- state, and ogmios itself.
suite :: TestPlanM (QueryM Unit) Unit
suite = do
  -- Test UtxosAt using internal types.
  group "Aff Int" do
    test "UtxosAt Testnet" $ testUtxosAt testnet_addr1
    test "UtxosAt non-Testnet" $ testUtxosAt addr1
    test "Get ChainTip" testGetChainTip
    test "Get waitUntilSlot" testWaitUntilSlot
    test "Get EraSummaries" testGetEraSummaries
    test "Get ProtocolParameters" testGetProtocolParameters
    test "Get CurrentEpoch" testGetCurrentEpoch
    test "Get SystemStart" testGetSystemStart
  group "Ogmios error" do
    test "Ogmios fails with user-friendly message" do
      try testSubmitTxFailure >>= case _ of
        Right _ -> do
          void $ throwError $ error $
            "Unexpected success in testSubmitTxFailure"
        Left error -> do
          (Pattern "Server responded with `fault`" `indexOf` show error)
            `shouldSatisfy` isJust
  group "Ogmios datum cache" do
    test "Can process GetDatumByHash" do
      testOgmiosDatumCacheGetDatumByHash
    test "Can process GetDatumsByHashes" do
      testOgmiosDatumCacheGetDatumsByHashes

testOgmiosDatumCacheGetDatumByHash :: QueryM Unit
testOgmiosDatumCacheGetDatumByHash = do
  void $ getDatumByHash $ DataHash $ hexToByteArrayUnsafe
    "f7c47c65216f7057569111d962a74de807de57e79f7efa86b4e454d42c875e4e"

testOgmiosDatumCacheGetDatumsByHashes :: QueryM Unit
testOgmiosDatumCacheGetDatumsByHashes = do
  void $ getDatumsByHashes $ pure $ DataHash $ hexToByteArrayUnsafe
    "f7c47c65216f7057569111d962a74de807de57e79f7efa86b4e454d42c875e4e"

testUtxosAt :: OgmiosAddress -> QueryM Unit
testUtxosAt testAddr = case ogmiosAddressToAddress testAddr of
  Nothing -> throwError (error "Failed UtxosAt")
  Just addr -> void $ utxosAt addr

testGetChainTip :: QueryM Unit
testGetChainTip = do
  void getChainTip

testWaitUntilSlot :: QueryM Unit
testWaitUntilSlot = do
  void $ getChainTip >>= case _ of
    TipAtGenesis -> throwError $ error "Tip is at genesis"
    Tip (ChainTip { slot }) -> do
      waitUntilSlot $ over Slot
        (fromMaybe (BigNum.fromInt 0) <<< BigNum.add (BigNum.fromInt 10))
        slot

testGetEraSummaries :: QueryM Unit
testGetEraSummaries = do
  void getEraSummaries

testSubmitTxFailure :: QueryM Unit
testSubmitTxFailure = do
<<<<<<< HEAD
  let bytes = hexToByteArrayUnsafe "00"
  runQueryM testnetTraceQueryConfig
    (void $ submitTxOgmios bytes (wrap bytes))
=======
  void $ submitTxOgmios (wrap $ hexToByteArrayUnsafe "00")
>>>>>>> 21c7fb42

testGetProtocolParameters :: QueryM Unit
testGetProtocolParameters = do
  void getProtocolParameters

testGetCurrentEpoch :: QueryM Unit
testGetCurrentEpoch = do
  void getCurrentEpoch

testGetSystemStart :: QueryM Unit
testGetSystemStart = do
  void getSystemStart<|MERGE_RESOLUTION|>--- conflicted
+++ resolved
@@ -107,13 +107,8 @@
 
 testSubmitTxFailure :: QueryM Unit
 testSubmitTxFailure = do
-<<<<<<< HEAD
   let bytes = hexToByteArrayUnsafe "00"
-  runQueryM testnetTraceQueryConfig
-    (void $ submitTxOgmios bytes (wrap bytes))
-=======
-  void $ submitTxOgmios (wrap $ hexToByteArrayUnsafe "00")
->>>>>>> 21c7fb42
+  void $ submitTxOgmios bytes (wrap bytes)
 
 testGetProtocolParameters :: QueryM Unit
 testGetProtocolParameters = do
