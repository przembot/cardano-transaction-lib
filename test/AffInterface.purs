--- conflicted
+++ resolved
@@ -10,12 +10,7 @@
 import Data.String.CodeUnits (indexOf)
 import Data.String.Pattern (Pattern(Pattern))
 import Data.Traversable (traverse_)
-<<<<<<< HEAD
-import Effect.Aff (Aff)
-=======
-import Data.UInt as UInt
 import Effect.Aff (Aff, try)
->>>>>>> 21d5d39e
 import Effect.Class (liftEffect)
 import Effect.Exception (throw)
 import Mote (group, test)
