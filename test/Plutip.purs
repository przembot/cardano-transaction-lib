--- conflicted
+++ resolved
@@ -135,12 +135,9 @@
   )
 import Test.Ctl.Plutip.Common (config, privateStakeKey)
 import Test.Ctl.Plutip.Logging as Logging
-<<<<<<< HEAD
+import Test.Ctl.Plutip.NetworkId as NetworkId
 import Test.Ctl.Plutip.Staking as Staking
 import Test.Ctl.Plutip.Utils (getLockedInputs, submitAndLog)
-=======
-import Test.Ctl.Plutip.NetworkId as NetworkId
->>>>>>> a8bd9698
 import Test.Ctl.Plutip.UtxoDistribution (checkUtxoDistribution)
 import Test.Ctl.Plutip.UtxoDistribution as UtxoDistribution
 import Test.Ctl.TestM (TestPlanM)
@@ -152,18 +149,11 @@
 main :: Effect Unit
 main = launchAff_ do
   Utils.interpretWithConfig
-<<<<<<< HEAD
     defaultConfig { timeout = Just $ wrap 150_000.0, exit = true }
     $ do
         suite
         UtxoDistribution.suite
-=======
-    defaultConfig { timeout = Just $ wrap 70_000.0, exit = true }
-    do
-      suite
-      UtxoDistribution.suite
-      NetworkId.suite
->>>>>>> a8bd9698
+        NetworkId.suite
 
 suite :: TestPlanM (Aff Unit) Unit
 suite = do
@@ -1123,29 +1113,5 @@
     lookups :: Lookups.ScriptLookups Void
     lookups = mempty
   ubTx <- liftedE $ Lookups.mkUnbalancedTx lookups constraints
-<<<<<<< HEAD
-  bsTx <-
-    liftedE $ balanceAndSignTxE ubTx
-  submitAndLog bsTx
-=======
   bsTx <- signTransaction =<< liftedE (balanceTx ubTx)
-  submitAndLog bsTx
-
-submitAndLog
-  :: forall (r :: Row Type). BalancedSignedTransaction -> Contract r Unit
-submitAndLog bsTx = do
-  txId <- submit bsTx
-  logInfo' $ "Tx ID: " <> show txId
-  awaitTxConfirmed txId
-  mbTransaction <- getTxByHash txId
-  logInfo' $ "Tx: " <> show mbTransaction
-  liftEffect $ when (isNothing mbTransaction) do
-    void $ throw "Unable to get Tx contents"
-    when (mbTransaction /= Just (unwrap bsTx)) do
-      throw "Tx contents do not match"
-
-getLockedInputs :: forall (r :: Row Type). Contract r TxOutRefCache
-getLockedInputs = do
-  cache <- asks (_.usedTxOuts <<< _.runtime <<< unwrap)
-  liftEffect $ Ref.read $ unwrap cache
->>>>>>> a8bd9698
+  submitAndLog bsTx