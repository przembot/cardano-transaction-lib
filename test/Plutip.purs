--- conflicted
+++ resolved
@@ -13,11 +13,8 @@
   , ownPaymentPubKeyHash
   , ownStakePubKeyHash
   )
-<<<<<<< HEAD
 import Contract.Chain (currentTime)
-=======
 import Contract.Hashing (nativeScriptHash)
->>>>>>> fc4eaed0
 import Contract.Log (logInfo')
 import Contract.Monad
   ( Contract
@@ -72,13 +69,8 @@
 import Data.Map as Map
 import Data.Maybe (Maybe(Just, Nothing), fromMaybe, isNothing)
 import Data.Newtype (unwrap, wrap)
-<<<<<<< HEAD
 import Data.Traversable (traverse, traverse_)
-import Data.Tuple (snd)
-=======
-import Data.Traversable (traverse_)
 import Data.Tuple (fst, snd)
->>>>>>> fc4eaed0
 import Data.Tuple.Nested (type (/\), (/\))
 import Effect (Effect)
 import Effect.Aff (Aff, launchAff_, bracket)
@@ -579,13 +571,12 @@
           logInfo' "Try to spend locked values"
           AlwaysSucceeds.spendFromAlwaysSucceeds vhash validator txId
 
-<<<<<<< HEAD
     test "runPlutipContract: currentTime" do
       runPlutipContract config unit \_ -> do
         void $ currentTime
         void $ getEraSummaries >>= unwrap >>> traverse
           (getSlotLength >>> show >>> logInfo')
-=======
+
     test "runPlutipContract: SendsToken" do
       let
         distribution :: InitialUTxOs
@@ -595,7 +586,6 @@
           ]
       runPlutipContract config distribution \alice ->
         withKeyWallet alice SendsToken.contract
->>>>>>> fc4eaed0
 
 signMultipleContract :: forall (r :: Row Type). Contract r Unit
 signMultipleContract = do
