-- | `plutip-server` PR:
-- | https://github.com/mlabs-haskell/plutip/pull/79 (run with `cabal run plutip-server`)
module Test.Plutip
  ( main
  ) where

import Prelude

import Contract.Address
  ( PaymentPubKeyHash
  , StakePubKeyHash
  , getWalletCollateral
  , ownPaymentPubKeyHash
  , ownStakePubKeyHash
  )
import Contract.Log (logInfo')
import Contract.Monad
  ( Contract
  , liftContractAffM
  , liftContractM
  , liftedE
  , liftedM
  , wrapContract
  )
import Contract.PlutusData
  ( PlutusData(Integer)
  , Redeemer(Redeemer)
  , getDatumByHash
  , getDatumsByHashes
  )
import Contract.Prelude (mconcat)
import Contract.Prim.ByteArray (byteArrayFromAscii, hexToByteArrayUnsafe)
import Contract.ScriptLookups as Lookups
import Contract.Scripts (MintingPolicy, validatorHash)
import Contract.Test.Plutip
  ( InitialUTxOs
  , runContractInEnv
  , runPlutipContract
  , withPlutipContractEnv
  , withStakeKey
  )
import Contract.Transaction
  ( BalancedSignedTransaction
  , DataHash
  , awaitTxConfirmed
  , balanceAndSignTx
  , balanceAndSignTxE
  , getTxByHash
  , submit
  , withBalancedAndSignedTxs
  )
import Contract.TxConstraints as Constraints
import Contract.Value (CurrencySymbol, TokenName, Value)
import Contract.Value as Value
import Contract.Wallet (KeyWallet, withKeyWallet)
import Control.Monad.Reader (asks)
import Control.Parallel (parallel, sequential)
import Data.BigInt as BigInt
import Data.Map as Map
import Data.Maybe (Maybe(Just, Nothing), isNothing)
import Data.Newtype (unwrap, wrap)
import Data.Traversable (traverse_)
import Data.Tuple (snd)
import Data.Tuple.Nested (type (/\), (/\))
import Effect (Effect)
import Effect.Aff (Aff, launchAff_, bracket)
import Effect.Class (liftEffect)
import Effect.Console as Console
import Effect.Exception (throw)
import Effect.Ref as Ref
import Examples.AlwaysMints (alwaysMintsPolicy)
import Examples.AlwaysSucceeds as AlwaysSucceeds
import Examples.MintsMultipleTokens
  ( mintingPolicyRdmrInt1
  , mintingPolicyRdmrInt2
  , mintingPolicyRdmrInt3
  )
import Mote (group, test)
import Mote.Monad (mapTest)
import Plutip.Server
  ( startPlutipCluster
  , startPlutipServer
  , stopChildProcessWithPort
  , stopPlutipCluster
  )
import Plutip.Types (StopClusterResponse(StopClusterSuccess))
import Plutus.Types.Transaction (TransactionOutput(TransactionOutput))
import Plutus.Types.TransactionUnspentOutput
  ( TransactionUnspentOutput(TransactionUnspentOutput)
  )
import Plutus.Types.Value (lovelaceValueOf)
import Test.AffInterface as AffInterface
import Test.Plutip.Common (config, privateStakeKey)
import Test.Plutip.UtxoDistribution (checkUtxoDistribution)
import Test.Plutip.UtxoDistribution as UtxoDistribution
import Test.Spec.Assertions (shouldSatisfy)
import Test.Spec.Runner (defaultConfig)
import Test.Utils as Utils
import TestM (TestPlanM)
import Types.UsedTxOuts (TxOutRefCache)

-- Run with `spago test --main Test.Plutip`
main :: Effect Unit
main = launchAff_ do
  Utils.interpretWithConfig
    -- we don't want to exit because we need to clean up after failure by
    -- timeout
    defaultConfig { timeout = Just $ wrap 30_000.0, exit = false }
    do
      suite
      UtxoDistribution.suite

suite :: TestPlanM (Aff Unit) Unit
suite = do
  group "Plutip" do
    test "startPlutipCluster / stopPlutipCluster" do
      bracket (startPlutipServer config)
        (stopChildProcessWithPort config.port) $ const do
<<<<<<< HEAD
        startRes <- startPlutipCluster config []
        startRes `shouldSatisfy` case _ of
          ClusterStartupSuccess _ -> true
          _ -> false
        liftEffect $ Console.log $ "startPlutipCluster: " <> show startRes
=======
        startRes <- startPlutipCluster config unit
        liftEffect $ Console.log $ "startPlutipCluster: " <> show (snd startRes)
>>>>>>> c2fd1dfd
        stopRes <- stopPlutipCluster config
        stopRes `shouldSatisfy` case _ of
          StopClusterSuccess -> true
          _ -> false
        liftEffect $ Console.log $ "stopPlutipCluster: " <> show stopRes

    flip mapTest AffInterface.suite
      (runPlutipContract config unit <<< const <<< wrapContract)

    test "runPlutipContract" do
      let
        distribution :: InitialUTxOs /\ InitialUTxOs
        distribution =
          [ BigInt.fromInt 1_000_000_000
          , BigInt.fromInt 2_000_000_000
          ] /\
            [ BigInt.fromInt 2_000_000_000 ]
      runPlutipContract config distribution \(alice /\ bob) -> do
        withKeyWallet alice do
          getWalletCollateral >>= liftEffect <<< case _ of
            Nothing -> throw "Unable to get collateral"
            Just
              [ TransactionUnspentOutput
                  { output: TransactionOutput { amount } }
              ] -> do
              unless (amount == lovelaceValueOf (BigInt.fromInt 1_000_000_000))
                $ throw "Wrong UTxO selected as collateral"
            Just _ -> do
              -- not a bug, but unexpected
              throw "More than one UTxO in collateral"
        withKeyWallet bob do
          pure unit -- sign, balance, submit, etc.

    test "runPlutipContract: Pkh2Pkh" do
      let
        distribution :: InitialUTxOs
        distribution =
          [ BigInt.fromInt 1_000_000_000
          , BigInt.fromInt 2_000_000_000
          ]
      runPlutipContract config distribution \alice -> do
        checkUtxoDistribution distribution alice
        withKeyWallet alice $ pkh2PkhContract alice

    test "runPlutipContract: Pkh2Pkh with stake key" do
      let
        aliceUtxos =
          [ BigInt.fromInt 2_000_000_000
          , BigInt.fromInt 2_000_000_000
          ]
        distribution = withStakeKey privateStakeKey aliceUtxos

      runPlutipContract config distribution \alice -> do
        checkUtxoDistribution distribution alice
        withKeyWallet alice $ pkh2PkhContract alice

    test "runPlutipContract: parallel Pkh2Pkh" do
      let
        aliceUtxos =
          [ BigInt.fromInt 1_000_000_000
          , BigInt.fromInt 2_000_000_000
          ]
        bobUtxos =
          [ BigInt.fromInt 1_000_000_000
          , BigInt.fromInt 2_000_000_000
          ]

        distribution :: InitialUTxOs /\ InitialUTxOs
        distribution = aliceUtxos /\ bobUtxos
      withPlutipContractEnv config distribution \env wallets@(alice /\ bob) ->
        do
          runContractInEnv env $
            checkUtxoDistribution distribution wallets
          sequential ado
            parallel $ runContractInEnv env $ withKeyWallet alice $
              pkh2PkhContract bob
            parallel $ runContractInEnv env $ withKeyWallet bob $
              pkh2PkhContract alice
            in unit

    test "runPlutipContract: parallel Pkh2Pkh with stake keys" do
      let
        aliceUtxos =
          [ BigInt.fromInt 1_000_000_000
          , BigInt.fromInt 2_000_000_000
          ]
        bobUtxos =
          [ BigInt.fromInt 1_000_000_000
          , BigInt.fromInt 2_000_000_000
          ]
        distribution =
          withStakeKey privateStakeKey aliceUtxos
            /\ withStakeKey privateStakeKey bobUtxos
      withPlutipContractEnv config distribution \env wallets@(alice /\ bob) ->
        do
          runContractInEnv env $
            checkUtxoDistribution distribution wallets
          sequential ado
            parallel $ runContractInEnv env $ withKeyWallet alice $
              pkh2PkhContract bob
            parallel $ runContractInEnv env $ withKeyWallet bob $
              pkh2PkhContract alice
            in unit

    test "runPlutipContract: AlwaysMints" do
      let
        distribution :: InitialUTxOs
        distribution =
          [ BigInt.fromInt 5_000_000
          , BigInt.fromInt 2_000_000_000
          ]
      runPlutipContract config distribution \alice -> do
        withKeyWallet alice do
          mp <- alwaysMintsPolicy
          cs <- liftContractAffM "Cannot get cs" $ Value.scriptCurrencySymbol mp
          tn <- liftContractM "Cannot make token name"
            $ Value.mkTokenName
                =<< byteArrayFromAscii "TheToken"

          let
            constraints :: Constraints.TxConstraints Void Void
            constraints = Constraints.mustMintValue
              $ Value.singleton cs tn
              $ BigInt.fromInt 100

            lookups :: Lookups.ScriptLookups Void
            lookups = Lookups.mintingPolicy mp

          ubTx <- liftedE $ Lookups.mkUnbalancedTx lookups constraints
          bsTx <-
            liftedM "Failed to balance/sign tx" $ balanceAndSignTx ubTx
          submitAndLog bsTx

    test "runPlutipContract: Datums" do
      runPlutipContract config unit \_ -> do
        let
          mkDatumHash :: String -> DataHash
          mkDatumHash = wrap <<< hexToByteArrayUnsafe
        -- Nothing is expected, because we are in an empty chain.
        -- This test only checks for ability to connect to ODC
        logInfo' <<< show =<< getDatumByHash
          ( mkDatumHash
              "42be572a6d9a8a2ec0df04f14b0d4fcbe4a7517d74975dfff914514f12316252"
          )
        logInfo' <<< show =<< getDatumsByHashes
          [ mkDatumHash
              "777093fe6dfffdb3bd2033ad71745f5e2319589e36be4bc9c8cca65ac2bfeb8f"
          , mkDatumHash
              "e8cb7d18e81b0be160c114c563c020dcc7bf148a1994b73912db3ea1318d488b"
          ]

    test "runPlutipContract: MintsMultipleTokens" do
      let
        distribution :: InitialUTxOs
        distribution =
          [ BigInt.fromInt 5_000_000
          , BigInt.fromInt 2_000_000_000
          ]
      runPlutipContract config distribution \alice -> do
        withKeyWallet alice do
          tn1 <- mkTokenName "Token with a long name"
          tn2 <- mkTokenName "Token"
          mp1 /\ cs1 <- mkCurrencySymbol mintingPolicyRdmrInt1
          mp2 /\ cs2 <- mkCurrencySymbol mintingPolicyRdmrInt2
          mp3 /\ cs3 <- mkCurrencySymbol mintingPolicyRdmrInt3

          let
            constraints :: Constraints.TxConstraints Void Void
            constraints = mconcat
              [ Constraints.mustMintValueWithRedeemer
                  (Redeemer $ Integer (BigInt.fromInt 1))
                  (Value.singleton cs1 tn1 one <> Value.singleton cs1 tn2 one)
              , Constraints.mustMintValueWithRedeemer
                  (Redeemer $ Integer (BigInt.fromInt 2))
                  (Value.singleton cs2 tn1 one <> Value.singleton cs2 tn2 one)
              , Constraints.mustMintValueWithRedeemer
                  (Redeemer $ Integer (BigInt.fromInt 3))
                  (Value.singleton cs3 tn1 one <> Value.singleton cs3 tn2 one)
              ]

            lookups :: Lookups.ScriptLookups Void
            lookups =
              Lookups.mintingPolicy mp1
                <> Lookups.mintingPolicy mp2
                <> Lookups.mintingPolicy mp3

          ubTx <- liftedE $ Lookups.mkUnbalancedTx lookups constraints
          bsTx <-
            liftedM "Failed to balance/sign tx" $ balanceAndSignTx ubTx
          submitAndLog bsTx

    test "runPlutipContract: SignMultiple" do
      let
        distribution :: InitialUTxOs
        distribution =
          [ BigInt.fromInt 5_000_000
          , BigInt.fromInt 100_000_000
          ]
      runPlutipContract config distribution \alice -> do
        checkUtxoDistribution distribution alice
        withKeyWallet alice signMultipleContract

    test "runPlutipContract: SignMultiple with stake key" do
      let
        aliceUtxos =
          [ BigInt.fromInt 5_000_000
          , BigInt.fromInt 100_000_000
          ]
        distribution = withStakeKey privateStakeKey aliceUtxos
      runPlutipContract config distribution \alice -> do
        checkUtxoDistribution distribution alice
        withKeyWallet alice signMultipleContract

    test "runPlutipContract: AlwaysSucceeds" do
      let
        distribution :: InitialUTxOs
        distribution =
          [ BigInt.fromInt 5_000_000
          , BigInt.fromInt 2_000_000_000
          ]
      runPlutipContract config distribution \alice -> do
        withKeyWallet alice do
          validator <- AlwaysSucceeds.alwaysSucceedsScript
          vhash <- liftContractAffM "Couldn't hash validator"
            $ validatorHash validator
          logInfo' "Attempt to lock value"
          txId <- AlwaysSucceeds.payToAlwaysSucceeds vhash
          awaitTxConfirmed txId
          logInfo' "Try to spend locked values"
          AlwaysSucceeds.spendFromAlwaysSucceeds vhash validator txId

signMultipleContract :: forall (r :: Row Type). Contract r Unit
signMultipleContract = do
  pkh <- liftedM "Failed to get own PKH" ownPaymentPubKeyHash
  stakePkh <- ownStakePubKeyHash
  let
    constraints :: Constraints.TxConstraints Void Void
    constraints = mustPayToPubKeyStakeAddress pkh stakePkh
      $ Value.lovelaceValueOf
      $ BigInt.fromInt 2_000_000

    lookups :: Lookups.ScriptLookups Void
    lookups = mempty

  ubTx1 <- liftedE $ Lookups.mkUnbalancedTx lookups constraints
  ubTx2 <- liftedE $ Lookups.mkUnbalancedTx lookups constraints

  withBalancedAndSignedTxs [ ubTx1, ubTx2 ] $ \txs -> do
    locked <- getLockedInputs
    logInfo' $ "Locked inputs inside bracket (should be nonempty): "
      <> show locked
    traverse_ submitAndLog txs

  locked <- getLockedInputs
  logInfo' $ "Locked inputs after bracket (should be empty): "
    <> show locked
  unless (locked # Map.isEmpty) do
    liftEffect $ throw "locked inputs map is not empty"

pkh2PkhContract :: forall (r :: Row Type). KeyWallet -> Contract r Unit
pkh2PkhContract payToWallet = do
  pkh <- liftedM "Failed to get PKH" $ withKeyWallet payToWallet
    ownPaymentPubKeyHash
  stakePkh <- withKeyWallet payToWallet ownStakePubKeyHash
  let
    constraints :: Constraints.TxConstraints Void Void
    constraints = mustPayToPubKeyStakeAddress pkh stakePkh
      $ Value.lovelaceValueOf
      $ BigInt.fromInt 2_000_000

    lookups :: Lookups.ScriptLookups Void
    lookups = mempty
  ubTx <- liftedE $ Lookups.mkUnbalancedTx lookups constraints
  bsTx <-
    liftedE $ balanceAndSignTxE ubTx
  submitAndLog bsTx

submitAndLog
  :: forall (r :: Row Type). BalancedSignedTransaction -> Contract r Unit
submitAndLog bsTx = do
  txId <- submit bsTx
  logInfo' $ "Tx ID: " <> show txId
  awaitTxConfirmed txId
  mbTransaction <- getTxByHash txId
  logInfo' $ "Tx: " <> show mbTransaction
  liftEffect $ when (isNothing mbTransaction) do
    void $ throw "Unable to get Tx contents"
    when (mbTransaction /= Just (unwrap bsTx)) do
      throw "Tx contents do not match"

getLockedInputs :: forall (r :: Row Type). Contract r TxOutRefCache
getLockedInputs = do
  cache <- asks (_.usedTxOuts <<< _.runtime <<< unwrap)
  liftEffect $ Ref.read $ unwrap cache

mkTokenName :: forall (r :: Row Type). String -> Contract r TokenName
mkTokenName =
  liftContractM "Cannot make token name"
    <<< (Value.mkTokenName <=< byteArrayFromAscii)

mkCurrencySymbol
  :: forall (r :: Row Type)
   . Contract r MintingPolicy
  -> Contract r (MintingPolicy /\ CurrencySymbol)
mkCurrencySymbol mintingPolicy = do
  mp <- mintingPolicy
  cs <- liftContractAffM "Cannot get cs" $ Value.scriptCurrencySymbol mp
  pure (mp /\ cs)

mustPayToPubKeyStakeAddress
  :: forall (o :: Type) (i :: Type)
   . PaymentPubKeyHash
  -> Maybe StakePubKeyHash
  -> Value
  -> Constraints.TxConstraints i o
mustPayToPubKeyStakeAddress pkh Nothing = Constraints.mustPayToPubKey pkh
mustPayToPubKeyStakeAddress pkh (Just stk) =
  Constraints.mustPayToPubKeyAddress pkh stk<|MERGE_RESOLUTION|>--- conflicted
+++ resolved
@@ -116,16 +116,8 @@
     test "startPlutipCluster / stopPlutipCluster" do
       bracket (startPlutipServer config)
         (stopChildProcessWithPort config.port) $ const do
-<<<<<<< HEAD
-        startRes <- startPlutipCluster config []
-        startRes `shouldSatisfy` case _ of
-          ClusterStartupSuccess _ -> true
-          _ -> false
-        liftEffect $ Console.log $ "startPlutipCluster: " <> show startRes
-=======
-        startRes <- startPlutipCluster config unit
+        startRes <- startPlutipCluster config [ [] ]
         liftEffect $ Console.log $ "startPlutipCluster: " <> show (snd startRes)
->>>>>>> c2fd1dfd
         stopRes <- stopPlutipCluster config
         stopRes `shouldSatisfy` case _ of
           StopClusterSuccess -> true
