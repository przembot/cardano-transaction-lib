--- conflicted
+++ resolved
@@ -37,26 +37,15 @@
 
 -- Run with `spago test --main Test.Ctl.Plutip`
 main :: Effect Unit
-<<<<<<< HEAD
 main = interruptOnSignal SIGINT =<< launchAff do
   flip cancelWith (effectCanceler (exitCode 1)) do
     Utils.interpretWithConfig
       defaultConfig { timeout = Just $ Milliseconds 70_000.0, exit = true }
       $ group "Plutip" do
           Logging.suite
-          UtxoDistribution.suite
           testStartPlutipCluster
           testPlutipContracts config Contract.suite
-=======
-main = launchAff_ do
-  Utils.interpretWithConfig
-    defaultConfig { timeout = Just $ Milliseconds 70_000.0, exit = true }
-    $ group "Plutip" do
-        Logging.suite
-        testStartPlutipCluster
-        testPlutipContracts config Contract.suite
-        UtxoDistribution.suite
->>>>>>> 75d0179d
+          UtxoDistribution.suite
 
 testStartPlutipCluster :: TestPlanM (Aff Unit) Unit
 testStartPlutipCluster = group "Server" do
