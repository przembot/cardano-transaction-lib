--- conflicted
+++ resolved
@@ -15,6 +15,10 @@
   , ownPaymentPubKeyHash
   , ownStakePubKeyHash
   )
+import Contract.BalanceTxConstraints
+  ( BalanceTxConstraintsBuilder
+  , mustUseAdditionalUtxos
+  ) as BalanceTxConstraints
 import Contract.Chain (currentTime)
 import Contract.Hashing (nativeScriptHash)
 import Contract.Log (logInfo')
@@ -50,8 +54,8 @@
   , ScriptRef(PlutusScriptRef, NativeScriptRef)
   , awaitTxConfirmed
   , balanceAndSignTx
+  , balanceAndSignTxWithConstraints
   , balanceTx
-  , balanceTxWithAdditionalUtxos
   , getTxByHash
   , signTransaction
   , submit
@@ -75,7 +79,7 @@
 import Ctl.Examples.AlwaysMints (alwaysMintsPolicy)
 import Ctl.Examples.AlwaysSucceeds as AlwaysSucceeds
 import Ctl.Examples.AwaitTxConfirmedWithTimeout as AwaitTxConfirmedWithTimeout
-import Ctl.Examples.BalanceTxConstraints as BalanceTxConstraints
+import Ctl.Examples.BalanceTxConstraints as BalanceTxConstraintsExample
 import Ctl.Examples.ContractTestUtils as ContractTestUtils
 import Ctl.Examples.Helpers
   ( mkCurrencySymbol
@@ -97,7 +101,7 @@
 import Ctl.Examples.PlutusV2.ReferenceInputs (contract) as ReferenceInputs
 import Ctl.Examples.PlutusV2.ReferenceScripts (contract) as ReferenceScripts
 import Ctl.Examples.SendsToken (contract) as SendsToken
-import Ctl.Examples.TxChaining (createAdditionalUtxos) as TxChaining
+import Ctl.Examples.TxChaining (contract, createAdditionalUtxos) as TxChaining
 import Ctl.Internal.Plutip.Server
   ( startPlutipCluster
   , startPlutipServer
@@ -946,8 +950,31 @@
             , txMetadata: cip25MetadataFixture1
             }
 
-<<<<<<< HEAD
+    test "runPlutipContract: Examples.BalanceTxConstraints" do
+      let
+        initialUtxos :: InitialUTxOs
+        initialUtxos =
+          [ BigInt.fromInt 2_000_000_000, BigInt.fromInt 2_000_000_000 ]
+
+        distribution :: InitialUTxOs /\ InitialUTxOs
+        distribution = initialUtxos /\ initialUtxos
+
+      runPlutipContract config distribution \(alice /\ bob) ->
+        withKeyWallet alice $ BalanceTxConstraintsExample.contract $
+          BalanceTxConstraintsExample.ContractParams
+            { aliceKeyWallet: alice, bobKeyWallet: bob }
+
   group "Evaluation with additional UTxOs and tx chaining" do
+    test "runPlutipContract: Examples.TxChaining" do
+      let
+        distribution :: InitialUTxOs
+        distribution =
+          [ BigInt.fromInt 5_000_000
+          , BigInt.fromInt 2_000_000_000
+          ]
+      runPlutipContract config distribution \alice ->
+        withKeyWallet alice TxChaining.contract
+
     test "Evaluation with additional UTxOs with native scripts" do
       let
         distribution :: InitialUTxOs
@@ -957,9 +984,6 @@
       runPlutipContract config distribution \alice -> do
         withKeyWallet alice do
           pkh <- liftedM "Failed to get PKH" $ ownPaymentPubKeyHash
-
-          wUtxos0 <- liftedM "Failed to get wallet UTXOs" getWalletUtxos
-          logInfo' $ "wUtxos0 " <> show wUtxos0
 
           let
             constraints0 :: TxConstraints Unit Unit
@@ -1000,13 +1024,17 @@
                     (Value.lovelaceValueOf $ BigInt.fromInt 10_000_000)
 
             lookups0 :: Lookups.ScriptLookups PlutusData
-            lookups0 = Lookups.unspentOutputs wUtxos0
-
-          ubTx0 <- liftedE $ Lookups.mkUnbalancedTx lookups0 constraints0
-          bsTx0 <- liftedE $ balanceAndSignTxE ubTx0
-
-          additionalUtxos <- TxChaining.createAdditionalUtxos (unwrap bsTx0)
-          logInfo' $ "Additional UTXOS " <> show additionalUtxos
+            lookups0 = mempty
+
+          unbalancedTx0 <-
+            liftedE $ Lookups.mkUnbalancedTx lookups0 constraints0
+
+          balancedSignedTx0 <- balanceAndSignTx unbalancedTx0
+
+          additionalUtxos <-
+            TxChaining.createAdditionalUtxos (unwrap balancedSignedTx0)
+
+          logInfo' $ "Additional utxos: " <> show additionalUtxos
           length additionalUtxos `shouldNotEqual` 0
 
           let
@@ -1018,15 +1046,20 @@
             lookups1 :: Lookups.ScriptLookups PlutusData
             lookups1 = Lookups.unspentOutputs additionalUtxos
 
-          ubTx1 <- liftedE $ Lookups.mkUnbalancedTx lookups1 constraints1
-          bTx1 <- liftedE $ balanceTxWithAdditionalUtxos ubTx1 additionalUtxos
-
-          bsTx1 <- liftedM "Unable to sign transaction."
-            $ signTransaction
-            $ unwrap bTx1
-
-          txId0 <- submit bsTx0
-          txId1 <- submit (wrap bsTx1)
+            balanceTxConstraints
+              :: BalanceTxConstraints.BalanceTxConstraintsBuilder
+            balanceTxConstraints =
+              BalanceTxConstraints.mustUseAdditionalUtxos additionalUtxos
+
+          unbalancedTx1 <-
+            liftedE $ Lookups.mkUnbalancedTx lookups1 constraints1
+
+          balancedSignedTx1 <-
+            balanceAndSignTxWithConstraints
+              (unbalancedTx1 /\ balanceTxConstraints)
+
+          txId0 <- submit balancedSignedTx0
+          txId1 <- submit balancedSignedTx1
 
           awaitTxConfirmed txId0
           awaitTxConfirmed txId1
@@ -1114,55 +1147,44 @@
 
           let
             lookups0 :: Lookups.ScriptLookups PlutusData
-            lookups0 = Lookups.unspentOutputs wUtxos0
-              <> Lookups.mintingPolicy mp
-              <> datumLookup
-
-          ubTx0 <- liftedE $ Lookups.mkUnbalancedTx lookups0 constraints0
-          bsTx0 <- liftedE $ balanceAndSignTxE ubTx0
-
-          additionalUtxos <- TxChaining.createAdditionalUtxos (unwrap bsTx0)
-          logInfo' $ "Additional UTXOS " <> show additionalUtxos
+            lookups0 = Lookups.mintingPolicy mp <> datumLookup
+
+          unbalancedTx0 <-
+            liftedE $ Lookups.mkUnbalancedTx lookups0 constraints0
+          balancedSignedTx0 <- balanceAndSignTx unbalancedTx0
+
+          additionalUtxos <-
+            TxChaining.createAdditionalUtxos (unwrap balancedSignedTx0)
+
+          logInfo' $ "Additional utxos: " <> show additionalUtxos
           length additionalUtxos `shouldNotEqual` 0
 
           let
             constraints1 :: TxConstraints Unit Unit
             constraints1 =
-              Constraints.mustPayToPubKey pkh
-                ( (Value.lovelaceValueOf $ BigInt.fromInt 60_000_000)
-                    <> (Value.singleton cs tn $ BigInt.fromInt 50)
-                )
+              Constraints.mustPayToPubKey pkh $
+                Value.lovelaceValueOf (BigInt.fromInt 60_000_000)
+                  <> Value.singleton cs tn (BigInt.fromInt 50)
 
             lookups1 :: Lookups.ScriptLookups PlutusData
             lookups1 = Lookups.unspentOutputs additionalUtxos
 
-          ubTx1 <- liftedE $ Lookups.mkUnbalancedTx lookups1 constraints1
-          bTx1 <- liftedE $ balanceTxWithAdditionalUtxos ubTx1 additionalUtxos
-
-          bsTx1 <- liftedM "Unable to sign transaction."
-            $ signTransaction
-            $ unwrap bTx1
-
-          txId0 <- submit bsTx0
-          txId1 <- submit (wrap bsTx1)
+            balanceTxConstraints
+              :: BalanceTxConstraints.BalanceTxConstraintsBuilder
+            balanceTxConstraints =
+              BalanceTxConstraints.mustUseAdditionalUtxos additionalUtxos
+
+          unbalancedTx1 <-
+            liftedE $ Lookups.mkUnbalancedTx lookups1 constraints1
+          balancedSignedTx1 <-
+            balanceAndSignTxWithConstraints
+              (unbalancedTx1 /\ balanceTxConstraints)
+
+          txId0 <- submit balancedSignedTx0
+          txId1 <- submit balancedSignedTx1
 
           awaitTxConfirmed txId0
           awaitTxConfirmed txId1
-=======
-    test "runPlutipContract: Examples.BalanceTxConstraints" do
-      let
-        initialUtxos :: InitialUTxOs
-        initialUtxos =
-          [ BigInt.fromInt 2_000_000_000, BigInt.fromInt 2_000_000_000 ]
-
-        distribution :: InitialUTxOs /\ InitialUTxOs
-        distribution = initialUtxos /\ initialUtxos
-
-      runPlutipContract config distribution \(alice /\ bob) ->
-        withKeyWallet alice $ BalanceTxConstraints.contract $
-          BalanceTxConstraints.ContractParams
-            { aliceKeyWallet: alice, bobKeyWallet: bob }
->>>>>>> 871bec8a
 
   group "applyArgs" do
     test "returns the same script when called without args" do
