-- | `plutip-server` PR:
-- | https://github.com/mlabs-haskell/plutip/pull/79 (run with `cabal run plutip-server`)
module Test.Plutip
  ( main
  ) where

import Prelude

<<<<<<< HEAD
import Contract.Address
  ( PaymentPubKeyHash
  , StakePubKeyHash
  , ownPaymentPubKeyHash
  , ownStakePubKeyHash
  )
=======
import Contract.Address (getWalletCollateral, ownPaymentPubKeyHash)
>>>>>>> 6cdbad6e
import Contract.Log (logInfo')
import Contract.Monad
  ( Contract
  , liftContractAffM
  , liftContractM
  , liftedE
  , liftedM
  )
import Contract.PlutusData
  ( PlutusData(Integer)
  , Redeemer(Redeemer)
  , getDatumByHash
  , getDatumsByHashes
  )
import Contract.Prelude (mconcat)
import Contract.Prim.ByteArray (byteArrayFromAscii, hexToByteArrayUnsafe)
import Contract.ScriptLookups as Lookups
import Contract.Scripts (MintingPolicy, validatorHash)
import Contract.Test.Plutip
  ( InitialUTxOs
  , runContractInEnv
  , runPlutipContract
  , withPlutipContractEnv
  , withStakeKey
  )
import Contract.Transaction
  ( BalancedSignedTransaction
  , DataHash
  , awaitTxConfirmed
  , balanceAndSignTx
  , balanceAndSignTxE
  , getTxByHash
  , submit
  , withBalancedAndSignedTxs
  )
import Contract.TxConstraints as Constraints
import Contract.Value (CurrencySymbol, TokenName, Value)
import Contract.Value as Value
import Contract.Wallet (KeyWallet, withKeyWallet)
import Control.Monad.Error.Class (withResource)
import Control.Monad.Reader (asks)
import Control.Parallel (parallel, sequential)
import Data.BigInt as BigInt
import Data.Map as Map
import Data.Maybe (Maybe(Just, Nothing), isNothing)
import Data.Newtype (unwrap, wrap)
import Data.Traversable (traverse_)
import Data.Tuple (snd)
import Data.Tuple.Nested (type (/\), (/\))
import Effect (Effect)
import Effect.Aff (launchAff_)
import Effect.Class (liftEffect)
import Effect.Console as Console
import Effect.Exception (throw)
import Effect.Ref as Ref
import Examples.AlwaysMints (alwaysMintsPolicy)
import Examples.AlwaysSucceeds as AlwaysSucceeds
import Examples.MintsMultipleTokens
  ( mintingPolicyRdmrInt1
  , mintingPolicyRdmrInt2
  , mintingPolicyRdmrInt3
  )
import Mote (group, skip, test)
import Plutip.Server
  ( startPlutipCluster
  , startPlutipServer
  , stopChildProcessWithPort
  , stopPlutipCluster
  )
<<<<<<< HEAD
import Plutip.Types (StopClusterResponse(StopClusterSuccess))
import Test.Plutip.Common (config, privateStakeKey)
import Test.Plutip.UtxoDistribution (checkUtxoDistribution)
import Test.Plutip.UtxoDistribution as UtxoDistribution
=======
import Plutip.Types
  ( PlutipConfig
  , StartClusterResponse(ClusterStartupSuccess)
  , StopClusterResponse(StopClusterSuccess)
  )
import Plutus.Types.Transaction (TransactionOutput(TransactionOutput))
import Plutus.Types.TransactionUnspentOutput
  ( TransactionUnspentOutput(TransactionUnspentOutput)
  )
import Plutus.Types.Value (lovelaceValueOf)
>>>>>>> 6cdbad6e
import Test.Spec.Assertions (shouldSatisfy)
import Test.Spec.Runner (defaultConfig)
import Test.Utils as Utils
import TestM (TestPlanM)
import Types.UsedTxOuts (TxOutRefCache)

-- Run with `spago test --main Test.Plutip`
main :: Effect Unit
main = launchAff_ do
  Utils.interpretWithConfig
    -- we don't want to exit because we need to clean up after failure by
    -- timeout
    defaultConfig { timeout = Just $ wrap 30_000.0, exit = true }
    do
      suite
      UtxoDistribution.suite

suite :: TestPlanM Unit
suite = do
  group "Plutip" do
    test "startPlutipCluster / stopPlutipCluster" do
      withResource (startPlutipServer config)
        (stopChildProcessWithPort config.port) $ const do
        startRes <- startPlutipCluster config unit
        liftEffect $ Console.log $ "startPlutipCluster: " <> show (snd startRes)
        stopRes <- stopPlutipCluster config
        stopRes `shouldSatisfy` case _ of
          StopClusterSuccess -> true
          _ -> false
        liftEffect $ Console.log $ "stopPlutipCluster: " <> show stopRes

    test "runPlutipContract" do
      let
        distribution :: InitialUTxOs /\ InitialUTxOs
        distribution =
          [ BigInt.fromInt 1_000_000_000
          , BigInt.fromInt 2_000_000_000
          ] /\
            [ BigInt.fromInt 2_000_000_000 ]
      runPlutipContract config distribution \(alice /\ bob) -> do
        withKeyWallet alice do
          getWalletCollateral >>= liftEffect <<< case _ of
            Nothing -> throw "Unable to get collateral"
            Just
              [ TransactionUnspentOutput
                  { output: TransactionOutput { amount } }
              ] -> do
              unless (amount == lovelaceValueOf (BigInt.fromInt 1_000_000_000))
                $ throw "Wrong UTxO selected as collateral"
            Just _ -> do
              -- not a bug, but unexpected
              throw "More than one UTxO in collateral"
        withKeyWallet bob do
          pure unit -- sign, balance, submit, etc.

    test "runPlutipContract: Pkh2Pkh" do
      let
        distribution :: InitialUTxOs
        distribution =
          [ BigInt.fromInt 1_000_000_000
          , BigInt.fromInt 2_000_000_000
          ]
      runPlutipContract config distribution \alice -> do
        checkUtxoDistribution distribution alice
        withKeyWallet alice $ pkh2PkhContract alice

    test "runPlutipContract: Pkh2Pkh with stake key" do
      let
        aliceUtxos =
          [ BigInt.fromInt 2_000_000_000
          , BigInt.fromInt 2_000_000_000
          ]
        distribution = withStakeKey privateStakeKey aliceUtxos

      runPlutipContract config distribution \alice -> do
        checkUtxoDistribution distribution alice
        withKeyWallet alice $ pkh2PkhContract alice

    test "runPlutipContract: parallel Pkh2Pkh" do
      let
        aliceUtxos =
          [ BigInt.fromInt 1_000_000_000
          , BigInt.fromInt 2_000_000_000
          ]
        bobUtxos =
          [ BigInt.fromInt 1_000_000_000
          , BigInt.fromInt 2_000_000_000
          ]

        distribution :: InitialUTxOs /\ InitialUTxOs
        distribution = aliceUtxos /\ bobUtxos
      withPlutipContractEnv config distribution \env wallets@(alice /\ bob) ->
        do
          runContractInEnv env $
            checkUtxoDistribution distribution wallets
          sequential ado
            parallel $ runContractInEnv env $ withKeyWallet alice $
              pkh2PkhContract bob
            parallel $ runContractInEnv env $ withKeyWallet bob $
              pkh2PkhContract alice
            in unit

    test "runPlutipContract: parallel Pkh2Pkh with stake keys" do
      let
        aliceUtxos =
          [ BigInt.fromInt 1_000_000_000
          , BigInt.fromInt 2_000_000_000
          ]
        bobUtxos =
          [ BigInt.fromInt 1_000_000_000
          , BigInt.fromInt 2_000_000_000
          ]
        distribution =
          withStakeKey privateStakeKey aliceUtxos
            /\ withStakeKey privateStakeKey bobUtxos
      withPlutipContractEnv config distribution \env wallets@(alice /\ bob) ->
        do
          runContractInEnv env $
            checkUtxoDistribution distribution wallets
          sequential ado
            parallel $ runContractInEnv env $ withKeyWallet alice $
              pkh2PkhContract bob
            parallel $ runContractInEnv env $ withKeyWallet bob $
              pkh2PkhContract alice
            in unit

    test "runPlutipContract: AlwaysMints" do
      let
        distribution :: InitialUTxOs
        distribution =
          [ BigInt.fromInt 5_000_000
          , BigInt.fromInt 2_000_000_000
          ]
      runPlutipContract config distribution \alice -> do
        withKeyWallet alice do
          mp <- alwaysMintsPolicy
          cs <- liftContractAffM "Cannot get cs" $ Value.scriptCurrencySymbol mp
          tn <- liftContractM "Cannot make token name"
            $ Value.mkTokenName
                =<< byteArrayFromAscii "TheToken"

          let
            constraints :: Constraints.TxConstraints Void Void
            constraints = Constraints.mustMintValue
              $ Value.singleton cs tn
              $ BigInt.fromInt 100

            lookups :: Lookups.ScriptLookups Void
            lookups = Lookups.mintingPolicy mp

          ubTx <- liftedE $ Lookups.mkUnbalancedTx lookups constraints
          bsTx <-
            liftedM "Failed to balance/sign tx" $ balanceAndSignTx ubTx
          submitAndLog bsTx

    test "runPlutipContract: Datums" do
      runPlutipContract config unit \_ -> do
        let
          mkDatumHash :: String -> DataHash
          mkDatumHash = wrap <<< hexToByteArrayUnsafe
        -- Nothing is expected, because we are in an empty chain.
        -- This test only checks for ability to connect to ODC
        logInfo' <<< show =<< getDatumByHash
          ( mkDatumHash
              "42be572a6d9a8a2ec0df04f14b0d4fcbe4a7517d74975dfff914514f12316252"
          )
        logInfo' <<< show =<< getDatumsByHashes
          [ mkDatumHash
              "777093fe6dfffdb3bd2033ad71745f5e2319589e36be4bc9c8cca65ac2bfeb8f"
          , mkDatumHash
              "e8cb7d18e81b0be160c114c563c020dcc7bf148a1994b73912db3ea1318d488b"
          ]

    test "runPlutipContract: MintsMultipleTokens" do
      let
        distribution :: InitialUTxOs
        distribution =
          [ BigInt.fromInt 5_000_000
          , BigInt.fromInt 2_000_000_000
          ]
      runPlutipContract config distribution \alice -> do
        withKeyWallet alice do
          tn1 <- mkTokenName "Token with a long name"
          tn2 <- mkTokenName "Token"
          mp1 /\ cs1 <- mkCurrencySymbol mintingPolicyRdmrInt1
          mp2 /\ cs2 <- mkCurrencySymbol mintingPolicyRdmrInt2
          mp3 /\ cs3 <- mkCurrencySymbol mintingPolicyRdmrInt3

          let
            constraints :: Constraints.TxConstraints Void Void
            constraints = mconcat
              [ Constraints.mustMintValueWithRedeemer
                  (Redeemer $ Integer (BigInt.fromInt 1))
                  (Value.singleton cs1 tn1 one <> Value.singleton cs1 tn2 one)
              , Constraints.mustMintValueWithRedeemer
                  (Redeemer $ Integer (BigInt.fromInt 2))
                  (Value.singleton cs2 tn1 one <> Value.singleton cs2 tn2 one)
              , Constraints.mustMintValueWithRedeemer
                  (Redeemer $ Integer (BigInt.fromInt 3))
                  (Value.singleton cs3 tn1 one <> Value.singleton cs3 tn2 one)
              ]

            lookups :: Lookups.ScriptLookups Void
            lookups =
              Lookups.mintingPolicy mp1
                <> Lookups.mintingPolicy mp2
                <> Lookups.mintingPolicy mp3

          ubTx <- liftedE $ Lookups.mkUnbalancedTx lookups constraints
          bsTx <-
            liftedM "Failed to balance/sign tx" $ balanceAndSignTx ubTx
          submitAndLog bsTx

    test "runPlutipContract: SignMultiple" do
      let
        distribution :: InitialUTxOs
        distribution =
          [ BigInt.fromInt 5_000_000
          , BigInt.fromInt 100_000_000
          ]
      runPlutipContract config distribution \alice -> do
        checkUtxoDistribution distribution alice
        withKeyWallet alice signMultipleContract

    -- TODO: not sure what's causing this to fail
    skip $ test "runPlutipContract: SignMultiple with stake key" do
      let
        aliceUtxos =
          [ BigInt.fromInt 5_000_000
          , BigInt.fromInt 100_000_000
          ]
        distribution = withStakeKey privateStakeKey aliceUtxos
      runPlutipContract config distribution \alice -> do
        checkUtxoDistribution distribution alice
        withKeyWallet alice signMultipleContract

    test "runPlutipContract: AlwaysSucceeds" do
      let
        distribution :: InitialUTxOs
        distribution =
          [ BigInt.fromInt 5_000_000
          , BigInt.fromInt 2_000_000_000
          ]
      runPlutipContract config distribution \alice -> do
        withKeyWallet alice do
          validator <- AlwaysSucceeds.alwaysSucceedsScript
          vhash <- liftContractAffM "Couldn't hash validator"
            $ validatorHash validator
          logInfo' "Attempt to lock value"
          txId <- AlwaysSucceeds.payToAlwaysSucceeds vhash
          awaitTxConfirmed txId
          logInfo' "Try to spend locked values"
          AlwaysSucceeds.spendFromAlwaysSucceeds vhash validator txId

signMultipleContract :: forall (r :: Row Type). Contract r Unit
signMultipleContract = do
  pkh <- liftedM "Failed to get own PKH" ownPaymentPubKeyHash
  stakePkh <- ownStakePubKeyHash
  let
    constraints :: Constraints.TxConstraints Void Void
    constraints = mustPayToPubKeyStakeAddress pkh stakePkh
      $ Value.lovelaceValueOf
      $ BigInt.fromInt 2_000_000

    lookups :: Lookups.ScriptLookups Void
    lookups = mempty

  ubTx1 <- liftedE $ Lookups.mkUnbalancedTx lookups constraints
  ubTx2 <- liftedE $ Lookups.mkUnbalancedTx lookups constraints

  withBalancedAndSignedTxs [ ubTx1, ubTx2 ] $ \txs -> do
    locked <- getLockedInputs
    logInfo' $ "Locked inputs inside bracket (should be nonempty): "
      <> show locked
    traverse_ submitAndLog txs

  locked <- getLockedInputs
  logInfo' $ "Locked inputs after bracket (should be empty): "
    <> show locked
  unless (locked # Map.isEmpty) do
    liftEffect $ throw "locked inputs map is not empty"

pkh2PkhContract :: forall (r :: Row Type). KeyWallet -> Contract r Unit
pkh2PkhContract payToWallet = do
  pkh <- liftedM "Failed to get PKH" $ withKeyWallet payToWallet
    ownPaymentPubKeyHash
  stakePkh <- withKeyWallet payToWallet ownStakePubKeyHash
  let
    constraints :: Constraints.TxConstraints Void Void
    constraints = mustPayToPubKeyStakeAddress pkh stakePkh
      $ Value.lovelaceValueOf
      $ BigInt.fromInt 2_000_000

    lookups :: Lookups.ScriptLookups Void
    lookups = mempty
  ubTx <- liftedE $ Lookups.mkUnbalancedTx lookups constraints
  bsTx <-
    liftedE $ balanceAndSignTxE ubTx
  submitAndLog bsTx

submitAndLog
  :: forall (r :: Row Type). BalancedSignedTransaction -> Contract r Unit
submitAndLog bsTx = do
  txId <- submit bsTx
  logInfo' $ "Tx ID: " <> show txId
  awaitTxConfirmed txId
  mbTransaction <- getTxByHash txId
  logInfo' $ "Tx: " <> show mbTransaction
  liftEffect $ when (isNothing mbTransaction) do
    void $ throw "Unable to get Tx contents"
    when (mbTransaction /= Just (unwrap bsTx)) do
      throw "Tx contents do not match"

getLockedInputs :: forall (r :: Row Type). Contract r TxOutRefCache
getLockedInputs = do
  cache <- asks (_.usedTxOuts <<< _.runtime <<< unwrap)
  liftEffect $ Ref.read $ unwrap cache

mkTokenName :: forall (r :: Row Type). String -> Contract r TokenName
mkTokenName =
  liftContractM "Cannot make token name"
    <<< (Value.mkTokenName <=< byteArrayFromAscii)

mkCurrencySymbol
  :: forall (r :: Row Type)
   . Contract r MintingPolicy
  -> Contract r (MintingPolicy /\ CurrencySymbol)
mkCurrencySymbol mintingPolicy = do
  mp <- mintingPolicy
  cs <- liftContractAffM "Cannot get cs" $ Value.scriptCurrencySymbol mp
  pure (mp /\ cs)

mustPayToPubKeyStakeAddress
  :: forall (o :: Type) (i :: Type)
   . PaymentPubKeyHash
  -> Maybe StakePubKeyHash
  -> Value
  -> Constraints.TxConstraints i o
mustPayToPubKeyStakeAddress pkh Nothing = Constraints.mustPayToPubKey pkh
mustPayToPubKeyStakeAddress pkh (Just stk) =
  Constraints.mustPayToPubKeyAddress pkh stk<|MERGE_RESOLUTION|>--- conflicted
+++ resolved
@@ -6,16 +6,13 @@
 
 import Prelude
 
-<<<<<<< HEAD
 import Contract.Address
   ( PaymentPubKeyHash
   , StakePubKeyHash
+  , getWalletCollateral
   , ownPaymentPubKeyHash
   , ownStakePubKeyHash
   )
-=======
-import Contract.Address (getWalletCollateral, ownPaymentPubKeyHash)
->>>>>>> 6cdbad6e
 import Contract.Log (logInfo')
 import Contract.Monad
   ( Contract
@@ -85,23 +82,19 @@
   , stopChildProcessWithPort
   , stopPlutipCluster
   )
-<<<<<<< HEAD
-import Plutip.Types (StopClusterResponse(StopClusterSuccess))
-import Test.Plutip.Common (config, privateStakeKey)
-import Test.Plutip.UtxoDistribution (checkUtxoDistribution)
-import Test.Plutip.UtxoDistribution as UtxoDistribution
-=======
 import Plutip.Types
   ( PlutipConfig
   , StartClusterResponse(ClusterStartupSuccess)
   , StopClusterResponse(StopClusterSuccess)
   )
+import Test.Plutip.Common (config, privateStakeKey)
+import Test.Plutip.UtxoDistribution (checkUtxoDistribution)
+import Test.Plutip.UtxoDistribution as UtxoDistribution
 import Plutus.Types.Transaction (TransactionOutput(TransactionOutput))
 import Plutus.Types.TransactionUnspentOutput
   ( TransactionUnspentOutput(TransactionUnspentOutput)
   )
 import Plutus.Types.Value (lovelaceValueOf)
->>>>>>> 6cdbad6e
 import Test.Spec.Assertions (shouldSatisfy)
 import Test.Spec.Runner (defaultConfig)
 import Test.Utils as Utils
