-- | `plutip-server` PR:
-- | https://github.com/mlabs-haskell/plutip/pull/79 (run with `cabal run plutip-server`)
module Test.Ctl.Plutip
  ( main
  ) where

import Prelude

import Contract.Address
  ( PaymentPubKeyHash(PaymentPubKeyHash)
  , PubKeyHash(PubKeyHash)
  , StakePubKeyHash
  , getWalletAddress
  , getWalletCollateral
  , ownPaymentPubKeyHash
  , ownStakePubKeyHash
  )
import Contract.Chain (currentTime)
import Contract.Hashing (nativeScriptHash)
import Contract.Log (logInfo')
import Contract.Monad (Contract, liftContractM, liftedE, liftedM, wrapContract)
import Contract.PlutusData
  ( PlutusData(Bytes, Integer)
  , Redeemer(Redeemer)
  , getDatumByHash
  , getDatumsByHashes
  , getDatumsByHashesWithErrors
  )
import Contract.Prelude (mconcat)
import Contract.Prim.ByteArray (byteArrayFromAscii, hexToByteArrayUnsafe)
import Contract.ScriptLookups as Lookups
import Contract.Scripts (applyArgs, validatorHash)
import Contract.Test.Plutip (InitialUTxOs, runPlutipContract, withStakeKey)
import Contract.Time (getEraSummaries)
import Contract.Transaction
  ( BalancedSignedTransaction
  , DataHash
  , NativeScript(ScriptPubkey, ScriptNOfK, ScriptAll)
  , awaitTxConfirmed
  , balanceTx
  , getTxByHash
  , signTransaction
  , submit
  , withBalancedTxs
  )
import Contract.TxConstraints (TxConstraints)
import Contract.TxConstraints as Constraints
import Contract.Utxos (getWalletBalance, utxosAt)
import Contract.Value (Coin(Coin), coinToValue)
import Contract.Value as Value
import Contract.Wallet
  ( getWalletUtxos
  , isFlintAvailable
  , isGeroAvailable
  , isNamiAvailable
  , withKeyWallet
  )
import Control.Monad.Error.Class (try)
import Control.Monad.Reader (asks)
import Control.Parallel (parallel, sequential)
import Ctl.Examples.AlwaysMints (alwaysMintsPolicy)
import Ctl.Examples.AlwaysSucceeds as AlwaysSucceeds
import Ctl.Examples.AwaitTxConfirmedWithTimeout as AwaitTxConfirmedWithTimeout
import Ctl.Examples.BalanceTxConstraints as BalanceTxConstraints
import Ctl.Examples.ContractTestUtils as ContractTestUtils
import Ctl.Examples.Helpers
  ( mkCurrencySymbol
  , mkTokenName
  , mustPayToPubKeyStakeAddress
  )
import Ctl.Examples.IncludeDatum as IncludeDatum
import Ctl.Examples.Lose7Ada as AlwaysFails
import Ctl.Examples.MintsMultipleTokens
  ( mintingPolicyRdmrInt1
  , mintingPolicyRdmrInt2
  , mintingPolicyRdmrInt3
  )
import Ctl.Examples.OneShotMinting (contract) as OneShotMinting
import Ctl.Examples.PlutusV2.AlwaysSucceeds as AlwaysSucceedsV2
import Ctl.Examples.PlutusV2.InlineDatum as InlineDatum
import Ctl.Examples.PlutusV2.OneShotMinting (contract) as OneShotMintingV2
import Ctl.Examples.PlutusV2.ReferenceInputs (alwaysMintsPolicyV2)
import Ctl.Examples.PlutusV2.ReferenceInputs (contract) as ReferenceInputs
import Ctl.Examples.PlutusV2.ReferenceScripts (contract) as ReferenceScripts
import Ctl.Examples.SendsToken (contract) as SendsToken
import Ctl.Internal.Plutip.Server
  ( startPlutipCluster
  , startPlutipServer
  , stopChildProcessWithPort
  , stopPlutipCluster
  )
import Ctl.Internal.Plutip.Types
  ( InitialUTxOsWithStakeKey
  , StopClusterResponse(StopClusterSuccess)
  )
import Ctl.Internal.Plutip.UtxoDistribution (class UtxoDistribution)
import Ctl.Internal.Plutus.Conversion.Address (toPlutusAddress)
import Ctl.Internal.Plutus.Types.Transaction
  ( TransactionOutputWithRefScript(TransactionOutputWithRefScript)
  )
import Ctl.Internal.Plutus.Types.TransactionUnspentOutput
  ( TransactionUnspentOutput(TransactionUnspentOutput)
  , _input
  , lookupTxHash
  )
import Ctl.Internal.Plutus.Types.Value (lovelaceValueOf)
import Ctl.Internal.Scripts (nativeScriptHashEnterpriseAddress)
<<<<<<< HEAD
import Ctl.Internal.Test.TestPlanM (TestPlanM, interpretWithConfig)
=======
import Ctl.Internal.Test.TestPlanM (TestPlanM)
import Ctl.Internal.Test.TestPlanM as Utils
>>>>>>> 83eba376
import Ctl.Internal.Types.Interval (getSlotLength)
import Ctl.Internal.Types.UsedTxOuts (TxOutRefCache)
import Ctl.Internal.Wallet.Cip30Mock
  ( WalletMock(MockNami, MockGero, MockFlint)
  , withCip30Mock
  )
import Ctl.Internal.Wallet.Key (KeyWallet)
import Data.Array (replicate, (!!))
import Data.BigInt as BigInt
import Data.Either (isLeft)
import Data.Foldable (fold, foldM)
import Data.Lens (view)
import Data.Map as Map
import Data.Maybe (Maybe(Just, Nothing), fromMaybe, isJust, isNothing)
import Data.Newtype (unwrap, wrap)
import Data.Traversable (traverse, traverse_)
import Data.Tuple.Nested (type (/\), (/\))
import Effect (Effect)
import Effect.Aff (Aff, bracket, launchAff_)
import Effect.Class (liftEffect)
import Effect.Exception (throw)
import Effect.Ref as Ref
import Mote (group, skip, test)
import Mote.Monad (mapTest)
import Safe.Coerce (coerce)
import Test.Ctl.AffInterface as AffInterface
import Test.Ctl.Fixtures
  ( cip25MetadataFixture1
  , fullyAppliedScriptFixture
  , partiallyAppliedScriptFixture
  , unappliedScriptFixture
  )
import Test.Ctl.Plutip.Common (config, privateStakeKey)
import Test.Ctl.Plutip.Logging as Logging
import Test.Ctl.Plutip.NetworkId as NetworkId
import Test.Ctl.Plutip.UtxoDistribution (checkUtxoDistribution)
import Test.Ctl.Plutip.UtxoDistribution as UtxoDistribution
import Test.Spec.Assertions (shouldEqual, shouldSatisfy)
import Test.Spec.Runner (defaultConfig)

-- Run with `spago test --main Test.Ctl.Plutip`
main :: Effect Unit
main = launchAff_ do
<<<<<<< HEAD
  interpretWithConfig
    defaultConfig { timeout = Just $ wrap 50_000.0, exit = true }
    do
      suite
      UtxoDistribution.suite
=======
  Utils.interpretWithConfig
    defaultConfig { timeout = Just $ wrap 70_000.0, exit = true }
    do
      suite
      UtxoDistribution.suite
      NetworkId.suite
>>>>>>> 83eba376

suite :: TestPlanM (Aff Unit) Unit
suite = do
  group "Plutip" do
    Logging.suite

    test "startPlutipCluster / stopPlutipCluster" do
      bracket (startPlutipServer config)
        (stopChildProcessWithPort config.port) $ const do
        _startRes <- startPlutipCluster config [ [] ]
        stopRes <- stopPlutipCluster config
        stopRes `shouldSatisfy` case _ of
          StopClusterSuccess -> true
          _ -> false

    flip mapTest AffInterface.suite
      (runPlutipContract config unit <<< const <<< wrapContract)

    test "runPlutipContract" do
      let
        distribution :: InitialUTxOs /\ InitialUTxOs
        distribution =
          [ BigInt.fromInt 1_000_000_000
          , BigInt.fromInt 2_000_000_000
          ] /\
            [ BigInt.fromInt 2_000_000_000 ]
      runPlutipContract config distribution \(alice /\ bob) -> do
        withKeyWallet alice do
          getWalletCollateral >>= liftEffect <<< case _ of
            Nothing -> throw "Unable to get collateral"
            Just
              [ TransactionUnspentOutput
                  { output: TransactionOutputWithRefScript { output } }
              ] -> do
              let amount = (unwrap output).amount
              unless (amount == lovelaceValueOf (BigInt.fromInt 1_000_000_000))
                $ throw "Wrong UTxO selected as collateral"
            Just _ -> do
              -- not a bug, but unexpected
              throw "More than one UTxO in collateral"
        withKeyWallet bob do
          pure unit -- sign, balance, submit, etc.

    let
      arrayTest
        :: forall a
         . UtxoDistribution (Array a) (Array KeyWallet)
        => Array a
        -> Aff Unit
      arrayTest distribution = do
        runPlutipContract config distribution \wallets -> do
          traverse_
            ( \wallet -> do
                withKeyWallet wallet do
                  getWalletCollateral >>= liftEffect <<< case _ of
                    Nothing -> throw "Unable to get collateral"
                    Just
                      [ TransactionUnspentOutput
                          { output: TransactionOutputWithRefScript { output } }
                      ] -> do
                      let amount = (unwrap output).amount
                      unless
                        ( amount == lovelaceValueOf
                            (BigInt.fromInt 1_000_000_000)
                        )
                        $ throw "Wrong UTxO selected as collateral"
                    Just _ -> do
                      -- not a bug, but unexpected
                      throw "More than one UTxO in collateral"
            )
            wallets
    test "runPlutipContract: Array of InitialUTxOs and KeyWallet" do
      let
        distribution :: Array InitialUTxOs
        distribution = replicate 2 [ BigInt.fromInt 1_000_000_000 ]
      arrayTest distribution

    test "runPlutipContract: Array of InitialUTxOsWithStakeKey and KeyWallet" do
      let
        distribution :: Array InitialUTxOsWithStakeKey
        distribution = withStakeKey privateStakeKey <$> replicate 2
          [ BigInt.fromInt 1_000_000_000 ]
      arrayTest distribution

    test "runPlutipContract: Pkh2Pkh" do
      let
        distribution :: InitialUTxOs
        distribution =
          [ BigInt.fromInt 1_000_000_000
          , BigInt.fromInt 2_000_000_000
          ]
      runPlutipContract config distribution \alice -> do
        checkUtxoDistribution distribution alice
        pkh <- liftedM "Failed to get PKH" $ withKeyWallet alice
          ownPaymentPubKeyHash
        stakePkh <- withKeyWallet alice ownStakePubKeyHash
        withKeyWallet alice $ pkh2PkhContract pkh stakePkh

    test "runPlutipContract: Pkh2Pkh with stake key" do
      let
        aliceUtxos =
          [ BigInt.fromInt 2_000_000_000
          , BigInt.fromInt 2_000_000_000
          ]
        distribution = withStakeKey privateStakeKey aliceUtxos

      runPlutipContract config distribution \alice -> do
        checkUtxoDistribution distribution alice
        pkh <- liftedM "Failed to get PKH" $ withKeyWallet alice
          ownPaymentPubKeyHash
        stakePkh <- withKeyWallet alice ownStakePubKeyHash
        stakePkh `shouldSatisfy` isJust
        withKeyWallet alice $ pkh2PkhContract pkh stakePkh

    test "runPlutipContract: parallel Pkh2Pkh" do
      let
        aliceUtxos =
          [ BigInt.fromInt 1_000_000_000
          , BigInt.fromInt 2_000_000_000
          ]
        bobUtxos =
          [ BigInt.fromInt 1_000_000_000
          , BigInt.fromInt 2_000_000_000
          ]

        distribution :: InitialUTxOs /\ InitialUTxOs
        distribution = aliceUtxos /\ bobUtxos

      runPlutipContract config distribution \wallets@(alice /\ bob) -> do
        checkUtxoDistribution distribution wallets
        sequential ado
          parallel $ withKeyWallet alice do
            pkh <- liftedM "Failed to get PKH" $ withKeyWallet bob
              ownPaymentPubKeyHash
            stakePkh <- withKeyWallet bob ownStakePubKeyHash
            pkh2PkhContract pkh stakePkh
          parallel $ withKeyWallet bob do
            pkh <- liftedM "Failed to get PKH" $ withKeyWallet alice
              ownPaymentPubKeyHash
            stakePkh <- withKeyWallet alice ownStakePubKeyHash
            pkh2PkhContract pkh stakePkh
          in unit

    test "runPlutipContract: parallel Pkh2Pkh with stake keys" do
      let
        aliceUtxos =
          [ BigInt.fromInt 1_000_000_000
          , BigInt.fromInt 2_000_000_000
          ]
        bobUtxos =
          [ BigInt.fromInt 1_000_000_000
          , BigInt.fromInt 2_000_000_000
          ]
        distribution =
          withStakeKey privateStakeKey aliceUtxos
            /\ withStakeKey privateStakeKey bobUtxos
      runPlutipContract config distribution \wallets@(alice /\ bob) ->
        do
          checkUtxoDistribution distribution wallets
          sequential ado
            parallel $ withKeyWallet alice do
              pkh <- liftedM "Failed to get PKH" $ withKeyWallet bob
                ownPaymentPubKeyHash
              stakePkh <- withKeyWallet bob ownStakePubKeyHash
              pkh2PkhContract pkh stakePkh
            parallel $ withKeyWallet bob do
              pkh <- liftedM "Failed to get PKH" $ withKeyWallet alice
                ownPaymentPubKeyHash
              stakePkh <- withKeyWallet alice ownStakePubKeyHash
              pkh2PkhContract pkh stakePkh
            in unit

    test "runPlutipContract: awaitTxConfirmedWithTimeout fails after timeout" do
      let
        distribution = withStakeKey privateStakeKey
          [ BigInt.fromInt 1_000_000_000 ]
      runPlutipContract config distribution \_ ->
        AwaitTxConfirmedWithTimeout.contract

    test "NativeScript: require all signers" do
      let
        distribution
          :: InitialUTxOs /\ InitialUTxOs /\ InitialUTxOs /\ InitialUTxOs
        distribution =
          [ BigInt.fromInt 2_000_000_000
          , BigInt.fromInt 2_000_000_000
          ]
            /\
              [ BigInt.fromInt 2_000_000_000
              , BigInt.fromInt 2_000_000_000
              ]
            /\
              [ BigInt.fromInt 2_000_000_000
              , BigInt.fromInt 2_000_000_000
              ]
            /\
              [ BigInt.fromInt 2_000_000_000
              , BigInt.fromInt 2_000_000_000
              ]
      runPlutipContract config distribution \(alice /\ bob /\ charlie /\ dan) ->
        do
          alicePaymentPKH <- liftedM "Unable to get Alice's PKH" $
            coerce <$> withKeyWallet alice ownPaymentPubKeyHash
          bobPaymentPKH <- liftedM "Unable to get Bob's PKH" $
            coerce <$> withKeyWallet bob ownPaymentPubKeyHash
          charliePaymentPKH <- liftedM "Unable to get Charlie's PKH" $
            coerce <$> withKeyWallet charlie
              ownPaymentPubKeyHash
          danPaymentPKH <- liftedM "Unable to get Dan's PKH" $
            coerce <$> withKeyWallet dan ownPaymentPubKeyHash
          let
            nativeScript = ScriptAll
              [ ScriptPubkey alicePaymentPKH
              , ScriptPubkey bobPaymentPKH
              , ScriptPubkey charliePaymentPKH
              , ScriptPubkey danPaymentPKH
              ]
          nsHash <- liftContractM "Unable to hash NativeScript" $
            nativeScriptHash nativeScript
          -- Alice locks 10 ADA at mutlisig script
          txId <- withKeyWallet alice do
            let
              constraints :: TxConstraints Unit Unit
              constraints = Constraints.mustPayToNativeScript nsHash
                $ Value.lovelaceValueOf
                $ BigInt.fromInt 10_000_000

              lookups :: Lookups.ScriptLookups PlutusData
              lookups = mempty

            ubTx <- liftedE $ Lookups.mkUnbalancedTx lookups constraints
            bsTx <- signTransaction =<< liftedE (balanceTx ubTx)
            txId <- submit bsTx
            awaitTxConfirmed txId
            pure txId
          -- Bob attempts to unlock and send Ada to Charlie
          withKeyWallet bob do
            -- First, he should find the transaction input where Ada is locked
            networkId <- asks $ unwrap >>> _.config >>> _.networkId
            let
              nsAddr = nativeScriptHashEnterpriseAddress networkId nsHash
            nsAddrPlutus <- liftContractM "Unable to convert to Plutus address"
              $ toPlutusAddress nsAddr
            utxos <- fromMaybe Map.empty <$> utxosAt nsAddrPlutus
            txInput <- liftContractM "Unable to get UTxO" $
              view _input <$> lookupTxHash txId utxos !! 0
            let
              constraints :: TxConstraints Unit Unit
              constraints =
                Constraints.mustPayToPubKey (coerce alicePaymentPKH)
                  (Value.lovelaceValueOf $ BigInt.fromInt 10_000_000)
                  <> Constraints.mustSpendNativeScriptOutput txInput
                    nativeScript

              -- Note that specifying required signers is optional:
              --
              -- <> Constraints.mustBeSignedBy (coerce alicePaymentPKH)
              -- <> Constraints.mustBeSignedBy (coerce bobPaymentPKH)
              -- <> Constraints.mustBeSignedBy (coerce charliePaymentPKH)
              -- <> Constraints.mustBeSignedBy (coerce danPaymentPKH)
              --
              -- The maximum needed number of signers is calculated from
              -- the script itself, so we know how much space to allocate
              -- for signatures on fee calculation stage.

              lookups :: Lookups.ScriptLookups PlutusData
              lookups = Lookups.unspentOutputs utxos

            ubTx <- liftedE $ Lookups.mkUnbalancedTx lookups constraints
            tx <- signTransaction =<< liftedE (balanceTx ubTx)
            let
              signWithWallet txToSign wallet =
                withKeyWallet wallet (signTransaction txToSign)
            txSigned <- foldM signWithWallet tx [ alice, bob, charlie, dan ]
            submit txSigned >>= awaitTxConfirmed

    test "NativeScript: NOfK (2)" do
      let
        distribution
          :: InitialUTxOs /\ InitialUTxOs /\ InitialUTxOs /\ InitialUTxOs
        distribution =
          [ BigInt.fromInt 2_000_000_000
          , BigInt.fromInt 2_000_000_000
          ]
            /\
              [ BigInt.fromInt 2_000_000_000
              , BigInt.fromInt 2_000_000_000
              ]
            /\
              [ BigInt.fromInt 2_000_000_000
              , BigInt.fromInt 2_000_000_000
              ]
            /\
              [ BigInt.fromInt 2_000_000_000
              , BigInt.fromInt 2_000_000_000
              ]
      runPlutipContract config distribution \(alice /\ bob /\ charlie /\ dan) ->
        do
          alicePaymentPKH <- liftedM "Unable to get Alice's PKH" $
            coerce <$> withKeyWallet alice ownPaymentPubKeyHash
          bobPaymentPKH <- liftedM "Unable to get Bob's PKH" $
            coerce <$> withKeyWallet bob ownPaymentPubKeyHash
          charliePaymentPKH <- liftedM "Unable to get Charlie's PKH" $
            coerce <$> withKeyWallet charlie
              ownPaymentPubKeyHash
          danPaymentPKH <- liftedM "Unable to get Dan's PKH" $
            coerce <$> withKeyWallet dan ownPaymentPubKeyHash
          let
            nativeScript = ScriptNOfK 2
              [ ScriptPubkey alicePaymentPKH
              , ScriptPubkey bobPaymentPKH
              , ScriptPubkey charliePaymentPKH
              , ScriptPubkey danPaymentPKH
              ]
          nsHash <- liftContractM "Unable to hash NativeScript" $
            nativeScriptHash nativeScript
          -- Alice locks 10 ADA at mutlisig script
          txId <- withKeyWallet alice do
            let
              constraints :: TxConstraints Unit Unit
              constraints = Constraints.mustPayToNativeScript nsHash
                $ Value.lovelaceValueOf
                $ BigInt.fromInt 10_000_000

              lookups :: Lookups.ScriptLookups PlutusData
              lookups = mempty

            ubTx <- liftedE $ Lookups.mkUnbalancedTx lookups constraints
            bsTx <- signTransaction =<< liftedE (balanceTx ubTx)
            txId <- submit bsTx
            awaitTxConfirmed txId
            pure txId

          -- Bob attempts to unlock and send Ada to Charlie
          withKeyWallet bob do
            -- First, he should find the transaction input where Ada is locked
            networkId <- asks $ unwrap >>> _.config >>> _.networkId
            let
              nsAddr = nativeScriptHashEnterpriseAddress networkId nsHash
            nsAddrPlutus <- liftContractM "Unable to convert to Plutus address"
              $ toPlutusAddress nsAddr
            utxos <- fromMaybe Map.empty <$> utxosAt nsAddrPlutus
            txInput <- liftContractM "Unable to get UTxO" $
              view _input <$> lookupTxHash txId utxos !! 0
            let
              constraints :: TxConstraints Unit Unit
              constraints =
                Constraints.mustPayToPubKey (coerce alicePaymentPKH)
                  (Value.lovelaceValueOf $ BigInt.fromInt 10_000_000)
                  <> Constraints.mustSpendNativeScriptOutput txInput
                    nativeScript

              lookups :: Lookups.ScriptLookups PlutusData
              lookups = Lookups.unspentOutputs utxos

            ubTx <- liftedE $ Lookups.mkUnbalancedTx lookups constraints
            -- Bob signs the tx
            tx <- signTransaction =<< liftedE (balanceTx ubTx)
            let
              signWithWallet txToSign wallet =
                withKeyWallet wallet (signTransaction txToSign)
            -- Dan signs the tx
            txSigned <- foldM signWithWallet tx [ dan ]
            submit txSigned >>= awaitTxConfirmed

    test "runPlutipContract: AlwaysMints" do
      let
        distribution :: InitialUTxOs
        distribution =
          [ BigInt.fromInt 5_000_000
          , BigInt.fromInt 2_000_000_000
          ]
      runPlutipContract config distribution \alice -> do
        withKeyWallet alice do
          mp <- alwaysMintsPolicy
          cs <- liftContractM "Cannot get cs" $ Value.scriptCurrencySymbol mp
          tn <- liftContractM "Cannot make token name"
            $ Value.mkTokenName
                =<< byteArrayFromAscii "TheToken"

          let
            constraints :: Constraints.TxConstraints Void Void
            constraints = Constraints.mustMintValue
              $ Value.singleton cs tn
              $ BigInt.fromInt 100

            lookups :: Lookups.ScriptLookups Void
            lookups = Lookups.mintingPolicy mp

          ubTx <- liftedE $ Lookups.mkUnbalancedTx lookups constraints
          bsTx <- signTransaction =<< liftedE (balanceTx ubTx)
          submitAndLog bsTx

    test "runPlutipContract: Datums" do
      runPlutipContract config unit \_ -> do
        let
          mkDatumHash :: String -> DataHash
          mkDatumHash = wrap <<< hexToByteArrayUnsafe
        -- Nothing is expected, because we are in an empty chain.
        -- This test only checks for ability to connect to ODC
        logInfo' <<< show =<< getDatumByHash
          ( mkDatumHash
              "42be572a6d9a8a2ec0df04f14b0d4fcbe4a7517d74975dfff914514f12316252"
          )
        logInfo' <<< show =<< getDatumsByHashes
          [ mkDatumHash
              "777093fe6dfffdb3bd2033ad71745f5e2319589e36be4bc9c8cca65ac2bfeb8f"
          , mkDatumHash
              "e8cb7d18e81b0be160c114c563c020dcc7bf148a1994b73912db3ea1318d488b"
          ]
        logInfo' <<< show =<< getDatumsByHashesWithErrors
          [ mkDatumHash
              "777093fe6dfffdb3bd2033ad71745f5e2319589e36be4bc9c8cca65ac2bfeb8f"
          , mkDatumHash
              "e8cb7d18e81b0be160c114c563c020dcc7bf148a1994b73912db3ea1318d488b"
          ]

    test "runPlutipContract: MintsMultipleTokens" do
      let
        distribution :: InitialUTxOs
        distribution =
          [ BigInt.fromInt 5_000_000
          , BigInt.fromInt 2_000_000_000
          ]
      runPlutipContract config distribution \alice -> do
        withKeyWallet alice do
          tn1 <- mkTokenName "Token with a long name"
          tn2 <- mkTokenName "Token"
          mp1 /\ cs1 <- mkCurrencySymbol mintingPolicyRdmrInt1
          mp2 /\ cs2 <- mkCurrencySymbol mintingPolicyRdmrInt2
          mp3 /\ cs3 <- mkCurrencySymbol mintingPolicyRdmrInt3

          let
            constraints :: Constraints.TxConstraints Void Void
            constraints = mconcat
              [ Constraints.mustMintValueWithRedeemer
                  (Redeemer $ Integer (BigInt.fromInt 1))
                  (Value.singleton cs1 tn1 one <> Value.singleton cs1 tn2 one)
              , Constraints.mustMintValueWithRedeemer
                  (Redeemer $ Integer (BigInt.fromInt 2))
                  (Value.singleton cs2 tn1 one <> Value.singleton cs2 tn2 one)
              , Constraints.mustMintValueWithRedeemer
                  (Redeemer $ Integer (BigInt.fromInt 3))
                  (Value.singleton cs3 tn1 one <> Value.singleton cs3 tn2 one)
              ]

            lookups :: Lookups.ScriptLookups Void
            lookups =
              Lookups.mintingPolicy mp1
                <> Lookups.mintingPolicy mp2
                <> Lookups.mintingPolicy mp3

          ubTx <- liftedE $ Lookups.mkUnbalancedTx lookups constraints
          bsTx <- signTransaction =<< liftedE (balanceTx ubTx)
          submitAndLog bsTx

    test "runPlutipContract: SignMultiple" do
      let
        distribution :: InitialUTxOs
        distribution =
          [ BigInt.fromInt 5_000_000
          , BigInt.fromInt 100_000_000
          ]
      runPlutipContract config distribution \alice -> do
        checkUtxoDistribution distribution alice
        withKeyWallet alice signMultipleContract

    test "runPlutipContract: SignMultiple with stake key" do
      let
        aliceUtxos =
          [ BigInt.fromInt 5_000_000
          , BigInt.fromInt 100_000_000
          ]
        distribution = withStakeKey privateStakeKey aliceUtxos
      runPlutipContract config distribution \alice -> do
        checkUtxoDistribution distribution alice
        withKeyWallet alice signMultipleContract

    test "runPlutipContract: AlwaysSucceeds" do
      let
        distribution :: InitialUTxOs
        distribution =
          [ BigInt.fromInt 5_000_000
          , BigInt.fromInt 2_000_000_000
          ]
      runPlutipContract config distribution \alice -> do
        withKeyWallet alice do
          validator <- AlwaysSucceeds.alwaysSucceedsScript
          let vhash = validatorHash validator
          logInfo' "Attempt to lock value"
          txId <- AlwaysSucceeds.payToAlwaysSucceeds vhash
          awaitTxConfirmed txId
          logInfo' "Try to spend locked values"
          AlwaysSucceeds.spendFromAlwaysSucceeds vhash validator txId

    test "runPlutipContract: currentTime" do
      runPlutipContract config unit \_ -> do
        void $ currentTime
        void $ getEraSummaries >>= unwrap >>> traverse
          (getSlotLength >>> show >>> logInfo')

    test "runPlutipContract: SendsToken" do
      let
        distribution :: InitialUTxOs
        distribution =
          [ BigInt.fromInt 5_000_000
          , BigInt.fromInt 2_000_000_000
          ]
      runPlutipContract config distribution \alice -> do
        withKeyWallet alice SendsToken.contract

    test "runPlutipContract: InlineDatum" do
      let
        distribution :: InitialUTxOs
        distribution =
          [ BigInt.fromInt 5_000_000
          , BigInt.fromInt 2_000_000_000
          ]
      runPlutipContract config distribution \alice -> do
        withKeyWallet alice do
          validator <- InlineDatum.checkDatumIsInlineScript
          let vhash = validatorHash validator
          logInfo' "Attempt to lock value with inline datum"
          txId <- InlineDatum.payToCheckDatumIsInline vhash
          awaitTxConfirmed txId
          logInfo' "Try to spend locked values"
          InlineDatum.spendFromCheckDatumIsInline vhash validator txId

    test "runPlutipContract: InlineDatum Read" do
      let
        distribution :: InitialUTxOs
        distribution =
          [ BigInt.fromInt 5_000_000
          , BigInt.fromInt 2_000_000_000
          ]
      runPlutipContract config distribution \alice -> do
        withKeyWallet alice do
          validator <- InlineDatum.checkDatumIsInlineScript
          let vhash = validatorHash validator
          logInfo' "Attempt to lock value with inline datum"
          txId <- InlineDatum.payToCheckDatumIsInline vhash
          awaitTxConfirmed txId
          logInfo' "Try to read inline datum"
          InlineDatum.readFromCheckDatumIsInline vhash txId

    test "runPlutipContract: InlineDatum Failure" do
      let
        distribution :: InitialUTxOs
        distribution =
          [ BigInt.fromInt 5_000_000
          , BigInt.fromInt 2_000_000_000
          ]
      runPlutipContract config distribution \alice -> do
        withKeyWallet alice do
          validator <- InlineDatum.checkDatumIsInlineScript
          let vhash = validatorHash validator
          logInfo' "Attempt to lock value without inline datum"
          txId <- InlineDatum.payToCheckDatumIsInlineWrong vhash
          awaitTxConfirmed txId
          logInfo' "Try to spend locked values"
          eResult <- try $ InlineDatum.spendFromCheckDatumIsInline vhash
            validator
            txId
          eResult `shouldSatisfy` isLeft

    test "runPlutipContract: InlineDatum Cannot Spend PlutusV1" do
      let
        distribution :: InitialUTxOs
        distribution =
          [ BigInt.fromInt 5_000_000
          , BigInt.fromInt 2_000_000_000
          ]
      runPlutipContract config distribution \alice -> do
        withKeyWallet alice do
          validator <- AlwaysSucceeds.alwaysSucceedsScript
          let vhash = validatorHash validator
          logInfo' "Attempt to lock value at plutusv1 script with inline datum"
          txId <- InlineDatum.payToCheckDatumIsInline vhash
          awaitTxConfirmed txId
          logInfo' "Try to spend locked values"
          eResult <- try $ InlineDatum.spendFromCheckDatumIsInline vhash
            validator
            txId
          eResult `shouldSatisfy` isLeft

    test "runPlutipContract: IncludeDatum" do
      let
        distribution :: InitialUTxOs
        distribution =
          [ BigInt.fromInt 5_000_000
          , BigInt.fromInt 2_000_000_000
          ]
      runPlutipContract config distribution \alice -> do
        withKeyWallet alice do
          validator <- IncludeDatum.only42Script
          let vhash = validatorHash validator
          logInfo' "Attempt to lock value"
          txId <- IncludeDatum.payToIncludeDatum vhash
          awaitTxConfirmed txId
          logInfo' "Try to spend locked values"
          IncludeDatum.spendFromIncludeDatum vhash validator txId

    test "runPlutipContract: AlwaysSucceeds PlutusV2" do
      let
        distribution :: InitialUTxOs
        distribution =
          [ BigInt.fromInt 5_000_000
          , BigInt.fromInt 2_000_000_000
          ]
      runPlutipContract config distribution \alice -> do
        withKeyWallet alice do
          validator <- AlwaysSucceedsV2.alwaysSucceedsScriptV2
          let vhash = validatorHash validator
          logInfo' "Attempt to lock value"
          txId <- AlwaysSucceeds.payToAlwaysSucceeds vhash
          awaitTxConfirmed txId
          logInfo' "Try to spend locked values"
          AlwaysSucceeds.spendFromAlwaysSucceeds vhash validator txId

    test "runPlutipContract: AlwaysFails Ada Collateral Return" do
      let
        distribution :: InitialUTxOs /\ InitialUTxOs
        distribution =
          [ BigInt.fromInt 10_000_000
          , BigInt.fromInt 2_000_000_000
          ] /\ [ BigInt.fromInt 2_000_000_000 ]
      runPlutipContract config distribution \(alice /\ seed) -> do
        validator <- AlwaysFails.alwaysFailsScript
        let vhash = validatorHash validator
        txId <- withKeyWallet seed do
          logInfo' "Attempt to lock value"
          txId <- AlwaysFails.payToAlwaysFails vhash
          awaitTxConfirmed txId
          pure txId

        withKeyWallet alice do
          awaitTxConfirmed txId
          logInfo' "Try to spend locked values"
          balanceBefore <- fold <$> getWalletBalance
          AlwaysFails.spendFromAlwaysFails vhash validator txId
          balance <- fold <$> getWalletBalance
          let
            collateralLoss = Value.lovelaceValueOf $ BigInt.fromInt $ -5_000_000
          balance `shouldEqual` (balanceBefore <> collateralLoss)

    test "runPlutipContract: AlwaysFails Native Asset Collateral Return" do
      let
        distribution :: InitialUTxOs /\ InitialUTxOs
        distribution =
          [] /\ [ BigInt.fromInt 2_100_000_000 ]
      runPlutipContract config distribution \(alice /\ seed) -> do
        alicePkh /\ aliceStakePkh <- withKeyWallet alice do
          pkh <- liftedM "Failed to get PKH" $ ownPaymentPubKeyHash
          stakePkh <- ownStakePubKeyHash
          pure $ pkh /\ stakePkh

        mp <- alwaysMintsPolicy
        cs <- liftContractM "Cannot get cs" $ Value.scriptCurrencySymbol mp
        tn <- liftContractM "Cannot make token name"
          $ byteArrayFromAscii "TheToken" >>= Value.mkTokenName
        let asset = Value.singleton cs tn $ BigInt.fromInt 50

        validator <- AlwaysFails.alwaysFailsScript
        let vhash = validatorHash validator

        txId <- withKeyWallet seed do
          logInfo' "Minting asset to Alice"
          let
            constraints :: Constraints.TxConstraints Void Void
            constraints = Constraints.mustMintValue (asset <> asset)
              <> mustPayToPubKeyStakeAddress alicePkh aliceStakePkh
                (asset <> (Value.lovelaceValueOf $ BigInt.fromInt 10_000_000))
              <> mustPayToPubKeyStakeAddress alicePkh aliceStakePkh
                ( asset <>
                    (Value.lovelaceValueOf $ BigInt.fromInt 2_000_000_000)
                )

            lookups :: Lookups.ScriptLookups Void
            lookups = Lookups.mintingPolicy mp

          ubTx <- liftedE $ Lookups.mkUnbalancedTx lookups constraints
          bsTx <- signTransaction =<< liftedE (balanceTx ubTx)
          submit bsTx >>= awaitTxConfirmed

          logInfo' "Attempt to lock value"
          txId <- AlwaysFails.payToAlwaysFails vhash
          awaitTxConfirmed txId
          pure txId

        withKeyWallet alice do
          awaitTxConfirmed txId
          logInfo' "Try to spend locked values"
          AlwaysFails.spendFromAlwaysFails vhash validator txId

    test "runPlutipContract: ReferenceScripts" do
      let
        distribution :: InitialUTxOs
        distribution =
          [ BigInt.fromInt 5_000_000
          , BigInt.fromInt 2_000_000_000
          ]
      runPlutipContract config distribution \alice ->
        withKeyWallet alice ReferenceScripts.contract

    test "runPlutipContract: ReferenceInputs" do
      let
        distribution :: InitialUTxOs
        distribution =
          [ BigInt.fromInt 5_000_000
          , BigInt.fromInt 2_000_000_000
          ]
      runPlutipContract config distribution \alice ->
        withKeyWallet alice ReferenceInputs.contract

    test "runPlutipContract: OneShotMinting" do
      let
        distribution :: InitialUTxOs
        distribution =
          [ BigInt.fromInt 5_000_000
          , BigInt.fromInt 2_000_000_000
          ]
      runPlutipContract config distribution \alice ->
        withKeyWallet alice OneShotMinting.contract

    test "runPlutipContract: OneShotMinting PlutusV2" do
      let
        distribution :: InitialUTxOs
        distribution =
          [ BigInt.fromInt 5_000_000
          , BigInt.fromInt 2_000_000_000
          ]
      runPlutipContract config distribution \alice ->
        withKeyWallet alice OneShotMintingV2.contract

    test "runPlutipContract: Examples.ContractTestUtils" do
      let
        initialUtxos :: InitialUTxOs
        initialUtxos =
          [ BigInt.fromInt 2_000_000_000, BigInt.fromInt 2_000_000_000 ]

        distribution :: InitialUTxOs /\ InitialUTxOs
        distribution = initialUtxos /\ initialUtxos

      runPlutipContract config distribution \(alice /\ bob) -> do
        receiverPkh <- liftedM "Unable to get Bob's PKH" $
          withKeyWallet bob ownPaymentPubKeyHash
        receiverSkh <- withKeyWallet bob ownStakePubKeyHash

        mintingPolicy /\ cs <- mkCurrencySymbol alwaysMintsPolicyV2
        tn <- mkTokenName "TheToken"

        withKeyWallet alice $ ContractTestUtils.contract $
          ContractTestUtils.ContractParams
            { receiverPkh
            , receiverSkh
            , adaToSend: BigInt.fromInt 5_000_000
            , mintingPolicy
            , tokensToMint: cs /\ tn /\ one /\ unit
            , datumToAttach: wrap $ Integer $ BigInt.fromInt 42
            , txMetadata: cip25MetadataFixture1
            }

    test "runPlutipContract: Examples.BalanceTxConstraints" do
      let
        initialUtxos :: InitialUTxOs
        initialUtxos =
          [ BigInt.fromInt 2_000_000_000, BigInt.fromInt 2_000_000_000 ]

        distribution :: InitialUTxOs /\ InitialUTxOs
        distribution = initialUtxos /\ initialUtxos

      runPlutipContract config distribution \(alice /\ bob) ->
        withKeyWallet alice $ BalanceTxConstraints.contract $
          BalanceTxConstraints.ContractParams
            { aliceKeyWallet: alice, bobKeyWallet: bob }

  group "applyArgs" do
    test "returns the same script when called without args" do
      runPlutipContract config unit \_ -> do
        result <- liftedE $ applyArgs unappliedScriptFixture mempty
        result `shouldEqual` unappliedScriptFixture

    test "returns the correct partially applied Plutus script" do
      runPlutipContract config unit \_ -> do
        let args = [ Integer (BigInt.fromInt 32) ]
        result <- liftedE $ applyArgs unappliedScriptFixture args
        result `shouldEqual` partiallyAppliedScriptFixture

    test "returns the correct fully applied Plutus script" do
      runPlutipContract config unit \_ -> do
        bytes <-
          liftContractM "Could not create ByteArray" (byteArrayFromAscii "test")
        let args = [ Integer (BigInt.fromInt 32), Bytes bytes ]
        result <- liftedE $ applyArgs unappliedScriptFixture args
        result `shouldEqual` fullyAppliedScriptFixture

  group "CIP-30 mock + Plutip" do
    test "CIP-30 mock: wallet cleanup" do
      let
        distribution :: InitialUTxOs
        distribution =
          [ BigInt.fromInt 1_000_000_000
          , BigInt.fromInt 2_000_000_000
          ]
      runPlutipContract config distribution \alice -> do
        try (liftEffect isNamiAvailable) >>= flip shouldSatisfy isLeft
        try (liftEffect isGeroAvailable) >>= flip shouldSatisfy isLeft
        try (liftEffect isFlintAvailable) >>= flip shouldSatisfy isLeft

        withCip30Mock alice MockNami do
          liftEffect isNamiAvailable >>= shouldEqual true
        try (liftEffect isNamiAvailable) >>= flip shouldSatisfy isLeft

        withCip30Mock alice MockGero do
          liftEffect isGeroAvailable >>= shouldEqual true
        try (liftEffect isGeroAvailable) >>= flip shouldSatisfy isLeft
        withCip30Mock alice MockFlint do
          liftEffect isFlintAvailable >>= shouldEqual true
        try (liftEffect isFlintAvailable) >>= flip shouldSatisfy isLeft

    test "CIP-30 mock: collateral selection" do
      let
        distribution :: InitialUTxOs
        distribution =
          [ BigInt.fromInt 1_000_000_000
          , BigInt.fromInt 2_000_000_000
          ]
      runPlutipContract config distribution \alice -> do
        withCip30Mock alice MockNami do
          getWalletCollateral >>= liftEffect <<< case _ of
            Nothing -> throw "Unable to get collateral"
            Just
              [ TransactionUnspentOutput
                  { output: TransactionOutputWithRefScript { output } }
              ] -> do
              let amount = (unwrap output).amount
              unless (amount == lovelaceValueOf (BigInt.fromInt 1_000_000_000))
                $ throw "Wrong UTxO selected as collateral"
            Just _ -> do
              -- not a bug, but unexpected
              throw "More than one UTxO in collateral"

    test "CIP-30 mock: get own UTxOs" do
      let
        distribution :: InitialUTxOs
        distribution =
          [ BigInt.fromInt 1_000_000_000
          , BigInt.fromInt 2_000_000_000
          ]
      runPlutipContract config distribution \alice -> do
        utxos <- withCip30Mock alice MockNami do
          getWalletUtxos
        utxos `shouldSatisfy` isJust

    test "CIP-30 mock: get own address" do
      let
        distribution :: InitialUTxOs
        distribution =
          [ BigInt.fromInt 1_000_000_000
          , BigInt.fromInt 2_000_000_000
          ]
      runPlutipContract config distribution \alice -> do
        mockAddress <- withCip30Mock alice MockNami do
          mbAddr <- getWalletAddress
          mbAddr `shouldSatisfy` isJust
          pure mbAddr
        kwAddress <- withKeyWallet alice do
          getWalletAddress
        mockAddress `shouldEqual` kwAddress

    test "CIP-30 mock: Pkh2Pkh" do
      let
        distribution :: InitialUTxOs
        distribution =
          [ BigInt.fromInt 1_000_000_000
          , BigInt.fromInt 2_000_000_000
          ]
      runPlutipContract config distribution \alice -> do
        withCip30Mock alice MockNami do
          pkh <- liftedM "Failed to get PKH" ownPaymentPubKeyHash
          stakePkh <- ownStakePubKeyHash
          pkh2PkhContract pkh stakePkh

    test "CIP-30 mock: getWalletBalance" do
      let
        distribution :: InitialUTxOs
        distribution =
          [ BigInt.fromInt 1_000_000_000
          , BigInt.fromInt 2_000_000_000
          ]
      runPlutipContract config distribution \alice -> do
        withKeyWallet alice do
          getWalletBalance >>= flip shouldSatisfy
            ( eq $ Just $ coinToValue $ Coin $ BigInt.fromInt 1000 *
                BigInt.fromInt 3_000_000
            )
        withCip30Mock alice MockNami do
          getWalletBalance >>= flip shouldSatisfy
            ( eq $ Just $ coinToValue $ Coin $ BigInt.fromInt 1000 *
                BigInt.fromInt 3_000_000
            )

    -- TODO
    skip $ test "CIP-30 mock: failing getWalletBalance - investigate" do
      let
        distribution :: InitialUTxOs
        distribution =
          [ BigInt.fromInt 2_000_000
          , BigInt.fromInt 2_000_000
          ]
      runPlutipContract config distribution \alice -> do
        withCip30Mock alice MockNami do
          getWalletBalance >>= flip shouldSatisfy
            (eq $ Just $ coinToValue $ Coin $ BigInt.fromInt 3_000_000)

signMultipleContract :: forall (r :: Row Type). Contract r Unit
signMultipleContract = do
  pkh <- liftedM "Failed to get own PKH" ownPaymentPubKeyHash
  stakePkh <- ownStakePubKeyHash
  let
    constraints :: Constraints.TxConstraints Void Void
    constraints = mustPayToPubKeyStakeAddress pkh stakePkh
      $ Value.lovelaceValueOf
      $ BigInt.fromInt 2_000_000

    lookups :: Lookups.ScriptLookups Void
    lookups = mempty

  ubTx1 <- liftedE $ Lookups.mkUnbalancedTx lookups constraints
  ubTx2 <- liftedE $ Lookups.mkUnbalancedTx lookups constraints

  withBalancedTxs [ ubTx1, ubTx2 ] $ \txs -> do
    locked <- getLockedInputs
    logInfo' $ "Locked inputs inside bracket (should be nonempty): "
      <> show locked
    traverse_ (submitAndLog <=< signTransaction) txs

  locked <- getLockedInputs
  logInfo' $ "Locked inputs after bracket (should be empty): "
    <> show locked
  unless (locked # Map.isEmpty) do
    liftEffect $ throw "locked inputs map is not empty"

pkh2PkhContract
  :: forall (r :: Row Type)
   . PaymentPubKeyHash
  -> Maybe StakePubKeyHash
  -> Contract r Unit
pkh2PkhContract pkh stakePkh = do
  let
    constraints :: Constraints.TxConstraints Void Void
    constraints = mustPayToPubKeyStakeAddress pkh stakePkh
      $ Value.lovelaceValueOf
      $ BigInt.fromInt 2_000_000

    lookups :: Lookups.ScriptLookups Void
    lookups = mempty
  ubTx <- liftedE $ Lookups.mkUnbalancedTx lookups constraints
  bsTx <- signTransaction =<< liftedE (balanceTx ubTx)
  submitAndLog bsTx

submitAndLog
  :: forall (r :: Row Type). BalancedSignedTransaction -> Contract r Unit
submitAndLog bsTx = do
  txId <- submit bsTx
  logInfo' $ "Tx ID: " <> show txId
  awaitTxConfirmed txId
  mbTransaction <- getTxByHash txId
  logInfo' $ "Tx: " <> show mbTransaction
  liftEffect $ when (isNothing mbTransaction) do
    void $ throw "Unable to get Tx contents"
    when (mbTransaction /= Just (unwrap bsTx)) do
      throw "Tx contents do not match"

getLockedInputs :: forall (r :: Row Type). Contract r TxOutRefCache
getLockedInputs = do
  cache <- asks (_.usedTxOuts <<< _.runtime <<< unwrap)
  liftEffect $ Ref.read $ unwrap cache<|MERGE_RESOLUTION|>--- conflicted
+++ resolved
@@ -105,12 +105,8 @@
   )
 import Ctl.Internal.Plutus.Types.Value (lovelaceValueOf)
 import Ctl.Internal.Scripts (nativeScriptHashEnterpriseAddress)
-<<<<<<< HEAD
-import Ctl.Internal.Test.TestPlanM (TestPlanM, interpretWithConfig)
-=======
 import Ctl.Internal.Test.TestPlanM (TestPlanM)
 import Ctl.Internal.Test.TestPlanM as Utils
->>>>>>> 83eba376
 import Ctl.Internal.Types.Interval (getSlotLength)
 import Ctl.Internal.Types.UsedTxOuts (TxOutRefCache)
 import Ctl.Internal.Wallet.Cip30Mock
@@ -154,20 +150,12 @@
 -- Run with `spago test --main Test.Ctl.Plutip`
 main :: Effect Unit
 main = launchAff_ do
-<<<<<<< HEAD
-  interpretWithConfig
-    defaultConfig { timeout = Just $ wrap 50_000.0, exit = true }
-    do
-      suite
-      UtxoDistribution.suite
-=======
   Utils.interpretWithConfig
     defaultConfig { timeout = Just $ wrap 70_000.0, exit = true }
     do
       suite
       UtxoDistribution.suite
       NetworkId.suite
->>>>>>> 83eba376
 
 suite :: TestPlanM (Aff Unit) Unit
 suite = do
