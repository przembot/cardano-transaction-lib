-- | `plutip-server` PR:
-- | https://github.com/mlabs-haskell/plutip/pull/79 (run with `cabal run plutip-server`)
module Test.CTL.Plutip
  ( main
  ) where

import Prelude

import CTL.Contract.Address
  ( PaymentPubKeyHash(PaymentPubKeyHash)
  , PubKeyHash(PubKeyHash)
  , StakePubKeyHash
  , getWalletAddress
  , getWalletCollateral
  , ownPaymentPubKeyHash
  , ownStakePubKeyHash
  )
<<<<<<< HEAD
import CTL.Contract.Chain (currentTime)
import CTL.Contract.Hashing (nativeScriptHash)
import CTL.Contract.Log (logInfo')
import CTL.Contract.Monad
  ( Contract
  , liftContractM
  , liftedE
  , liftedM
  , wrapContract
  )
import CTL.Contract.PlutusData
=======
import Contract.Chain (currentTime)
import Contract.Hashing (nativeScriptHash)
import Contract.Log (logInfo')
import Contract.Monad (Contract, liftContractM, liftedE, liftedM, wrapContract)
import Contract.PlutusData
>>>>>>> 7b6dab39
  ( PlutusData(Bytes, Integer)
  , Redeemer(Redeemer)
  , getDatumByHash
  , getDatumsByHashes
  )
import CTL.Contract.Prelude (mconcat)
import CTL.Contract.Prim.ByteArray (byteArrayFromAscii, hexToByteArrayUnsafe)
import CTL.Contract.ScriptLookups as Lookups
import CTL.Contract.Scripts (applyArgs, validatorHash)
import CTL.Contract.Test.Plutip
  ( InitialUTxOs
  , runContractInEnv
  , runPlutipContract
  , withPlutipContractEnv
  , withStakeKey
  )
import CTL.Contract.Time (getEraSummaries)
import CTL.Contract.Transaction
  ( BalancedSignedTransaction
  , DataHash
  , NativeScript(ScriptPubkey, ScriptNOfK, ScriptAll)
  , awaitTxConfirmed
  , balanceAndSignTx
  , balanceAndSignTxE
  , balanceTx
  , getTxByHash
  , signTransaction
  , submit
  , withBalancedAndSignedTxs
  )
<<<<<<< HEAD
import CTL.Contract.TxConstraints (TxConstraints)
import CTL.Contract.TxConstraints as Constraints
import CTL.Contract.Utxos (getWalletBalance, utxosAt)
import CTL.Contract.Value (Coin(Coin), coinToValue)
import CTL.Contract.Value as Value
import CTL.Contract.Wallet
  ( isFlintAvailable
=======
import Contract.TxConstraints (TxConstraints)
import Contract.TxConstraints as Constraints
import Contract.Utxos (getWalletBalance, utxosAt)
import Contract.Value (Coin(Coin), coinToValue)
import Contract.Value as Value
import Contract.Wallet
  ( getWalletUtxos
  , isFlintAvailable
>>>>>>> 7b6dab39
  , isGeroAvailable
  , isNamiAvailable
  , withKeyWallet
  )
<<<<<<< HEAD
import CTL.Examples.AlwaysMints (alwaysMintsPolicy)
import CTL.Examples.AlwaysSucceeds as AlwaysSucceeds
import CTL.Examples.ContractTestUtils as ContractTestUtils
import CTL.Examples.Helpers
=======
import Control.Monad.Error.Class (try)
import Control.Monad.Reader (asks)
import Control.Parallel (parallel, sequential)
import Data.Array ((!!), replicate)
import Data.BigInt as BigInt
import Data.Either (isLeft)
import Data.Foldable (foldM, fold)
import Data.Lens (view)
import Data.Map as Map
import Data.Maybe (Maybe(Just, Nothing), fromMaybe, isJust, isNothing)
import Data.Newtype (unwrap, wrap)
import Data.Traversable (traverse, traverse_)
import Data.Tuple.Nested (type (/\), (/\))
import Effect (Effect)
import Effect.Aff (Aff, launchAff_, bracket)
import Effect.Class (liftEffect)
import Effect.Exception (throw)
import Effect.Ref as Ref
import Examples.AlwaysMints (alwaysMintsPolicy)
import Examples.AlwaysSucceeds as AlwaysSucceeds
import Examples.ContractTestUtils as ContractTestUtils
import Examples.Helpers
>>>>>>> 7b6dab39
  ( mkCurrencySymbol
  , mkTokenName
  , mustPayToPubKeyStakeAddress
  )
import CTL.Examples.Lose7Ada as AlwaysFails
import CTL.Examples.MintsMultipleTokens
  ( mintingPolicyRdmrInt1
  , mintingPolicyRdmrInt2
  , mintingPolicyRdmrInt3
  )
<<<<<<< HEAD
import CTL.Examples.OneShotMinting (contract) as OneShotMinting
import CTL.Examples.PlutusV2.AlwaysSucceeds as AlwaysSucceedsV2
import CTL.Examples.PlutusV2.InlineDatum as InlineDatum
import CTL.Examples.PlutusV2.ReferenceInputs (contract) as ReferenceInputs
import CTL.Examples.PlutusV2.ReferenceScripts (contract) as ReferenceScripts
import CTL.Examples.SendsToken (contract) as SendsToken
import CTL.Internal.Plutip.Server
=======
import Examples.PlutusV2.AlwaysSucceeds as AlwaysSucceedsV2
import Examples.PlutusV2.OneShotMinting (contract) as OneShotMintingV2
import Examples.PlutusV2.ReferenceInputs (contract) as ReferenceInputs
import Examples.PlutusV2.ReferenceScripts (contract) as ReferenceScripts
import Examples.SendsToken (contract) as SendsToken
import Mote (group, skip, test)
import Mote.Monad (mapTest)
import Plutip.Server
>>>>>>> 7b6dab39
  ( startPlutipCluster
  , startPlutipServer
  , stopChildProcessWithPort
  , stopPlutipCluster
  )
<<<<<<< HEAD
import CTL.Internal.Plutip.Types (StopClusterResponse(StopClusterSuccess))
import CTL.Internal.Scripts (nativeScriptHashEnterpriseAddress)
import CTL.Internal.Types.Interval (getSlotLength)
import CTL.Internal.Types.UsedTxOuts (TxOutRefCache)
import CTL.Internal.Wallet.Cip30Mock
  ( WalletMock(MockNami, MockGero, MockFlint)
  , withCip30Mock
  )
import CTL.Plutus.Conversion.Address (toPlutusAddress)
import CTL.Plutus.Types.Transaction
=======
import Plutip.Types
  ( StopClusterResponse(StopClusterSuccess)
  , InitialUTxOsWithStakeKey
  )
import Plutip.UtxoDistribution (class UtxoDistribution)
import Plutus.Conversion.Address (toPlutusAddress)
import Plutus.Types.Transaction
>>>>>>> 7b6dab39
  ( TransactionOutputWithRefScript(TransactionOutputWithRefScript)
  )
import CTL.Plutus.Types.TransactionUnspentOutput
  ( TransactionUnspentOutput(TransactionUnspentOutput)
  , _input
  , lookupTxHash
  )
import CTL.Plutus.Types.Value (lovelaceValueOf)
import Control.Monad.Error.Class (try)
import Control.Monad.Reader (asks)
import Control.Parallel (parallel, sequential)
import Data.Array ((!!))
import Data.BigInt as BigInt
import Data.Either (isLeft)
import Data.Foldable (fold, foldM)
import Data.Lens (view)
import Data.Map as Map
import Data.Maybe (Maybe(Just, Nothing), fromMaybe, isJust, isNothing)
import Data.Newtype (unwrap, wrap)
import Data.Traversable (traverse, traverse_)
import Data.Tuple.Nested (type (/\), (/\))
import Effect (Effect)
import Effect.Aff (Aff, bracket, launchAff_)
import Effect.Class (liftEffect)
import Effect.Exception (throw)
import Effect.Ref as Ref
import Mote (group, skip, test)
import Mote.Monad (mapTest)
import Safe.Coerce (coerce)
import Test.CTL.AffInterface as AffInterface
import Test.CTL.Fixtures
  ( cip25MetadataFixture1
  , fullyAppliedScriptFixture
  , partiallyAppliedScriptFixture
  , unappliedScriptFixture
  )
import Test.CTL.Plutip.Common (config, privateStakeKey)
import Test.CTL.Plutip.Logging as Logging
import Test.CTL.Plutip.UtxoDistribution (checkUtxoDistribution)
import Test.CTL.Plutip.UtxoDistribution as UtxoDistribution
import Test.CTL.TestM (TestPlanM)
import Test.CTL.Utils as Utils
import Test.Spec.Assertions (shouldEqual, shouldSatisfy)
import Test.Spec.Runner (defaultConfig)
<<<<<<< HEAD
=======
import Test.Utils as Utils
import TestM (TestPlanM)
import Types.Interval (getSlotLength)
import Types.UsedTxOuts (TxOutRefCache)
import Wallet.Cip30Mock
  ( WalletMock(MockNami, MockGero, MockFlint)
  , withCip30Mock
  )
import Wallet.Key (KeyWallet)
>>>>>>> 7b6dab39

-- Run with `spago test --main Test.CTL.Plutip`
main :: Effect Unit
main = launchAff_ do
  Utils.interpretWithConfig
    defaultConfig { timeout = Just $ wrap 50_000.0, exit = true }
    $ do
        suite
        UtxoDistribution.suite

suite :: TestPlanM (Aff Unit) Unit
suite = do
  group "Plutip" do
    Logging.suite

    test "startPlutipCluster / stopPlutipCluster" do
      bracket (startPlutipServer config)
        (stopChildProcessWithPort config.port) $ const do
        _startRes <- startPlutipCluster config [ [] ]
        stopRes <- stopPlutipCluster config
        stopRes `shouldSatisfy` case _ of
          StopClusterSuccess -> true
          _ -> false

    flip mapTest AffInterface.suite
      (runPlutipContract config unit <<< const <<< wrapContract)

    test "runPlutipContract" do
      let
        distribution :: InitialUTxOs /\ InitialUTxOs
        distribution =
          [ BigInt.fromInt 1_000_000_000
          , BigInt.fromInt 2_000_000_000
          ] /\
            [ BigInt.fromInt 2_000_000_000 ]
      runPlutipContract config distribution \(alice /\ bob) -> do
        withKeyWallet alice do
          getWalletCollateral >>= liftEffect <<< case _ of
            Nothing -> throw "Unable to get collateral"
            Just
              [ TransactionUnspentOutput
                  { output: TransactionOutputWithRefScript { output } }
              ] -> do
              let amount = (unwrap output).amount
              unless (amount == lovelaceValueOf (BigInt.fromInt 1_000_000_000))
                $ throw "Wrong UTxO selected as collateral"
            Just _ -> do
              -- not a bug, but unexpected
              throw "More than one UTxO in collateral"
        withKeyWallet bob do
          pure unit -- sign, balance, submit, etc.

    let
      arrayTest
        :: forall a
         . UtxoDistribution (Array a) (Array KeyWallet)
        => Array a
        -> Aff Unit
      arrayTest distribution = do
        runPlutipContract config distribution \wallets -> do
          traverse_
            ( \wallet -> do
                withKeyWallet wallet do
                  getWalletCollateral >>= liftEffect <<< case _ of
                    Nothing -> throw "Unable to get collateral"
                    Just
                      [ TransactionUnspentOutput
                          { output: TransactionOutputWithRefScript { output } }
                      ] -> do
                      let amount = (unwrap output).amount
                      unless
                        ( amount == lovelaceValueOf
                            (BigInt.fromInt 1_000_000_000)
                        )
                        $ throw "Wrong UTxO selected as collateral"
                    Just _ -> do
                      -- not a bug, but unexpected
                      throw "More than one UTxO in collateral"
            )
            wallets
    test "runPlutipContract: Array of InitialUTxOs and KeyWallet" do
      let
        distribution :: Array InitialUTxOs
        distribution = replicate 2 [ BigInt.fromInt 1_000_000_000 ]
      arrayTest distribution

    test "runPlutipContract: Array of InitialUTxOsWithStakeKey and KeyWallet" do
      let
        distribution :: Array InitialUTxOsWithStakeKey
        distribution = withStakeKey privateStakeKey <$> replicate 2
          [ BigInt.fromInt 1_000_000_000 ]
      arrayTest distribution

    test "runPlutipContract: Pkh2Pkh" do
      let
        distribution :: InitialUTxOs
        distribution =
          [ BigInt.fromInt 1_000_000_000
          , BigInt.fromInt 2_000_000_000
          ]
      runPlutipContract config distribution \alice -> do
        checkUtxoDistribution distribution alice
        pkh <- liftedM "Failed to get PKH" $ withKeyWallet alice
          ownPaymentPubKeyHash
        stakePkh <- withKeyWallet alice ownStakePubKeyHash
        withKeyWallet alice $ pkh2PkhContract pkh stakePkh

    test "runPlutipContract: Pkh2Pkh with stake key" do
      let
        aliceUtxos =
          [ BigInt.fromInt 2_000_000_000
          , BigInt.fromInt 2_000_000_000
          ]
        distribution = withStakeKey privateStakeKey aliceUtxos

      runPlutipContract config distribution \alice -> do
        checkUtxoDistribution distribution alice
        pkh <- liftedM "Failed to get PKH" $ withKeyWallet alice
          ownPaymentPubKeyHash
        stakePkh <- withKeyWallet alice ownStakePubKeyHash
        stakePkh `shouldSatisfy` isJust
        withKeyWallet alice $ pkh2PkhContract pkh stakePkh

    test "runPlutipContract: parallel Pkh2Pkh" do
      let
        aliceUtxos =
          [ BigInt.fromInt 1_000_000_000
          , BigInt.fromInt 2_000_000_000
          ]
        bobUtxos =
          [ BigInt.fromInt 1_000_000_000
          , BigInt.fromInt 2_000_000_000
          ]

        distribution :: InitialUTxOs /\ InitialUTxOs
        distribution = aliceUtxos /\ bobUtxos
      withPlutipContractEnv config distribution \env wallets@(alice /\ bob) ->
        do
          runContractInEnv env $
            checkUtxoDistribution distribution wallets
          sequential ado
            parallel $ runContractInEnv env $ withKeyWallet alice do
              pkh <- liftedM "Failed to get PKH" $ withKeyWallet bob
                ownPaymentPubKeyHash
              stakePkh <- withKeyWallet bob ownStakePubKeyHash
              pkh2PkhContract pkh stakePkh
            parallel $ runContractInEnv env $ withKeyWallet bob do
              pkh <- liftedM "Failed to get PKH" $ withKeyWallet alice
                ownPaymentPubKeyHash
              stakePkh <- withKeyWallet alice ownStakePubKeyHash
              pkh2PkhContract pkh stakePkh
            in unit

    test "runPlutipContract: parallel Pkh2Pkh with stake keys" do
      let
        aliceUtxos =
          [ BigInt.fromInt 1_000_000_000
          , BigInt.fromInt 2_000_000_000
          ]
        bobUtxos =
          [ BigInt.fromInt 1_000_000_000
          , BigInt.fromInt 2_000_000_000
          ]
        distribution =
          withStakeKey privateStakeKey aliceUtxos
            /\ withStakeKey privateStakeKey bobUtxos
      withPlutipContractEnv config distribution \env wallets@(alice /\ bob) ->
        do
          runContractInEnv env $
            checkUtxoDistribution distribution wallets
          sequential ado
            parallel $ runContractInEnv env $ withKeyWallet alice do
              pkh <- liftedM "Failed to get PKH" $ withKeyWallet bob
                ownPaymentPubKeyHash
              stakePkh <- withKeyWallet bob ownStakePubKeyHash
              pkh2PkhContract pkh stakePkh
            parallel $ runContractInEnv env $ withKeyWallet bob do
              pkh <- liftedM "Failed to get PKH" $ withKeyWallet alice
                ownPaymentPubKeyHash
              stakePkh <- withKeyWallet alice ownStakePubKeyHash
              pkh2PkhContract pkh stakePkh
            in unit

    test "NativeScript: require all signers" do
      let
        distribution
          :: InitialUTxOs /\ InitialUTxOs /\ InitialUTxOs /\ InitialUTxOs
        distribution =
          [ BigInt.fromInt 2_000_000_000
          , BigInt.fromInt 2_000_000_000
          ]
            /\
              [ BigInt.fromInt 2_000_000_000
              , BigInt.fromInt 2_000_000_000
              ]
            /\
              [ BigInt.fromInt 2_000_000_000
              , BigInt.fromInt 2_000_000_000
              ]
            /\
              [ BigInt.fromInt 2_000_000_000
              , BigInt.fromInt 2_000_000_000
              ]
      runPlutipContract config distribution \(alice /\ bob /\ charlie /\ dan) ->
        do
          alicePaymentPKH <- liftedM "Unable to get Alice's PKH" $
            coerce <$> withKeyWallet alice ownPaymentPubKeyHash
          bobPaymentPKH <- liftedM "Unable to get Bob's PKH" $
            coerce <$> withKeyWallet bob ownPaymentPubKeyHash
          charliePaymentPKH <- liftedM "Unable to get Charlie's PKH" $
            coerce <$> withKeyWallet charlie
              ownPaymentPubKeyHash
          danPaymentPKH <- liftedM "Unable to get Dan's PKH" $
            coerce <$> withKeyWallet dan ownPaymentPubKeyHash
          let
            nativeScript = ScriptAll
              [ ScriptPubkey alicePaymentPKH
              , ScriptPubkey bobPaymentPKH
              , ScriptPubkey charliePaymentPKH
              , ScriptPubkey danPaymentPKH
              ]
          nsHash <- liftContractM "Unable to hash NativeScript" $
            nativeScriptHash nativeScript
          -- Alice locks 10 ADA at mutlisig script
          txId <- withKeyWallet alice do
            let
              constraints :: TxConstraints Unit Unit
              constraints = Constraints.mustPayToNativeScript nsHash
                $ Value.lovelaceValueOf
                $ BigInt.fromInt 10_000_000

              lookups :: Lookups.ScriptLookups PlutusData
              lookups = mempty

            ubTx <- liftedE $ Lookups.mkUnbalancedTx lookups constraints
            bsTx <-
              liftedE $ balanceAndSignTxE ubTx
            txId <- submit bsTx
            awaitTxConfirmed txId
            pure txId
          -- Bob attempts to unlock and send Ada to Charlie
          withKeyWallet bob do
            -- First, he should find the transaction input where Ada is locked
            networkId <- asks $ unwrap >>> _.config >>> _.networkId
            let
              nsAddr = nativeScriptHashEnterpriseAddress networkId nsHash
            nsAddrPlutus <- liftContractM "Unable to convert to Plutus address"
              $ toPlutusAddress nsAddr
            utxos <- fromMaybe Map.empty <$> utxosAt nsAddrPlutus
            txInput <- liftContractM "Unable to get UTxO" $
              view _input <$> lookupTxHash txId utxos !! 0
            let
              constraints :: TxConstraints Unit Unit
              constraints =
                Constraints.mustPayToPubKey (coerce alicePaymentPKH)
                  (Value.lovelaceValueOf $ BigInt.fromInt 10_000_000)
                  <> Constraints.mustSpendNativeScriptOutput txInput
                    nativeScript

              -- Note that specifying required signers is optional:
              --
              -- <> Constraints.mustBeSignedBy (coerce alicePaymentPKH)
              -- <> Constraints.mustBeSignedBy (coerce bobPaymentPKH)
              -- <> Constraints.mustBeSignedBy (coerce charliePaymentPKH)
              -- <> Constraints.mustBeSignedBy (coerce danPaymentPKH)
              --
              -- The maximum needed number of signers is calculated from
              -- the script itself, so we know how much space to allocate
              -- for signatures on fee calculation stage.

              lookups :: Lookups.ScriptLookups PlutusData
              lookups = Lookups.unspentOutputs utxos

            ubTx <- liftedE $ Lookups.mkUnbalancedTx lookups constraints
            bTx <- liftedE $ map unwrap <$> balanceTx ubTx
            tx <- liftContractM "Unable to sign transaction" =<< signTransaction
              bTx
            let
              signWithWallet txToSign wallet = withKeyWallet wallet do
                liftContractM "Unable to sign transaction" =<<
                  signTransaction txToSign
            txSigned <- foldM signWithWallet tx [ alice, bob, charlie, dan ]
            submit (wrap txSigned) >>= awaitTxConfirmed

    test "NativeScript: NOfK (2)" do
      let
        distribution
          :: InitialUTxOs /\ InitialUTxOs /\ InitialUTxOs /\ InitialUTxOs
        distribution =
          [ BigInt.fromInt 2_000_000_000
          , BigInt.fromInt 2_000_000_000
          ]
            /\
              [ BigInt.fromInt 2_000_000_000
              , BigInt.fromInt 2_000_000_000
              ]
            /\
              [ BigInt.fromInt 2_000_000_000
              , BigInt.fromInt 2_000_000_000
              ]
            /\
              [ BigInt.fromInt 2_000_000_000
              , BigInt.fromInt 2_000_000_000
              ]
      runPlutipContract config distribution \(alice /\ bob /\ charlie /\ dan) ->
        do
          alicePaymentPKH <- liftedM "Unable to get Alice's PKH" $
            coerce <$> withKeyWallet alice ownPaymentPubKeyHash
          bobPaymentPKH <- liftedM "Unable to get Bob's PKH" $
            coerce <$> withKeyWallet bob ownPaymentPubKeyHash
          charliePaymentPKH <- liftedM "Unable to get Charlie's PKH" $
            coerce <$> withKeyWallet charlie
              ownPaymentPubKeyHash
          danPaymentPKH <- liftedM "Unable to get Dan's PKH" $
            coerce <$> withKeyWallet dan ownPaymentPubKeyHash
          let
            nativeScript = ScriptNOfK 2
              [ ScriptPubkey alicePaymentPKH
              , ScriptPubkey bobPaymentPKH
              , ScriptPubkey charliePaymentPKH
              , ScriptPubkey danPaymentPKH
              ]
          nsHash <- liftContractM "Unable to hash NativeScript" $
            nativeScriptHash nativeScript
          -- Alice locks 10 ADA at mutlisig script
          txId <- withKeyWallet alice do
            let
              constraints :: TxConstraints Unit Unit
              constraints = Constraints.mustPayToNativeScript nsHash
                $ Value.lovelaceValueOf
                $ BigInt.fromInt 10_000_000

              lookups :: Lookups.ScriptLookups PlutusData
              lookups = mempty

            ubTx <- liftedE $ Lookups.mkUnbalancedTx lookups constraints
            bsTx <-
              liftedE $ balanceAndSignTxE ubTx
            txId <- submit bsTx
            awaitTxConfirmed txId
            pure txId

          -- Bob attempts to unlock and send Ada to Charlie
          withKeyWallet bob do
            -- First, he should find the transaction input where Ada is locked
            networkId <- asks $ unwrap >>> _.config >>> _.networkId
            let
              nsAddr = nativeScriptHashEnterpriseAddress networkId nsHash
            nsAddrPlutus <- liftContractM "Unable to convert to Plutus address"
              $ toPlutusAddress nsAddr
            utxos <- fromMaybe Map.empty <$> utxosAt nsAddrPlutus
            txInput <- liftContractM "Unable to get UTxO" $
              view _input <$> lookupTxHash txId utxos !! 0
            let
              constraints :: TxConstraints Unit Unit
              constraints =
                Constraints.mustPayToPubKey (coerce alicePaymentPKH)
                  (Value.lovelaceValueOf $ BigInt.fromInt 10_000_000)
                  <> Constraints.mustSpendNativeScriptOutput txInput
                    nativeScript

              lookups :: Lookups.ScriptLookups PlutusData
              lookups = Lookups.unspentOutputs utxos

            ubTx <- liftedE $ Lookups.mkUnbalancedTx lookups constraints
            bTx <- liftedE $ map unwrap <$> balanceTx ubTx
            -- Bob signs the tx
            tx <- liftContractM "Unable to sign transaction" =<< signTransaction
              bTx
            let
              signWithWallet txToSign wallet = withKeyWallet wallet do
                liftContractM "Unable to sign transaction" =<<
                  signTransaction txToSign
            -- Dan signs the tx
            txSigned <- foldM signWithWallet tx [ dan ]
            submit (wrap txSigned) >>= awaitTxConfirmed

    test "runPlutipContract: AlwaysMints" do
      let
        distribution :: InitialUTxOs
        distribution =
          [ BigInt.fromInt 5_000_000
          , BigInt.fromInt 2_000_000_000
          ]
      runPlutipContract config distribution \alice -> do
        withKeyWallet alice do
          mp <- alwaysMintsPolicy
          cs <- liftContractM "Cannot get cs" $ Value.scriptCurrencySymbol mp
          tn <- liftContractM "Cannot make token name"
            $ Value.mkTokenName
                =<< byteArrayFromAscii "TheToken"

          let
            constraints :: Constraints.TxConstraints Void Void
            constraints = Constraints.mustMintValue
              $ Value.singleton cs tn
              $ BigInt.fromInt 100

            lookups :: Lookups.ScriptLookups Void
            lookups = Lookups.mintingPolicy mp

          ubTx <- liftedE $ Lookups.mkUnbalancedTx lookups constraints
          bsTx <-
            liftedM "Failed to balance/sign tx" $ balanceAndSignTx ubTx
          submitAndLog bsTx

    test "runPlutipContract: Datums" do
      runPlutipContract config unit \_ -> do
        let
          mkDatumHash :: String -> DataHash
          mkDatumHash = wrap <<< hexToByteArrayUnsafe
        -- Nothing is expected, because we are in an empty chain.
        -- This test only checks for ability to connect to ODC
        logInfo' <<< show =<< getDatumByHash
          ( mkDatumHash
              "42be572a6d9a8a2ec0df04f14b0d4fcbe4a7517d74975dfff914514f12316252"
          )
        logInfo' <<< show =<< getDatumsByHashes
          [ mkDatumHash
              "777093fe6dfffdb3bd2033ad71745f5e2319589e36be4bc9c8cca65ac2bfeb8f"
          , mkDatumHash
              "e8cb7d18e81b0be160c114c563c020dcc7bf148a1994b73912db3ea1318d488b"
          ]

    test "runPlutipContract: MintsMultipleTokens" do
      let
        distribution :: InitialUTxOs
        distribution =
          [ BigInt.fromInt 5_000_000
          , BigInt.fromInt 2_000_000_000
          ]
      runPlutipContract config distribution \alice -> do
        withKeyWallet alice do
          tn1 <- mkTokenName "Token with a long name"
          tn2 <- mkTokenName "Token"
          mp1 /\ cs1 <- mkCurrencySymbol mintingPolicyRdmrInt1
          mp2 /\ cs2 <- mkCurrencySymbol mintingPolicyRdmrInt2
          mp3 /\ cs3 <- mkCurrencySymbol mintingPolicyRdmrInt3

          let
            constraints :: Constraints.TxConstraints Void Void
            constraints = mconcat
              [ Constraints.mustMintValueWithRedeemer
                  (Redeemer $ Integer (BigInt.fromInt 1))
                  (Value.singleton cs1 tn1 one <> Value.singleton cs1 tn2 one)
              , Constraints.mustMintValueWithRedeemer
                  (Redeemer $ Integer (BigInt.fromInt 2))
                  (Value.singleton cs2 tn1 one <> Value.singleton cs2 tn2 one)
              , Constraints.mustMintValueWithRedeemer
                  (Redeemer $ Integer (BigInt.fromInt 3))
                  (Value.singleton cs3 tn1 one <> Value.singleton cs3 tn2 one)
              ]

            lookups :: Lookups.ScriptLookups Void
            lookups =
              Lookups.mintingPolicy mp1
                <> Lookups.mintingPolicy mp2
                <> Lookups.mintingPolicy mp3

          ubTx <- liftedE $ Lookups.mkUnbalancedTx lookups constraints
          bsTx <-
            liftedM "Failed to balance/sign tx" $ balanceAndSignTx ubTx
          submitAndLog bsTx

    test "runPlutipContract: SignMultiple" do
      let
        distribution :: InitialUTxOs
        distribution =
          [ BigInt.fromInt 5_000_000
          , BigInt.fromInt 100_000_000
          ]
      runPlutipContract config distribution \alice -> do
        checkUtxoDistribution distribution alice
        withKeyWallet alice signMultipleContract

    test "runPlutipContract: SignMultiple with stake key" do
      let
        aliceUtxos =
          [ BigInt.fromInt 5_000_000
          , BigInt.fromInt 100_000_000
          ]
        distribution = withStakeKey privateStakeKey aliceUtxos
      runPlutipContract config distribution \alice -> do
        checkUtxoDistribution distribution alice
        withKeyWallet alice signMultipleContract

    test "runPlutipContract: AlwaysSucceeds" do
      let
        distribution :: InitialUTxOs
        distribution =
          [ BigInt.fromInt 5_000_000
          , BigInt.fromInt 2_000_000_000
          ]
      runPlutipContract config distribution \alice -> do
        withKeyWallet alice do
          validator <- AlwaysSucceeds.alwaysSucceedsScript
          let vhash = validatorHash validator
          logInfo' "Attempt to lock value"
          txId <- AlwaysSucceeds.payToAlwaysSucceeds vhash
          awaitTxConfirmed txId
          logInfo' "Try to spend locked values"
          AlwaysSucceeds.spendFromAlwaysSucceeds vhash validator txId

    test "runPlutipContract: currentTime" do
      runPlutipContract config unit \_ -> do
        void $ currentTime
        void $ getEraSummaries >>= unwrap >>> traverse
          (getSlotLength >>> show >>> logInfo')

    test "runPlutipContract: SendsToken" do
      let
        distribution :: InitialUTxOs
        distribution =
          [ BigInt.fromInt 5_000_000
          , BigInt.fromInt 2_000_000_000
          ]
      runPlutipContract config distribution \alice -> do
        withKeyWallet alice SendsToken.contract

    test "runPlutipContract: InlineDatum" do
      let
        distribution :: InitialUTxOs
        distribution =
          [ BigInt.fromInt 5_000_000
          , BigInt.fromInt 2_000_000_000
          ]
      runPlutipContract config distribution \alice -> do
        withKeyWallet alice do
          validator <- InlineDatum.checkDatumIsInlineScript
          let vhash = validatorHash validator
          logInfo' "Attempt to lock value with inline datum"
          txId <- InlineDatum.payToCheckDatumIsInline vhash
          awaitTxConfirmed txId
          logInfo' "Try to spend locked values"
          InlineDatum.spendFromCheckDatumIsInline vhash validator txId

    test "runPlutipContract: InlineDatum Read" do
      let
        distribution :: InitialUTxOs
        distribution =
          [ BigInt.fromInt 5_000_000
          , BigInt.fromInt 2_000_000_000
          ]
      runPlutipContract config distribution \alice -> do
        withKeyWallet alice do
          validator <- InlineDatum.checkDatumIsInlineScript
          let vhash = validatorHash validator
          logInfo' "Attempt to lock value with inline datum"
          txId <- InlineDatum.payToCheckDatumIsInline vhash
          awaitTxConfirmed txId
          logInfo' "Try to read inline datum"
          InlineDatum.readFromCheckDatumIsInline vhash txId

    test "runPlutipContract: InlineDatum Failure" do
      let
        distribution :: InitialUTxOs
        distribution =
          [ BigInt.fromInt 5_000_000
          , BigInt.fromInt 2_000_000_000
          ]
      runPlutipContract config distribution \alice -> do
        withKeyWallet alice do
          validator <- InlineDatum.checkDatumIsInlineScript
          let vhash = validatorHash validator
          logInfo' "Attempt to lock value without inline datum"
          txId <- InlineDatum.payToCheckDatumIsInlineWrong vhash
          awaitTxConfirmed txId
          logInfo' "Try to spend locked values"
          eResult <- try $ InlineDatum.spendFromCheckDatumIsInline vhash
            validator
            txId
          eResult `shouldSatisfy` isLeft

    test "runPlutipContract: InlineDatum Cannot Spend PlutusV1" do
      let
        distribution :: InitialUTxOs
        distribution =
          [ BigInt.fromInt 5_000_000
          , BigInt.fromInt 2_000_000_000
          ]
      runPlutipContract config distribution \alice -> do
        withKeyWallet alice do
          validator <- AlwaysSucceeds.alwaysSucceedsScript
          let vhash = validatorHash validator
          logInfo' "Attempt to lock value at plutusv1 script with inline datum"
          txId <- InlineDatum.payToCheckDatumIsInline vhash
          awaitTxConfirmed txId
          logInfo' "Try to spend locked values"
          eResult <- try $ InlineDatum.spendFromCheckDatumIsInline vhash
            validator
            txId
          eResult `shouldSatisfy` isLeft

    test "runPlutipContract: AlwaysSucceeds PlutusV2" do
      let
        distribution :: InitialUTxOs
        distribution =
          [ BigInt.fromInt 5_000_000
          , BigInt.fromInt 2_000_000_000
          ]
      runPlutipContract config distribution \alice -> do
        withKeyWallet alice do
          validator <- AlwaysSucceedsV2.alwaysSucceedsScriptV2
          let vhash = validatorHash validator
          logInfo' "Attempt to lock value"
          txId <- AlwaysSucceeds.payToAlwaysSucceeds vhash
          awaitTxConfirmed txId
          logInfo' "Try to spend locked values"
          AlwaysSucceeds.spendFromAlwaysSucceeds vhash validator txId

    test "runPlutipContract: AlwaysFails Ada Collateral Return" do
      let
        distribution :: InitialUTxOs /\ InitialUTxOs
        distribution =
          [ BigInt.fromInt 10_000_000
          , BigInt.fromInt 2_000_000_000
          ] /\ [ BigInt.fromInt 2_000_000_000 ]
      runPlutipContract config distribution \(alice /\ seed) -> do
        validator <- AlwaysFails.alwaysFailsScript
        let vhash = validatorHash validator
        txId <- withKeyWallet seed do
          logInfo' "Attempt to lock value"
          txId <- AlwaysFails.payToAlwaysFails vhash
          awaitTxConfirmed txId
          pure txId

        withKeyWallet alice do
          awaitTxConfirmed txId
          logInfo' "Try to spend locked values"
          balanceBefore <- fold <$> getWalletBalance
          AlwaysFails.spendFromAlwaysFails vhash validator txId
          balance <- fold <$> getWalletBalance
          let
            collateralLoss = Value.lovelaceValueOf $ BigInt.fromInt $ -5_000_000
          balance `shouldEqual` (balanceBefore <> collateralLoss)

    test "runPlutipContract: AlwaysFails Native Asset Collateral Return" do
      let
        distribution :: InitialUTxOs /\ InitialUTxOs
        distribution =
          [] /\ [ BigInt.fromInt 2_100_000_000 ]
      runPlutipContract config distribution \(alice /\ seed) -> do
        alicePkh /\ aliceStakePkh <- withKeyWallet alice do
          pkh <- liftedM "Failed to get PKH" $ ownPaymentPubKeyHash
          stakePkh <- ownStakePubKeyHash
          pure $ pkh /\ stakePkh

        mp <- alwaysMintsPolicy
        cs <- liftContractM "Cannot get cs" $ Value.scriptCurrencySymbol mp
        tn <- liftContractM "Cannot make token name"
          $ byteArrayFromAscii "TheToken" >>= Value.mkTokenName
        let asset = Value.singleton cs tn $ BigInt.fromInt 50

        validator <- AlwaysFails.alwaysFailsScript
        let vhash = validatorHash validator

        txId <- withKeyWallet seed do
          logInfo' "Minting asset to Alice"
          let
            constraints :: Constraints.TxConstraints Void Void
            constraints = Constraints.mustMintValue (asset <> asset)
              <> mustPayToPubKeyStakeAddress alicePkh aliceStakePkh
                (asset <> (Value.lovelaceValueOf $ BigInt.fromInt 10_000_000))
              <> mustPayToPubKeyStakeAddress alicePkh aliceStakePkh
                ( asset <>
                    (Value.lovelaceValueOf $ BigInt.fromInt 2_000_000_000)
                )

            lookups :: Lookups.ScriptLookups Void
            lookups = Lookups.mintingPolicy mp

          ubTx <- liftedE $ Lookups.mkUnbalancedTx lookups constraints
          bsTx <- liftedE $ balanceAndSignTxE ubTx
          submit bsTx >>= awaitTxConfirmed

          logInfo' "Attempt to lock value"
          txId <- AlwaysFails.payToAlwaysFails vhash
          awaitTxConfirmed txId
          pure txId

        withKeyWallet alice do
          awaitTxConfirmed txId
          logInfo' "Try to spend locked values"
          AlwaysFails.spendFromAlwaysFails vhash validator txId

    test "runPlutipContract: ReferenceScripts" do
      let
        distribution :: InitialUTxOs
        distribution =
          [ BigInt.fromInt 5_000_000
          , BigInt.fromInt 2_000_000_000
          ]
      runPlutipContract config distribution \alice ->
        withKeyWallet alice ReferenceScripts.contract

    test "runPlutipContract: ReferenceInputs" do
      let
        distribution :: InitialUTxOs
        distribution =
          [ BigInt.fromInt 5_000_000
          , BigInt.fromInt 2_000_000_000
          ]
      runPlutipContract config distribution \alice ->
        withKeyWallet alice ReferenceInputs.contract

    test "runPlutipContract: OneShotMinting" do
      let
        distribution :: InitialUTxOs
        distribution =
          [ BigInt.fromInt 5_000_000
          , BigInt.fromInt 2_000_000_000
          ]
      runPlutipContract config distribution \alice ->
        withKeyWallet alice OneShotMinting.contract

    test "runPlutipContract: OneShotMinting PlutusV2" do
      let
        distribution :: InitialUTxOs
        distribution =
          [ BigInt.fromInt 5_000_000
          , BigInt.fromInt 2_000_000_000
          ]
      runPlutipContract config distribution \alice ->
        withKeyWallet alice OneShotMintingV2.contract

    test "runPlutipContract: Examples.ContractTestUtils" do
      let
        initialUtxos :: InitialUTxOs
        initialUtxos =
          [ BigInt.fromInt 2_000_000_000, BigInt.fromInt 2_000_000_000 ]

        distribution :: InitialUTxOs /\ InitialUTxOs
        distribution = initialUtxos /\ initialUtxos

      runPlutipContract config distribution \(alice /\ bob) -> do
        receiverPkh <- liftedM "Unable to get Bob's PKH" $
          withKeyWallet bob ownPaymentPubKeyHash
        receiverSkh <- withKeyWallet bob ownStakePubKeyHash

        mintingPolicy /\ cs <- mkCurrencySymbol alwaysMintsPolicy
        tn <- mkTokenName "TheToken"

        withKeyWallet alice $ ContractTestUtils.contract $
          ContractTestUtils.ContractParams
            { receiverPkh
            , receiverSkh
            , adaToSend: BigInt.fromInt 5_000_000
            , mintingPolicy
            , tokensToMint: cs /\ tn /\ one /\ unit
            , datumToAttach: wrap $ Integer $ BigInt.fromInt 42
            , txMetadata: cip25MetadataFixture1
            }

  group "applyArgs" do
    test "returns the same script when called without args" do
      runPlutipContract config unit \_ -> do
        result <- liftedE $ applyArgs unappliedScriptFixture mempty
        result `shouldEqual` unappliedScriptFixture

    test "returns the correct partially applied Plutus script" do
      runPlutipContract config unit \_ -> do
        let args = [ Integer (BigInt.fromInt 32) ]
        result <- liftedE $ applyArgs unappliedScriptFixture args
        result `shouldEqual` partiallyAppliedScriptFixture

    test "returns the correct fully applied Plutus script" do
      runPlutipContract config unit \_ -> do
        bytes <-
          liftContractM "Could not create ByteArray" (byteArrayFromAscii "test")
        let args = [ Integer (BigInt.fromInt 32), Bytes bytes ]
        result <- liftedE $ applyArgs unappliedScriptFixture args
        result `shouldEqual` fullyAppliedScriptFixture

  group "CIP-30 mock + Plutip" do
    test "CIP-30 mock: wallet cleanup" do
      let
        distribution :: InitialUTxOs
        distribution =
          [ BigInt.fromInt 1_000_000_000
          , BigInt.fromInt 2_000_000_000
          ]
      runPlutipContract config distribution \alice -> do
        try (liftEffect isNamiAvailable) >>= flip shouldSatisfy isLeft
        try (liftEffect isGeroAvailable) >>= flip shouldSatisfy isLeft
        try (liftEffect isFlintAvailable) >>= flip shouldSatisfy isLeft

        withCip30Mock alice MockNami do
          liftEffect isNamiAvailable >>= shouldEqual true
        try (liftEffect isNamiAvailable) >>= flip shouldSatisfy isLeft

        withCip30Mock alice MockGero do
          liftEffect isGeroAvailable >>= shouldEqual true
        try (liftEffect isGeroAvailable) >>= flip shouldSatisfy isLeft
        withCip30Mock alice MockFlint do
          liftEffect isFlintAvailable >>= shouldEqual true
        try (liftEffect isFlintAvailable) >>= flip shouldSatisfy isLeft

    test "CIP-30 mock: collateral selection" do
      let
        distribution :: InitialUTxOs
        distribution =
          [ BigInt.fromInt 1_000_000_000
          , BigInt.fromInt 2_000_000_000
          ]
      runPlutipContract config distribution \alice -> do
        withCip30Mock alice MockNami do
          getWalletCollateral >>= liftEffect <<< case _ of
            Nothing -> throw "Unable to get collateral"
            Just
              [ TransactionUnspentOutput
                  { output: TransactionOutputWithRefScript { output } }
              ] -> do
              let amount = (unwrap output).amount
              unless (amount == lovelaceValueOf (BigInt.fromInt 1_000_000_000))
                $ throw "Wrong UTxO selected as collateral"
            Just _ -> do
              -- not a bug, but unexpected
              throw "More than one UTxO in collateral"

    test "CIP-30 mock: get own UTxOs" do
      let
        distribution :: InitialUTxOs
        distribution =
          [ BigInt.fromInt 1_000_000_000
          , BigInt.fromInt 2_000_000_000
          ]
      runPlutipContract config distribution \alice -> do
        utxos <- withCip30Mock alice MockNami do
          getWalletUtxos
        utxos `shouldSatisfy` isJust

    test "CIP-30 mock: get own address" do
      let
        distribution :: InitialUTxOs
        distribution =
          [ BigInt.fromInt 1_000_000_000
          , BigInt.fromInt 2_000_000_000
          ]
      runPlutipContract config distribution \alice -> do
        mockAddress <- withCip30Mock alice MockNami do
          mbAddr <- getWalletAddress
          mbAddr `shouldSatisfy` isJust
          pure mbAddr
        kwAddress <- withKeyWallet alice do
          getWalletAddress
        mockAddress `shouldEqual` kwAddress

    test "CIP-30 mock: Pkh2Pkh" do
      let
        distribution :: InitialUTxOs
        distribution =
          [ BigInt.fromInt 1_000_000_000
          , BigInt.fromInt 2_000_000_000
          ]
      runPlutipContract config distribution \alice -> do
        withCip30Mock alice MockNami do
          pkh <- liftedM "Failed to get PKH" ownPaymentPubKeyHash
          stakePkh <- ownStakePubKeyHash
          pkh2PkhContract pkh stakePkh

    test "CIP-30 mock: getWalletBalance" do
      let
        distribution :: InitialUTxOs
        distribution =
          [ BigInt.fromInt 1_000_000_000
          , BigInt.fromInt 2_000_000_000
          ]
      runPlutipContract config distribution \alice -> do
        withKeyWallet alice do
          getWalletBalance >>= flip shouldSatisfy
            ( eq $ Just $ coinToValue $ Coin $ BigInt.fromInt 1000 *
                BigInt.fromInt 3_000_000
            )
        withCip30Mock alice MockNami do
          getWalletBalance >>= flip shouldSatisfy
            ( eq $ Just $ coinToValue $ Coin $ BigInt.fromInt 1000 *
                BigInt.fromInt 3_000_000
            )

    -- TODO
    skip $ test "CIP-30 mock: failing getWalletBalance - investigate" do
      let
        distribution :: InitialUTxOs
        distribution =
          [ BigInt.fromInt 2_000_000
          , BigInt.fromInt 2_000_000
          ]
      runPlutipContract config distribution \alice -> do
        withCip30Mock alice MockNami do
          getWalletBalance >>= flip shouldSatisfy
            (eq $ Just $ coinToValue $ Coin $ BigInt.fromInt 3_000_000)

signMultipleContract :: forall (r :: Row Type). Contract r Unit
signMultipleContract = do
  pkh <- liftedM "Failed to get own PKH" ownPaymentPubKeyHash
  stakePkh <- ownStakePubKeyHash
  let
    constraints :: Constraints.TxConstraints Void Void
    constraints = mustPayToPubKeyStakeAddress pkh stakePkh
      $ Value.lovelaceValueOf
      $ BigInt.fromInt 2_000_000

    lookups :: Lookups.ScriptLookups Void
    lookups = mempty

  ubTx1 <- liftedE $ Lookups.mkUnbalancedTx lookups constraints
  ubTx2 <- liftedE $ Lookups.mkUnbalancedTx lookups constraints

  withBalancedAndSignedTxs [ ubTx1, ubTx2 ] $ \txs -> do
    locked <- getLockedInputs
    logInfo' $ "Locked inputs inside bracket (should be nonempty): "
      <> show locked
    traverse_ submitAndLog txs

  locked <- getLockedInputs
  logInfo' $ "Locked inputs after bracket (should be empty): "
    <> show locked
  unless (locked # Map.isEmpty) do
    liftEffect $ throw "locked inputs map is not empty"

pkh2PkhContract
  :: forall (r :: Row Type)
   . PaymentPubKeyHash
  -> Maybe StakePubKeyHash
  -> Contract r Unit
pkh2PkhContract pkh stakePkh = do
  let
    constraints :: Constraints.TxConstraints Void Void
    constraints = mustPayToPubKeyStakeAddress pkh stakePkh
      $ Value.lovelaceValueOf
      $ BigInt.fromInt 2_000_000

    lookups :: Lookups.ScriptLookups Void
    lookups = mempty
  ubTx <- liftedE $ Lookups.mkUnbalancedTx lookups constraints
  bsTx <-
    liftedE $ balanceAndSignTxE ubTx
  submitAndLog bsTx

submitAndLog
  :: forall (r :: Row Type). BalancedSignedTransaction -> Contract r Unit
submitAndLog bsTx = do
  txId <- submit bsTx
  logInfo' $ "Tx ID: " <> show txId
  awaitTxConfirmed txId
  mbTransaction <- getTxByHash txId
  logInfo' $ "Tx: " <> show mbTransaction
  liftEffect $ when (isNothing mbTransaction) do
    void $ throw "Unable to get Tx contents"
    when (mbTransaction /= Just (unwrap bsTx)) do
      throw "Tx contents do not match"

getLockedInputs :: forall (r :: Row Type). Contract r TxOutRefCache
getLockedInputs = do
  cache <- asks (_.usedTxOuts <<< _.runtime <<< unwrap)
  liftEffect $ Ref.read $ unwrap cache<|MERGE_RESOLUTION|>--- conflicted
+++ resolved
@@ -15,7 +15,6 @@
   , ownPaymentPubKeyHash
   , ownStakePubKeyHash
   )
-<<<<<<< HEAD
 import CTL.Contract.Chain (currentTime)
 import CTL.Contract.Hashing (nativeScriptHash)
 import CTL.Contract.Log (logInfo')
@@ -27,13 +26,6 @@
   , wrapContract
   )
 import CTL.Contract.PlutusData
-=======
-import Contract.Chain (currentTime)
-import Contract.Hashing (nativeScriptHash)
-import Contract.Log (logInfo')
-import Contract.Monad (Contract, liftContractM, liftedE, liftedM, wrapContract)
-import Contract.PlutusData
->>>>>>> 7b6dab39
   ( PlutusData(Bytes, Integer)
   , Redeemer(Redeemer)
   , getDatumByHash
@@ -64,57 +56,22 @@
   , submit
   , withBalancedAndSignedTxs
   )
-<<<<<<< HEAD
 import CTL.Contract.TxConstraints (TxConstraints)
 import CTL.Contract.TxConstraints as Constraints
 import CTL.Contract.Utxos (getWalletBalance, utxosAt)
 import CTL.Contract.Value (Coin(Coin), coinToValue)
 import CTL.Contract.Value as Value
 import CTL.Contract.Wallet
-  ( isFlintAvailable
-=======
-import Contract.TxConstraints (TxConstraints)
-import Contract.TxConstraints as Constraints
-import Contract.Utxos (getWalletBalance, utxosAt)
-import Contract.Value (Coin(Coin), coinToValue)
-import Contract.Value as Value
-import Contract.Wallet
   ( getWalletUtxos
   , isFlintAvailable
->>>>>>> 7b6dab39
   , isGeroAvailable
   , isNamiAvailable
   , withKeyWallet
   )
-<<<<<<< HEAD
 import CTL.Examples.AlwaysMints (alwaysMintsPolicy)
 import CTL.Examples.AlwaysSucceeds as AlwaysSucceeds
 import CTL.Examples.ContractTestUtils as ContractTestUtils
 import CTL.Examples.Helpers
-=======
-import Control.Monad.Error.Class (try)
-import Control.Monad.Reader (asks)
-import Control.Parallel (parallel, sequential)
-import Data.Array ((!!), replicate)
-import Data.BigInt as BigInt
-import Data.Either (isLeft)
-import Data.Foldable (foldM, fold)
-import Data.Lens (view)
-import Data.Map as Map
-import Data.Maybe (Maybe(Just, Nothing), fromMaybe, isJust, isNothing)
-import Data.Newtype (unwrap, wrap)
-import Data.Traversable (traverse, traverse_)
-import Data.Tuple.Nested (type (/\), (/\))
-import Effect (Effect)
-import Effect.Aff (Aff, launchAff_, bracket)
-import Effect.Class (liftEffect)
-import Effect.Exception (throw)
-import Effect.Ref as Ref
-import Examples.AlwaysMints (alwaysMintsPolicy)
-import Examples.AlwaysSucceeds as AlwaysSucceeds
-import Examples.ContractTestUtils as ContractTestUtils
-import Examples.Helpers
->>>>>>> 7b6dab39
   ( mkCurrencySymbol
   , mkTokenName
   , mustPayToPubKeyStakeAddress
@@ -125,31 +82,25 @@
   , mintingPolicyRdmrInt2
   , mintingPolicyRdmrInt3
   )
-<<<<<<< HEAD
 import CTL.Examples.OneShotMinting (contract) as OneShotMinting
 import CTL.Examples.PlutusV2.AlwaysSucceeds as AlwaysSucceedsV2
 import CTL.Examples.PlutusV2.InlineDatum as InlineDatum
+import CTL.Examples.PlutusV2.OneShotMinting (contract) as OneShotMintingV2
 import CTL.Examples.PlutusV2.ReferenceInputs (contract) as ReferenceInputs
 import CTL.Examples.PlutusV2.ReferenceScripts (contract) as ReferenceScripts
 import CTL.Examples.SendsToken (contract) as SendsToken
 import CTL.Internal.Plutip.Server
-=======
-import Examples.PlutusV2.AlwaysSucceeds as AlwaysSucceedsV2
-import Examples.PlutusV2.OneShotMinting (contract) as OneShotMintingV2
-import Examples.PlutusV2.ReferenceInputs (contract) as ReferenceInputs
-import Examples.PlutusV2.ReferenceScripts (contract) as ReferenceScripts
-import Examples.SendsToken (contract) as SendsToken
-import Mote (group, skip, test)
-import Mote.Monad (mapTest)
-import Plutip.Server
->>>>>>> 7b6dab39
   ( startPlutipCluster
   , startPlutipServer
   , stopChildProcessWithPort
   , stopPlutipCluster
   )
-<<<<<<< HEAD
+import CTL.Internal.Plutip.Types
+  ( InitialUTxOsWithStakeKey
+  , StopClusterResponse(StopClusterSuccess)
+  )
 import CTL.Internal.Plutip.Types (StopClusterResponse(StopClusterSuccess))
+import CTL.Internal.Plutip.UtxoDistribution (class UtxoDistribution)
 import CTL.Internal.Scripts (nativeScriptHashEnterpriseAddress)
 import CTL.Internal.Types.Interval (getSlotLength)
 import CTL.Internal.Types.UsedTxOuts (TxOutRefCache)
@@ -157,17 +108,9 @@
   ( WalletMock(MockNami, MockGero, MockFlint)
   , withCip30Mock
   )
+import CTL.Internal.Wallet.Key (KeyWallet)
 import CTL.Plutus.Conversion.Address (toPlutusAddress)
 import CTL.Plutus.Types.Transaction
-=======
-import Plutip.Types
-  ( StopClusterResponse(StopClusterSuccess)
-  , InitialUTxOsWithStakeKey
-  )
-import Plutip.UtxoDistribution (class UtxoDistribution)
-import Plutus.Conversion.Address (toPlutusAddress)
-import Plutus.Types.Transaction
->>>>>>> 7b6dab39
   ( TransactionOutputWithRefScript(TransactionOutputWithRefScript)
   )
 import CTL.Plutus.Types.TransactionUnspentOutput
@@ -179,7 +122,7 @@
 import Control.Monad.Error.Class (try)
 import Control.Monad.Reader (asks)
 import Control.Parallel (parallel, sequential)
-import Data.Array ((!!))
+import Data.Array (replicate, (!!))
 import Data.BigInt as BigInt
 import Data.Either (isLeft)
 import Data.Foldable (fold, foldM)
@@ -212,18 +155,6 @@
 import Test.CTL.Utils as Utils
 import Test.Spec.Assertions (shouldEqual, shouldSatisfy)
 import Test.Spec.Runner (defaultConfig)
-<<<<<<< HEAD
-=======
-import Test.Utils as Utils
-import TestM (TestPlanM)
-import Types.Interval (getSlotLength)
-import Types.UsedTxOuts (TxOutRefCache)
-import Wallet.Cip30Mock
-  ( WalletMock(MockNami, MockGero, MockFlint)
-  , withCip30Mock
-  )
-import Wallet.Key (KeyWallet)
->>>>>>> 7b6dab39
 
 -- Run with `spago test --main Test.CTL.Plutip`
 main :: Effect Unit
