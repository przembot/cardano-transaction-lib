-- | `plutip-server` PR:
-- | https://github.com/mlabs-haskell/plutip/pull/79 (run with `cabal run plutip-server`)
module Test.Ctl.Plutip
  ( main
  ) where

import Prelude

import Contract.Address
  ( PaymentPubKeyHash(PaymentPubKeyHash)
  , PubKeyHash(PubKeyHash)
  , StakePubKeyHash
  , getWalletAddress
  , getWalletCollateral
  , ownPaymentPubKeyHash
  , ownStakePubKeyHash
  )
import Contract.BalanceTxConstraints
  ( BalanceTxConstraintsBuilder
  , mustUseAdditionalUtxos
  ) as BalanceTxConstraints
import Contract.Chain (currentTime)
import Contract.Hashing (nativeScriptHash)
import Contract.Log (logInfo')
import Contract.Monad
  ( Contract
  , liftContractM
  , liftedE
  , liftedM
  , wrapContract
  )
import Contract.PlutusData
  ( Datum(Datum)
  , PlutusData(Bytes, Integer, List)
  , Redeemer(Redeemer)
  , getDatumByHash
  , getDatumsByHashes
  , getDatumsByHashesWithErrors
  )
import Contract.Prelude (mconcat)
import Contract.Prim.ByteArray (byteArrayFromAscii, hexToByteArrayUnsafe)
import Contract.ScriptLookups as Lookups
import Contract.Scripts (applyArgs, mintingPolicyHash, validatorHash)
import Contract.Test.Plutip
  ( InitialUTxOs
  , runPlutipContract
  , withStakeKey
  )
import Contract.Time (getEraSummaries)
import Contract.Transaction
  ( BalancedSignedTransaction
  , DataHash
  , NativeScript(ScriptPubkey, ScriptNOfK, ScriptAll)
  , ScriptRef(PlutusScriptRef, NativeScriptRef)
  , awaitTxConfirmed
<<<<<<< HEAD
  , balanceAndSignTx
  , balanceAndSignTxWithConstraints
=======
>>>>>>> d8a1982e
  , balanceTx
  , createAdditionalUtxos
  , getTxByHash
  , signTransaction
  , submit
  , withBalancedTxs
  )
import Contract.TxConstraints (TxConstraints)
import Contract.TxConstraints as Constraints
import Contract.Utxos (getWalletBalance, utxosAt)
import Contract.Value (Coin(Coin), coinToValue)
import Contract.Value as Value
import Contract.Wallet
  ( getWalletUtxos
  , isFlintAvailable
  , isGeroAvailable
  , isNamiAvailable
  , withKeyWallet
  )
import Control.Monad.Error.Class (try)
import Control.Monad.Reader (asks)
import Control.Parallel (parallel, sequential)
import Ctl.Examples.AlwaysMints (alwaysMintsPolicy)
import Ctl.Examples.AlwaysSucceeds as AlwaysSucceeds
import Ctl.Examples.AwaitTxConfirmedWithTimeout as AwaitTxConfirmedWithTimeout
import Ctl.Examples.BalanceTxConstraints as BalanceTxConstraintsExample
import Ctl.Examples.ContractTestUtils as ContractTestUtils
import Ctl.Examples.Helpers
  ( mkCurrencySymbol
  , mkTokenName
  , mustPayToPubKeyStakeAddress
  )
import Ctl.Examples.IncludeDatum as IncludeDatum
import Ctl.Examples.Lose7Ada as AlwaysFails
import Ctl.Examples.MintsMultipleTokens
  ( mintingPolicyRdmrInt1
  , mintingPolicyRdmrInt2
  , mintingPolicyRdmrInt3
  )
import Ctl.Examples.OneShotMinting (contract) as OneShotMinting
import Ctl.Examples.PlutusV2.AlwaysSucceeds as AlwaysSucceedsV2
import Ctl.Examples.PlutusV2.InlineDatum as InlineDatum
import Ctl.Examples.PlutusV2.OneShotMinting (contract) as OneShotMintingV2
import Ctl.Examples.PlutusV2.ReferenceInputs (alwaysMintsPolicyV2)
import Ctl.Examples.PlutusV2.ReferenceInputs (contract) as ReferenceInputs
import Ctl.Examples.PlutusV2.ReferenceScripts (contract) as ReferenceScripts
import Ctl.Examples.SendsToken (contract) as SendsToken
import Ctl.Examples.TxChaining (contract) as TxChaining
import Ctl.Internal.Plutip.Server
  ( startPlutipCluster
  , startPlutipServer
  , stopChildProcessWithPort
  , stopPlutipCluster
  )
import Ctl.Internal.Plutip.Types
  ( InitialUTxOsWithStakeKey
  , StopClusterResponse(StopClusterSuccess)
  )
import Ctl.Internal.Plutip.UtxoDistribution (class UtxoDistribution)
import Ctl.Internal.Plutus.Conversion.Address (toPlutusAddress)
import Ctl.Internal.Plutus.Types.Transaction
  ( TransactionOutputWithRefScript(TransactionOutputWithRefScript)
  )
import Ctl.Internal.Plutus.Types.TransactionUnspentOutput
  ( TransactionUnspentOutput(TransactionUnspentOutput)
  , _input
  , lookupTxHash
  )
import Ctl.Internal.Plutus.Types.Value (lovelaceValueOf)
import Ctl.Internal.Scripts (nativeScriptHashEnterpriseAddress)
import Ctl.Internal.Types.Interval (getSlotLength)
import Ctl.Internal.Types.UsedTxOuts (TxOutRefCache)
import Ctl.Internal.Wallet.Cip30Mock
  ( WalletMock(MockNami, MockGero, MockFlint)
  , withCip30Mock
  )
import Ctl.Internal.Wallet.Key (KeyWallet)
import Data.Array (replicate, (!!))
import Data.BigInt as BigInt
import Data.Either (isLeft)
import Data.Foldable (fold, foldM, length)
import Data.Lens (view)
import Data.Map as Map
import Data.Maybe (Maybe(Just, Nothing), fromMaybe, isJust, isNothing)
import Data.Newtype (unwrap, wrap)
import Data.Traversable (traverse, traverse_)
import Data.Tuple.Nested (type (/\), (/\))
import Effect (Effect)
import Effect.Aff (Aff, bracket, launchAff_)
import Effect.Class (liftEffect)
import Effect.Exception (throw)
import Effect.Ref as Ref
import Mote (group, skip, test)
import Mote.Monad (mapTest)
import Safe.Coerce (coerce)
import Test.Ctl.AffInterface as AffInterface
import Test.Ctl.Fixtures
  ( cip25MetadataFixture1
  , fullyAppliedScriptFixture
  , nativeScriptFixture1
  , nativeScriptFixture2
  , nativeScriptFixture3
  , nativeScriptFixture4
  , nativeScriptFixture5
  , nativeScriptFixture6
  , nativeScriptFixture7
  , partiallyAppliedScriptFixture
  , unappliedScriptFixture
  )
import Test.Ctl.Plutip.Common (config, privateStakeKey)
import Test.Ctl.Plutip.Logging as Logging
import Test.Ctl.Plutip.NetworkId as NetworkId
import Test.Ctl.Plutip.UtxoDistribution (checkUtxoDistribution)
import Test.Ctl.Plutip.UtxoDistribution as UtxoDistribution
import Test.Ctl.TestM (TestPlanM)
import Test.Ctl.Utils as Utils
import Test.Spec.Assertions (shouldEqual, shouldNotEqual, shouldSatisfy)
import Test.Spec.Runner (defaultConfig)

-- Run with `spago test --main Test.Ctl.Plutip`
main :: Effect Unit
main = launchAff_ do
  Utils.interpretWithConfig
    defaultConfig { timeout = Just $ wrap 70_000.0, exit = true }
    do
      suite
      UtxoDistribution.suite
      NetworkId.suite

suite :: TestPlanM (Aff Unit) Unit
suite = do
  group "Plutip" do
    Logging.suite

    test "startPlutipCluster / stopPlutipCluster" do
      bracket (startPlutipServer config)
        (stopChildProcessWithPort config.port) $ const do
        _startRes <- startPlutipCluster config [ [] ]
        stopRes <- stopPlutipCluster config
        stopRes `shouldSatisfy` case _ of
          StopClusterSuccess -> true
          _ -> false

    flip mapTest AffInterface.suite
      (runPlutipContract config unit <<< const <<< wrapContract)

    test "runPlutipContract" do
      let
        distribution :: InitialUTxOs /\ InitialUTxOs
        distribution =
          [ BigInt.fromInt 1_000_000_000
          , BigInt.fromInt 2_000_000_000
          ] /\
            [ BigInt.fromInt 2_000_000_000 ]
      runPlutipContract config distribution \(alice /\ bob) -> do
        withKeyWallet alice do
          getWalletCollateral >>= liftEffect <<< case _ of
            Nothing -> throw "Unable to get collateral"
            Just
              [ TransactionUnspentOutput
                  { output: TransactionOutputWithRefScript { output } }
              ] -> do
              let amount = (unwrap output).amount
              unless (amount == lovelaceValueOf (BigInt.fromInt 1_000_000_000))
                $ throw "Wrong UTxO selected as collateral"
            Just _ -> do
              -- not a bug, but unexpected
              throw "More than one UTxO in collateral"
        withKeyWallet bob do
          pure unit -- sign, balance, submit, etc.

    let
      arrayTest
        :: forall a
         . UtxoDistribution (Array a) (Array KeyWallet)
        => Array a
        -> Aff Unit
      arrayTest distribution = do
        runPlutipContract config distribution \wallets -> do
          traverse_
            ( \wallet -> do
                withKeyWallet wallet do
                  getWalletCollateral >>= liftEffect <<< case _ of
                    Nothing -> throw "Unable to get collateral"
                    Just
                      [ TransactionUnspentOutput
                          { output: TransactionOutputWithRefScript { output } }
                      ] -> do
                      let amount = (unwrap output).amount
                      unless
                        ( amount == lovelaceValueOf
                            (BigInt.fromInt 1_000_000_000)
                        )
                        $ throw "Wrong UTxO selected as collateral"
                    Just _ -> do
                      -- not a bug, but unexpected
                      throw "More than one UTxO in collateral"
            )
            wallets
    test "runPlutipContract: Array of InitialUTxOs and KeyWallet" do
      let
        distribution :: Array InitialUTxOs
        distribution = replicate 2 [ BigInt.fromInt 1_000_000_000 ]
      arrayTest distribution

    test "runPlutipContract: Array of InitialUTxOsWithStakeKey and KeyWallet" do
      let
        distribution :: Array InitialUTxOsWithStakeKey
        distribution = withStakeKey privateStakeKey <$> replicate 2
          [ BigInt.fromInt 1_000_000_000 ]
      arrayTest distribution

    test "runPlutipContract: Pkh2Pkh" do
      let
        distribution :: InitialUTxOs
        distribution =
          [ BigInt.fromInt 1_000_000_000
          , BigInt.fromInt 2_000_000_000
          ]
      runPlutipContract config distribution \alice -> do
        checkUtxoDistribution distribution alice
        pkh <- liftedM "Failed to get PKH" $ withKeyWallet alice
          ownPaymentPubKeyHash
        stakePkh <- withKeyWallet alice ownStakePubKeyHash
        withKeyWallet alice $ pkh2PkhContract pkh stakePkh

    test "runPlutipContract: Pkh2Pkh with stake key" do
      let
        aliceUtxos =
          [ BigInt.fromInt 2_000_000_000
          , BigInt.fromInt 2_000_000_000
          ]
        distribution = withStakeKey privateStakeKey aliceUtxos

      runPlutipContract config distribution \alice -> do
        checkUtxoDistribution distribution alice
        pkh <- liftedM "Failed to get PKH" $ withKeyWallet alice
          ownPaymentPubKeyHash
        stakePkh <- withKeyWallet alice ownStakePubKeyHash
        stakePkh `shouldSatisfy` isJust
        withKeyWallet alice $ pkh2PkhContract pkh stakePkh

    test "runPlutipContract: parallel Pkh2Pkh" do
      let
        aliceUtxos =
          [ BigInt.fromInt 1_000_000_000
          , BigInt.fromInt 2_000_000_000
          ]
        bobUtxos =
          [ BigInt.fromInt 1_000_000_000
          , BigInt.fromInt 2_000_000_000
          ]

        distribution :: InitialUTxOs /\ InitialUTxOs
        distribution = aliceUtxos /\ bobUtxos

      runPlutipContract config distribution \wallets@(alice /\ bob) -> do
        checkUtxoDistribution distribution wallets
        sequential ado
          parallel $ withKeyWallet alice do
            pkh <- liftedM "Failed to get PKH" $ withKeyWallet bob
              ownPaymentPubKeyHash
            stakePkh <- withKeyWallet bob ownStakePubKeyHash
            pkh2PkhContract pkh stakePkh
          parallel $ withKeyWallet bob do
            pkh <- liftedM "Failed to get PKH" $ withKeyWallet alice
              ownPaymentPubKeyHash
            stakePkh <- withKeyWallet alice ownStakePubKeyHash
            pkh2PkhContract pkh stakePkh
          in unit

    test "runPlutipContract: parallel Pkh2Pkh with stake keys" do
      let
        aliceUtxos =
          [ BigInt.fromInt 1_000_000_000
          , BigInt.fromInt 2_000_000_000
          ]
        bobUtxos =
          [ BigInt.fromInt 1_000_000_000
          , BigInt.fromInt 2_000_000_000
          ]
        distribution =
          withStakeKey privateStakeKey aliceUtxos
            /\ withStakeKey privateStakeKey bobUtxos
      runPlutipContract config distribution \wallets@(alice /\ bob) ->
        do
          checkUtxoDistribution distribution wallets
          sequential ado
            parallel $ withKeyWallet alice do
              pkh <- liftedM "Failed to get PKH" $ withKeyWallet bob
                ownPaymentPubKeyHash
              stakePkh <- withKeyWallet bob ownStakePubKeyHash
              pkh2PkhContract pkh stakePkh
            parallel $ withKeyWallet bob do
              pkh <- liftedM "Failed to get PKH" $ withKeyWallet alice
                ownPaymentPubKeyHash
              stakePkh <- withKeyWallet alice ownStakePubKeyHash
              pkh2PkhContract pkh stakePkh
            in unit

    test "runPlutipContract: awaitTxConfirmedWithTimeout fails after timeout" do
      let
        distribution = withStakeKey privateStakeKey
          [ BigInt.fromInt 1_000_000_000 ]
      runPlutipContract config distribution \_ ->
        AwaitTxConfirmedWithTimeout.contract

    test "NativeScript: require all signers" do
      let
        distribution
          :: InitialUTxOs /\ InitialUTxOs /\ InitialUTxOs /\ InitialUTxOs
        distribution =
          [ BigInt.fromInt 2_000_000_000
          , BigInt.fromInt 2_000_000_000
          ]
            /\
              [ BigInt.fromInt 2_000_000_000
              , BigInt.fromInt 2_000_000_000
              ]
            /\
              [ BigInt.fromInt 2_000_000_000
              , BigInt.fromInt 2_000_000_000
              ]
            /\
              [ BigInt.fromInt 2_000_000_000
              , BigInt.fromInt 2_000_000_000
              ]
      runPlutipContract config distribution \(alice /\ bob /\ charlie /\ dan) ->
        do
          alicePaymentPKH <- liftedM "Unable to get Alice's PKH" $
            coerce <$> withKeyWallet alice ownPaymentPubKeyHash
          bobPaymentPKH <- liftedM "Unable to get Bob's PKH" $
            coerce <$> withKeyWallet bob ownPaymentPubKeyHash
          charliePaymentPKH <- liftedM "Unable to get Charlie's PKH" $
            coerce <$> withKeyWallet charlie
              ownPaymentPubKeyHash
          danPaymentPKH <- liftedM "Unable to get Dan's PKH" $
            coerce <$> withKeyWallet dan ownPaymentPubKeyHash
          let
            nativeScript = ScriptAll
              [ ScriptPubkey alicePaymentPKH
              , ScriptPubkey bobPaymentPKH
              , ScriptPubkey charliePaymentPKH
              , ScriptPubkey danPaymentPKH
              ]
          nsHash <- liftContractM "Unable to hash NativeScript" $
            nativeScriptHash nativeScript
          -- Alice locks 10 ADA at mutlisig script
          txId <- withKeyWallet alice do
            let
              constraints :: TxConstraints Unit Unit
              constraints = Constraints.mustPayToNativeScript nsHash
                $ Value.lovelaceValueOf
                $ BigInt.fromInt 10_000_000

              lookups :: Lookups.ScriptLookups PlutusData
              lookups = mempty

            ubTx <- liftedE $ Lookups.mkUnbalancedTx lookups constraints
            bsTx <- signTransaction =<< liftedE (balanceTx ubTx)
            txId <- submit bsTx
            awaitTxConfirmed txId
            pure txId
          -- Bob attempts to unlock and send Ada to Charlie
          withKeyWallet bob do
            -- First, he should find the transaction input where Ada is locked
            networkId <- asks $ unwrap >>> _.config >>> _.networkId
            let
              nsAddr = nativeScriptHashEnterpriseAddress networkId nsHash
            nsAddrPlutus <- liftContractM "Unable to convert to Plutus address"
              $ toPlutusAddress nsAddr
            utxos <- fromMaybe Map.empty <$> utxosAt nsAddrPlutus
            txInput <- liftContractM "Unable to get UTxO" $
              view _input <$> lookupTxHash txId utxos !! 0
            let
              constraints :: TxConstraints Unit Unit
              constraints =
                Constraints.mustPayToPubKey (coerce alicePaymentPKH)
                  (Value.lovelaceValueOf $ BigInt.fromInt 10_000_000)
                  <> Constraints.mustSpendNativeScriptOutput txInput
                    nativeScript

              -- Note that specifying required signers is optional:
              --
              -- <> Constraints.mustBeSignedBy (coerce alicePaymentPKH)
              -- <> Constraints.mustBeSignedBy (coerce bobPaymentPKH)
              -- <> Constraints.mustBeSignedBy (coerce charliePaymentPKH)
              -- <> Constraints.mustBeSignedBy (coerce danPaymentPKH)
              --
              -- The maximum needed number of signers is calculated from
              -- the script itself, so we know how much space to allocate
              -- for signatures on fee calculation stage.

              lookups :: Lookups.ScriptLookups PlutusData
              lookups = Lookups.unspentOutputs utxos

            ubTx <- liftedE $ Lookups.mkUnbalancedTx lookups constraints
            tx <- signTransaction =<< liftedE (balanceTx ubTx)
            let
              signWithWallet txToSign wallet =
                withKeyWallet wallet (signTransaction txToSign)
            txSigned <- foldM signWithWallet tx [ alice, bob, charlie, dan ]
            submit txSigned >>= awaitTxConfirmed

    test "NativeScript: NOfK (2)" do
      let
        distribution
          :: InitialUTxOs /\ InitialUTxOs /\ InitialUTxOs /\ InitialUTxOs
        distribution =
          [ BigInt.fromInt 2_000_000_000
          , BigInt.fromInt 2_000_000_000
          ]
            /\
              [ BigInt.fromInt 2_000_000_000
              , BigInt.fromInt 2_000_000_000
              ]
            /\
              [ BigInt.fromInt 2_000_000_000
              , BigInt.fromInt 2_000_000_000
              ]
            /\
              [ BigInt.fromInt 2_000_000_000
              , BigInt.fromInt 2_000_000_000
              ]
      runPlutipContract config distribution \(alice /\ bob /\ charlie /\ dan) ->
        do
          alicePaymentPKH <- liftedM "Unable to get Alice's PKH" $
            coerce <$> withKeyWallet alice ownPaymentPubKeyHash
          bobPaymentPKH <- liftedM "Unable to get Bob's PKH" $
            coerce <$> withKeyWallet bob ownPaymentPubKeyHash
          charliePaymentPKH <- liftedM "Unable to get Charlie's PKH" $
            coerce <$> withKeyWallet charlie
              ownPaymentPubKeyHash
          danPaymentPKH <- liftedM "Unable to get Dan's PKH" $
            coerce <$> withKeyWallet dan ownPaymentPubKeyHash
          let
            nativeScript = ScriptNOfK 2
              [ ScriptPubkey alicePaymentPKH
              , ScriptPubkey bobPaymentPKH
              , ScriptPubkey charliePaymentPKH
              , ScriptPubkey danPaymentPKH
              ]
          nsHash <- liftContractM "Unable to hash NativeScript" $
            nativeScriptHash nativeScript
          -- Alice locks 10 ADA at mutlisig script
          txId <- withKeyWallet alice do
            let
              constraints :: TxConstraints Unit Unit
              constraints = Constraints.mustPayToNativeScript nsHash
                $ Value.lovelaceValueOf
                $ BigInt.fromInt 10_000_000

              lookups :: Lookups.ScriptLookups PlutusData
              lookups = mempty

            ubTx <- liftedE $ Lookups.mkUnbalancedTx lookups constraints
            bsTx <- signTransaction =<< liftedE (balanceTx ubTx)
            txId <- submit bsTx
            awaitTxConfirmed txId
            pure txId

          -- Bob attempts to unlock and send Ada to Charlie
          withKeyWallet bob do
            -- First, he should find the transaction input where Ada is locked
            networkId <- asks $ unwrap >>> _.config >>> _.networkId
            let
              nsAddr = nativeScriptHashEnterpriseAddress networkId nsHash
            nsAddrPlutus <- liftContractM "Unable to convert to Plutus address"
              $ toPlutusAddress nsAddr
            utxos <- fromMaybe Map.empty <$> utxosAt nsAddrPlutus
            txInput <- liftContractM "Unable to get UTxO" $
              view _input <$> lookupTxHash txId utxos !! 0
            let
              constraints :: TxConstraints Unit Unit
              constraints =
                Constraints.mustPayToPubKey (coerce alicePaymentPKH)
                  (Value.lovelaceValueOf $ BigInt.fromInt 10_000_000)
                  <> Constraints.mustSpendNativeScriptOutput txInput
                    nativeScript

              lookups :: Lookups.ScriptLookups PlutusData
              lookups = Lookups.unspentOutputs utxos

            ubTx <- liftedE $ Lookups.mkUnbalancedTx lookups constraints
            -- Bob signs the tx
            tx <- signTransaction =<< liftedE (balanceTx ubTx)
            let
              signWithWallet txToSign wallet =
                withKeyWallet wallet (signTransaction txToSign)
            -- Dan signs the tx
            txSigned <- foldM signWithWallet tx [ dan ]
            submit txSigned >>= awaitTxConfirmed

    test "runPlutipContract: AlwaysMints" do
      let
        distribution :: InitialUTxOs
        distribution =
          [ BigInt.fromInt 5_000_000
          , BigInt.fromInt 2_000_000_000
          ]
      runPlutipContract config distribution \alice -> do
        withKeyWallet alice do
          mp <- alwaysMintsPolicy
          cs <- liftContractM "Cannot get cs" $ Value.scriptCurrencySymbol mp
          tn <- liftContractM "Cannot make token name"
            $ Value.mkTokenName
                =<< byteArrayFromAscii "TheToken"

          let
            constraints :: Constraints.TxConstraints Void Void
            constraints = Constraints.mustMintValue
              $ Value.singleton cs tn
              $ BigInt.fromInt 100

            lookups :: Lookups.ScriptLookups Void
            lookups = Lookups.mintingPolicy mp

          ubTx <- liftedE $ Lookups.mkUnbalancedTx lookups constraints
          bsTx <- signTransaction =<< liftedE (balanceTx ubTx)
          submitAndLog bsTx

    test "runPlutipContract: Datums" do
      runPlutipContract config unit \_ -> do
        let
          mkDatumHash :: String -> DataHash
          mkDatumHash = wrap <<< hexToByteArrayUnsafe
        -- Nothing is expected, because we are in an empty chain.
        -- This test only checks for ability to connect to ODC
        logInfo' <<< show =<< getDatumByHash
          ( mkDatumHash
              "42be572a6d9a8a2ec0df04f14b0d4fcbe4a7517d74975dfff914514f12316252"
          )
        logInfo' <<< show =<< getDatumsByHashes
          [ mkDatumHash
              "777093fe6dfffdb3bd2033ad71745f5e2319589e36be4bc9c8cca65ac2bfeb8f"
          , mkDatumHash
              "e8cb7d18e81b0be160c114c563c020dcc7bf148a1994b73912db3ea1318d488b"
          ]
        logInfo' <<< show =<< getDatumsByHashesWithErrors
          [ mkDatumHash
              "777093fe6dfffdb3bd2033ad71745f5e2319589e36be4bc9c8cca65ac2bfeb8f"
          , mkDatumHash
              "e8cb7d18e81b0be160c114c563c020dcc7bf148a1994b73912db3ea1318d488b"
          ]

    test "runPlutipContract: MintsMultipleTokens" do
      let
        distribution :: InitialUTxOs
        distribution =
          [ BigInt.fromInt 5_000_000
          , BigInt.fromInt 2_000_000_000
          ]
      runPlutipContract config distribution \alice -> do
        withKeyWallet alice do
          tn1 <- mkTokenName "Token with a long name"
          tn2 <- mkTokenName "Token"
          mp1 /\ cs1 <- mkCurrencySymbol mintingPolicyRdmrInt1
          mp2 /\ cs2 <- mkCurrencySymbol mintingPolicyRdmrInt2
          mp3 /\ cs3 <- mkCurrencySymbol mintingPolicyRdmrInt3

          let
            constraints :: Constraints.TxConstraints Void Void
            constraints = mconcat
              [ Constraints.mustMintValueWithRedeemer
                  (Redeemer $ Integer (BigInt.fromInt 1))
                  (Value.singleton cs1 tn1 one <> Value.singleton cs1 tn2 one)
              , Constraints.mustMintValueWithRedeemer
                  (Redeemer $ Integer (BigInt.fromInt 2))
                  (Value.singleton cs2 tn1 one <> Value.singleton cs2 tn2 one)
              , Constraints.mustMintValueWithRedeemer
                  (Redeemer $ Integer (BigInt.fromInt 3))
                  (Value.singleton cs3 tn1 one <> Value.singleton cs3 tn2 one)
              ]

            lookups :: Lookups.ScriptLookups Void
            lookups =
              Lookups.mintingPolicy mp1
                <> Lookups.mintingPolicy mp2
                <> Lookups.mintingPolicy mp3

          ubTx <- liftedE $ Lookups.mkUnbalancedTx lookups constraints
          bsTx <- signTransaction =<< liftedE (balanceTx ubTx)
          submitAndLog bsTx

    test "runPlutipContract: SignMultiple" do
      let
        distribution :: InitialUTxOs
        distribution =
          [ BigInt.fromInt 5_000_000
          , BigInt.fromInt 100_000_000
          ]
      runPlutipContract config distribution \alice -> do
        checkUtxoDistribution distribution alice
        withKeyWallet alice signMultipleContract

    test "runPlutipContract: SignMultiple with stake key" do
      let
        aliceUtxos =
          [ BigInt.fromInt 5_000_000
          , BigInt.fromInt 100_000_000
          ]
        distribution = withStakeKey privateStakeKey aliceUtxos
      runPlutipContract config distribution \alice -> do
        checkUtxoDistribution distribution alice
        withKeyWallet alice signMultipleContract

    test "runPlutipContract: AlwaysSucceeds" do
      let
        distribution :: InitialUTxOs
        distribution =
          [ BigInt.fromInt 5_000_000
          , BigInt.fromInt 2_000_000_000
          ]
      runPlutipContract config distribution \alice -> do
        withKeyWallet alice do
          validator <- AlwaysSucceeds.alwaysSucceedsScript
          let vhash = validatorHash validator
          logInfo' "Attempt to lock value"
          txId <- AlwaysSucceeds.payToAlwaysSucceeds vhash
          awaitTxConfirmed txId
          logInfo' "Try to spend locked values"
          AlwaysSucceeds.spendFromAlwaysSucceeds vhash validator txId

    test "runPlutipContract: currentTime" do
      runPlutipContract config unit \_ -> do
        void $ currentTime
        void $ getEraSummaries >>= unwrap >>> traverse
          (getSlotLength >>> show >>> logInfo')

    test "runPlutipContract: SendsToken" do
      let
        distribution :: InitialUTxOs
        distribution =
          [ BigInt.fromInt 5_000_000
          , BigInt.fromInt 2_000_000_000
          ]
      runPlutipContract config distribution \alice -> do
        withKeyWallet alice SendsToken.contract

    test "runPlutipContract: InlineDatum" do
      let
        distribution :: InitialUTxOs
        distribution =
          [ BigInt.fromInt 5_000_000
          , BigInt.fromInt 2_000_000_000
          ]
      runPlutipContract config distribution \alice -> do
        withKeyWallet alice do
          validator <- InlineDatum.checkDatumIsInlineScript
          let vhash = validatorHash validator
          logInfo' "Attempt to lock value with inline datum"
          txId <- InlineDatum.payToCheckDatumIsInline vhash
          awaitTxConfirmed txId
          logInfo' "Try to spend locked values"
          InlineDatum.spendFromCheckDatumIsInline vhash validator txId

    test "runPlutipContract: InlineDatum Read" do
      let
        distribution :: InitialUTxOs
        distribution =
          [ BigInt.fromInt 5_000_000
          , BigInt.fromInt 2_000_000_000
          ]
      runPlutipContract config distribution \alice -> do
        withKeyWallet alice do
          validator <- InlineDatum.checkDatumIsInlineScript
          let vhash = validatorHash validator
          logInfo' "Attempt to lock value with inline datum"
          txId <- InlineDatum.payToCheckDatumIsInline vhash
          awaitTxConfirmed txId
          logInfo' "Try to read inline datum"
          InlineDatum.readFromCheckDatumIsInline vhash txId

    test "runPlutipContract: InlineDatum Failure" do
      let
        distribution :: InitialUTxOs
        distribution =
          [ BigInt.fromInt 5_000_000
          , BigInt.fromInt 2_000_000_000
          ]
      runPlutipContract config distribution \alice -> do
        withKeyWallet alice do
          validator <- InlineDatum.checkDatumIsInlineScript
          let vhash = validatorHash validator
          logInfo' "Attempt to lock value without inline datum"
          txId <- InlineDatum.payToCheckDatumIsInlineWrong vhash
          awaitTxConfirmed txId
          logInfo' "Try to spend locked values"
          eResult <- try $ InlineDatum.spendFromCheckDatumIsInline vhash
            validator
            txId
          eResult `shouldSatisfy` isLeft

    test "runPlutipContract: InlineDatum Cannot Spend PlutusV1" do
      let
        distribution :: InitialUTxOs
        distribution =
          [ BigInt.fromInt 5_000_000
          , BigInt.fromInt 2_000_000_000
          ]
      runPlutipContract config distribution \alice -> do
        withKeyWallet alice do
          validator <- AlwaysSucceeds.alwaysSucceedsScript
          let vhash = validatorHash validator
          logInfo' "Attempt to lock value at plutusv1 script with inline datum"
          txId <- InlineDatum.payToCheckDatumIsInline vhash
          awaitTxConfirmed txId
          logInfo' "Try to spend locked values"
          eResult <- try $ InlineDatum.spendFromCheckDatumIsInline vhash
            validator
            txId
          eResult `shouldSatisfy` isLeft

    test "runPlutipContract: IncludeDatum" do
      let
        distribution :: InitialUTxOs
        distribution =
          [ BigInt.fromInt 5_000_000
          , BigInt.fromInt 2_000_000_000
          ]
      runPlutipContract config distribution \alice -> do
        withKeyWallet alice do
          validator <- IncludeDatum.only42Script
          let vhash = validatorHash validator
          logInfo' "Attempt to lock value"
          txId <- IncludeDatum.payToIncludeDatum vhash
          awaitTxConfirmed txId
          logInfo' "Try to spend locked values"
          IncludeDatum.spendFromIncludeDatum vhash validator txId

    test "runPlutipContract: AlwaysSucceeds PlutusV2" do
      let
        distribution :: InitialUTxOs
        distribution =
          [ BigInt.fromInt 5_000_000
          , BigInt.fromInt 2_000_000_000
          ]
      runPlutipContract config distribution \alice -> do
        withKeyWallet alice do
          validator <- AlwaysSucceedsV2.alwaysSucceedsScriptV2
          let vhash = validatorHash validator
          logInfo' "Attempt to lock value"
          txId <- AlwaysSucceeds.payToAlwaysSucceeds vhash
          awaitTxConfirmed txId
          logInfo' "Try to spend locked values"
          AlwaysSucceeds.spendFromAlwaysSucceeds vhash validator txId

    test "runPlutipContract: AlwaysFails Ada Collateral Return" do
      let
        distribution :: InitialUTxOs /\ InitialUTxOs
        distribution =
          [ BigInt.fromInt 10_000_000
          , BigInt.fromInt 2_000_000_000
          ] /\ [ BigInt.fromInt 2_000_000_000 ]
      runPlutipContract config distribution \(alice /\ seed) -> do
        validator <- AlwaysFails.alwaysFailsScript
        let vhash = validatorHash validator
        txId <- withKeyWallet seed do
          logInfo' "Attempt to lock value"
          txId <- AlwaysFails.payToAlwaysFails vhash
          awaitTxConfirmed txId
          pure txId

        withKeyWallet alice do
          awaitTxConfirmed txId
          logInfo' "Try to spend locked values"
          balanceBefore <- fold <$> getWalletBalance
          AlwaysFails.spendFromAlwaysFails vhash validator txId
          balance <- fold <$> getWalletBalance
          let
            collateralLoss = Value.lovelaceValueOf $ BigInt.fromInt $ -5_000_000
          balance `shouldEqual` (balanceBefore <> collateralLoss)

    test "runPlutipContract: AlwaysFails Native Asset Collateral Return" do
      let
        distribution :: InitialUTxOs /\ InitialUTxOs
        distribution =
          [] /\ [ BigInt.fromInt 2_100_000_000 ]
      runPlutipContract config distribution \(alice /\ seed) -> do
        alicePkh /\ aliceStakePkh <- withKeyWallet alice do
          pkh <- liftedM "Failed to get PKH" $ ownPaymentPubKeyHash
          stakePkh <- ownStakePubKeyHash
          pure $ pkh /\ stakePkh

        mp <- alwaysMintsPolicy
        cs <- liftContractM "Cannot get cs" $ Value.scriptCurrencySymbol mp
        tn <- liftContractM "Cannot make token name"
          $ byteArrayFromAscii "TheToken" >>= Value.mkTokenName
        let asset = Value.singleton cs tn $ BigInt.fromInt 50

        validator <- AlwaysFails.alwaysFailsScript
        let vhash = validatorHash validator

        txId <- withKeyWallet seed do
          logInfo' "Minting asset to Alice"
          let
            constraints :: Constraints.TxConstraints Void Void
            constraints = Constraints.mustMintValue (asset <> asset)
              <> mustPayToPubKeyStakeAddress alicePkh aliceStakePkh
                (asset <> (Value.lovelaceValueOf $ BigInt.fromInt 10_000_000))
              <> mustPayToPubKeyStakeAddress alicePkh aliceStakePkh
                ( asset <>
                    (Value.lovelaceValueOf $ BigInt.fromInt 2_000_000_000)
                )

            lookups :: Lookups.ScriptLookups Void
            lookups = Lookups.mintingPolicy mp

          ubTx <- liftedE $ Lookups.mkUnbalancedTx lookups constraints
          bsTx <- signTransaction =<< liftedE (balanceTx ubTx)
          submit bsTx >>= awaitTxConfirmed

          logInfo' "Attempt to lock value"
          txId <- AlwaysFails.payToAlwaysFails vhash
          awaitTxConfirmed txId
          pure txId

        withKeyWallet alice do
          awaitTxConfirmed txId
          logInfo' "Try to spend locked values"
          AlwaysFails.spendFromAlwaysFails vhash validator txId

    test "runPlutipContract: ReferenceScripts" do
      let
        distribution :: InitialUTxOs
        distribution =
          [ BigInt.fromInt 5_000_000
          , BigInt.fromInt 2_000_000_000
          ]
      runPlutipContract config distribution \alice ->
        withKeyWallet alice ReferenceScripts.contract

    test "runPlutipContract: ReferenceInputs" do
      let
        distribution :: InitialUTxOs
        distribution =
          [ BigInt.fromInt 5_000_000
          , BigInt.fromInt 2_000_000_000
          ]
      runPlutipContract config distribution \alice ->
        withKeyWallet alice ReferenceInputs.contract

    test "runPlutipContract: OneShotMinting" do
      let
        distribution :: InitialUTxOs
        distribution =
          [ BigInt.fromInt 5_000_000
          , BigInt.fromInt 2_000_000_000
          ]
      runPlutipContract config distribution \alice ->
        withKeyWallet alice OneShotMinting.contract

    test "runPlutipContract: OneShotMinting PlutusV2" do
      let
        distribution :: InitialUTxOs
        distribution =
          [ BigInt.fromInt 5_000_000
          , BigInt.fromInt 2_000_000_000
          ]
      runPlutipContract config distribution \alice ->
        withKeyWallet alice OneShotMintingV2.contract

    test "runPlutipContract: Examples.ContractTestUtils" do
      let
        initialUtxos :: InitialUTxOs
        initialUtxos =
          [ BigInt.fromInt 2_000_000_000, BigInt.fromInt 2_000_000_000 ]

        distribution :: InitialUTxOs /\ InitialUTxOs
        distribution = initialUtxos /\ initialUtxos

      runPlutipContract config distribution \(alice /\ bob) -> do
        receiverPkh <- liftedM "Unable to get Bob's PKH" $
          withKeyWallet bob ownPaymentPubKeyHash
        receiverSkh <- withKeyWallet bob ownStakePubKeyHash

        mintingPolicy /\ cs <- mkCurrencySymbol alwaysMintsPolicyV2
        tn <- mkTokenName "TheToken"

        withKeyWallet alice $ ContractTestUtils.contract $
          ContractTestUtils.ContractParams
            { receiverPkh
            , receiverSkh
            , adaToSend: BigInt.fromInt 5_000_000
            , mintingPolicy
            , tokensToMint: cs /\ tn /\ one /\ unit
            , datumToAttach: wrap $ Integer $ BigInt.fromInt 42
            , txMetadata: cip25MetadataFixture1
            }

    test "runPlutipContract: Examples.BalanceTxConstraints" do
      let
        initialUtxos :: InitialUTxOs
        initialUtxos =
          [ BigInt.fromInt 2_000_000_000, BigInt.fromInt 2_000_000_000 ]

        distribution :: InitialUTxOs /\ InitialUTxOs
        distribution = initialUtxos /\ initialUtxos

      runPlutipContract config distribution \(alice /\ bob) ->
        withKeyWallet alice $ BalanceTxConstraintsExample.contract $
          BalanceTxConstraintsExample.ContractParams
            { aliceKeyWallet: alice, bobKeyWallet: bob }

  group "Evaluation with additional UTxOs and tx chaining" do
    test "runPlutipContract: Examples.TxChaining" do
      let
        distribution :: InitialUTxOs
        distribution =
          [ BigInt.fromInt 5_000_000
          , BigInt.fromInt 2_000_000_000
          ]
      runPlutipContract config distribution \alice ->
        withKeyWallet alice TxChaining.contract

    test "Evaluation with additional UTxOs with native scripts" do
      let
        distribution :: InitialUTxOs
        distribution =
          [ BigInt.fromInt 150_000_000 ]

      runPlutipContract config distribution \alice -> do
        withKeyWallet alice do
          pkh <- liftedM "Failed to get PKH" $ ownPaymentPubKeyHash

          let
            constraints0 :: TxConstraints Unit Unit
            constraints0 =
              Constraints.mustPayToPubKeyWithScriptRef
                pkh
                (NativeScriptRef nativeScriptFixture1)
                (Value.lovelaceValueOf $ BigInt.fromInt 10_000_000)
                <>
                  Constraints.mustPayToPubKeyWithScriptRef
                    pkh
                    (NativeScriptRef nativeScriptFixture2)
                    (Value.lovelaceValueOf $ BigInt.fromInt 10_000_000)
                <>
                  Constraints.mustPayToPubKeyWithScriptRef
                    pkh
                    (NativeScriptRef nativeScriptFixture3)
                    (Value.lovelaceValueOf $ BigInt.fromInt 10_000_000)
                <>
                  Constraints.mustPayToPubKeyWithScriptRef
                    pkh
                    (NativeScriptRef nativeScriptFixture4)
                    (Value.lovelaceValueOf $ BigInt.fromInt 10_000_000)
                <>
                  Constraints.mustPayToPubKeyWithScriptRef
                    pkh
                    (NativeScriptRef nativeScriptFixture5)
                    (Value.lovelaceValueOf $ BigInt.fromInt 10_000_000)
                <>
                  Constraints.mustPayToPubKeyWithScriptRef
                    pkh
                    (NativeScriptRef nativeScriptFixture6)
                    (Value.lovelaceValueOf $ BigInt.fromInt 10_000_000)
                <>
                  Constraints.mustPayToPubKeyWithScriptRef
                    pkh
                    (NativeScriptRef nativeScriptFixture7)
                    (Value.lovelaceValueOf $ BigInt.fromInt 10_000_000)

            lookups0 :: Lookups.ScriptLookups PlutusData
            lookups0 = mempty

          unbalancedTx0 <-
            liftedE $ Lookups.mkUnbalancedTx lookups0 constraints0

          balancedSignedTx0 <- balanceAndSignTx unbalancedTx0

          additionalUtxos <- createAdditionalUtxos balancedSignedTx0

          logInfo' $ "Additional utxos: " <> show additionalUtxos
          length additionalUtxos `shouldNotEqual` 0

          let
            constraints1 :: TxConstraints Unit Unit
            constraints1 =
              Constraints.mustPayToPubKey pkh
                (Value.lovelaceValueOf $ BigInt.fromInt 70_000_000)

            lookups1 :: Lookups.ScriptLookups PlutusData
            lookups1 = Lookups.unspentOutputs additionalUtxos

            balanceTxConstraints
              :: BalanceTxConstraints.BalanceTxConstraintsBuilder
            balanceTxConstraints =
              BalanceTxConstraints.mustUseAdditionalUtxos additionalUtxos

          unbalancedTx1 <-
            liftedE $ Lookups.mkUnbalancedTx lookups1 constraints1

          balancedSignedTx1 <-
            balanceAndSignTxWithConstraints
              (unbalancedTx1 /\ balanceTxConstraints)

          txId0 <- submit balancedSignedTx0
          txId1 <- submit balancedSignedTx1

          awaitTxConfirmed txId0
          awaitTxConfirmed txId1

    test "Evaluation with additional UTxOs" do
      -- We create two transactions. First, we create outputs with Ada, non-Ada 
      -- assets, script reference with Plutus script v1 and v2, inline datum, 
      -- and datum with its witness. Then, we take those outputs as additional 
      -- utxos for the next transaction. After both transactions are balanced 
      -- and signed, we submit them.
      let
        distribution :: InitialUTxOs
        distribution =
          [ BigInt.fromInt 150_000_000 ]

      runPlutipContract config distribution \alice -> do
        withKeyWallet alice do
          pkh <- liftedM "Failed to get PKH" $ ownPaymentPubKeyHash

          wUtxos0 <- liftedM "Failed to get wallet UTXOs" getWalletUtxos
          logInfo' $ "wUtxos0 " <> show wUtxos0

          mp <- alwaysMintsPolicyV2
          cs <- liftContractM "Cannot get cs" $ Value.scriptCurrencySymbol mp
          tn <- liftContractM "Cannot make token name"
            $ byteArrayFromAscii "TheToken" >>= Value.mkTokenName

          validatorV1 <- AlwaysSucceeds.alwaysSucceedsScript
          validatorV2 <- AlwaysSucceedsV2.alwaysSucceedsScriptV2

          let
            value :: Value.Value
            value =
              (Value.lovelaceValueOf $ BigInt.fromInt 60_000_000)

            value' :: Value.Value
            value' =
              value
                <> (Value.singleton cs tn $ BigInt.fromInt 50)

            scriptRefV1 :: ScriptRef
            scriptRefV1 = PlutusScriptRef (unwrap validatorV1)

            scriptRefV2 :: ScriptRef
            scriptRefV2 = PlutusScriptRef (unwrap validatorV2)

            datum :: Datum
            datum = Datum plutusData

            datum' :: Datum
            datum' = Datum plutusData'

            plutusData :: PlutusData
            plutusData = Integer $ BigInt.fromInt 31415927

            plutusData' :: PlutusData
            plutusData' =
              List
                [ Integer $ BigInt.fromInt 31415927
                , Integer $ BigInt.fromInt 7295143
                ]

            constraints0 :: TxConstraints Unit Unit
            constraints0 =
              Constraints.mustPayToPubKeyWithDatumAndScriptRef
                pkh
                datum'
                Constraints.DatumWitness
                scriptRefV1
                value
                <>
                  Constraints.mustPayToPubKeyWithDatumAndScriptRef
                    pkh
                    datum
                    Constraints.DatumInline
                    scriptRefV2
                    value'
                <> Constraints.mustMintCurrency
                  (mintingPolicyHash mp)
                  tn
                  (BigInt.fromInt 50)

          datumLookup <- liftContractM "Unable to create datum lookup" $
            Lookups.datum datum'

          let
            lookups0 :: Lookups.ScriptLookups PlutusData
            lookups0 = Lookups.mintingPolicy mp <> datumLookup

          unbalancedTx0 <-
            liftedE $ Lookups.mkUnbalancedTx lookups0 constraints0
          balancedSignedTx0 <- balanceAndSignTx unbalancedTx0

          additionalUtxos <- createAdditionalUtxos balancedSignedTx0

          logInfo' $ "Additional utxos: " <> show additionalUtxos
          length additionalUtxos `shouldNotEqual` 0

          let
            constraints1 :: TxConstraints Unit Unit
            constraints1 =
              Constraints.mustPayToPubKey pkh $
                Value.lovelaceValueOf (BigInt.fromInt 60_000_000)
                  <> Value.singleton cs tn (BigInt.fromInt 50)

            lookups1 :: Lookups.ScriptLookups PlutusData
            lookups1 = Lookups.unspentOutputs additionalUtxos

            balanceTxConstraints
              :: BalanceTxConstraints.BalanceTxConstraintsBuilder
            balanceTxConstraints =
              BalanceTxConstraints.mustUseAdditionalUtxos additionalUtxos

          unbalancedTx1 <-
            liftedE $ Lookups.mkUnbalancedTx lookups1 constraints1
          balancedSignedTx1 <-
            balanceAndSignTxWithConstraints
              (unbalancedTx1 /\ balanceTxConstraints)

          txId0 <- submit balancedSignedTx0
          txId1 <- submit balancedSignedTx1

          awaitTxConfirmed txId0
          awaitTxConfirmed txId1

  group "applyArgs" do
    test "returns the same script when called without args" do
      runPlutipContract config unit \_ -> do
        result <- liftedE $ applyArgs unappliedScriptFixture mempty
        result `shouldEqual` unappliedScriptFixture

    test "returns the correct partially applied Plutus script" do
      runPlutipContract config unit \_ -> do
        let args = [ Integer (BigInt.fromInt 32) ]
        result <- liftedE $ applyArgs unappliedScriptFixture args
        result `shouldEqual` partiallyAppliedScriptFixture

    test "returns the correct fully applied Plutus script" do
      runPlutipContract config unit \_ -> do
        bytes <-
          liftContractM "Could not create ByteArray" (byteArrayFromAscii "test")
        let args = [ Integer (BigInt.fromInt 32), Bytes bytes ]
        result <- liftedE $ applyArgs unappliedScriptFixture args
        result `shouldEqual` fullyAppliedScriptFixture

  group "CIP-30 mock + Plutip" do
    test "CIP-30 mock: wallet cleanup" do
      let
        distribution :: InitialUTxOs
        distribution =
          [ BigInt.fromInt 1_000_000_000
          , BigInt.fromInt 2_000_000_000
          ]
      runPlutipContract config distribution \alice -> do
        try (liftEffect isNamiAvailable) >>= flip shouldSatisfy isLeft
        try (liftEffect isGeroAvailable) >>= flip shouldSatisfy isLeft
        try (liftEffect isFlintAvailable) >>= flip shouldSatisfy isLeft

        withCip30Mock alice MockNami do
          liftEffect isNamiAvailable >>= shouldEqual true
        try (liftEffect isNamiAvailable) >>= flip shouldSatisfy isLeft

        withCip30Mock alice MockGero do
          liftEffect isGeroAvailable >>= shouldEqual true
        try (liftEffect isGeroAvailable) >>= flip shouldSatisfy isLeft
        withCip30Mock alice MockFlint do
          liftEffect isFlintAvailable >>= shouldEqual true
        try (liftEffect isFlintAvailable) >>= flip shouldSatisfy isLeft

    test "CIP-30 mock: collateral selection" do
      let
        distribution :: InitialUTxOs
        distribution =
          [ BigInt.fromInt 1_000_000_000
          , BigInt.fromInt 2_000_000_000
          ]
      runPlutipContract config distribution \alice -> do
        withCip30Mock alice MockNami do
          getWalletCollateral >>= liftEffect <<< case _ of
            Nothing -> throw "Unable to get collateral"
            Just
              [ TransactionUnspentOutput
                  { output: TransactionOutputWithRefScript { output } }
              ] -> do
              let amount = (unwrap output).amount
              unless (amount == lovelaceValueOf (BigInt.fromInt 1_000_000_000))
                $ throw "Wrong UTxO selected as collateral"
            Just _ -> do
              -- not a bug, but unexpected
              throw "More than one UTxO in collateral"

    test "CIP-30 mock: get own UTxOs" do
      let
        distribution :: InitialUTxOs
        distribution =
          [ BigInt.fromInt 1_000_000_000
          , BigInt.fromInt 2_000_000_000
          ]
      runPlutipContract config distribution \alice -> do
        utxos <- withCip30Mock alice MockNami do
          getWalletUtxos
        utxos `shouldSatisfy` isJust

    test "CIP-30 mock: get own address" do
      let
        distribution :: InitialUTxOs
        distribution =
          [ BigInt.fromInt 1_000_000_000
          , BigInt.fromInt 2_000_000_000
          ]
      runPlutipContract config distribution \alice -> do
        mockAddress <- withCip30Mock alice MockNami do
          mbAddr <- getWalletAddress
          mbAddr `shouldSatisfy` isJust
          pure mbAddr
        kwAddress <- withKeyWallet alice do
          getWalletAddress
        mockAddress `shouldEqual` kwAddress

    test "CIP-30 mock: Pkh2Pkh" do
      let
        distribution :: InitialUTxOs
        distribution =
          [ BigInt.fromInt 1_000_000_000
          , BigInt.fromInt 2_000_000_000
          ]
      runPlutipContract config distribution \alice -> do
        withCip30Mock alice MockNami do
          pkh <- liftedM "Failed to get PKH" ownPaymentPubKeyHash
          stakePkh <- ownStakePubKeyHash
          pkh2PkhContract pkh stakePkh

    test "CIP-30 mock: getWalletBalance" do
      let
        distribution :: InitialUTxOs
        distribution =
          [ BigInt.fromInt 1_000_000_000
          , BigInt.fromInt 2_000_000_000
          ]
      runPlutipContract config distribution \alice -> do
        withKeyWallet alice do
          getWalletBalance >>= flip shouldSatisfy
            ( eq $ Just $ coinToValue $ Coin $ BigInt.fromInt 1000 *
                BigInt.fromInt 3_000_000
            )
        withCip30Mock alice MockNami do
          getWalletBalance >>= flip shouldSatisfy
            ( eq $ Just $ coinToValue $ Coin $ BigInt.fromInt 1000 *
                BigInt.fromInt 3_000_000
            )

    -- TODO
    skip $ test "CIP-30 mock: failing getWalletBalance - investigate" do
      let
        distribution :: InitialUTxOs
        distribution =
          [ BigInt.fromInt 2_000_000
          , BigInt.fromInt 2_000_000
          ]
      runPlutipContract config distribution \alice -> do
        withCip30Mock alice MockNami do
          getWalletBalance >>= flip shouldSatisfy
            (eq $ Just $ coinToValue $ Coin $ BigInt.fromInt 3_000_000)

signMultipleContract :: forall (r :: Row Type). Contract r Unit
signMultipleContract = do
  pkh <- liftedM "Failed to get own PKH" ownPaymentPubKeyHash
  stakePkh <- ownStakePubKeyHash
  let
    constraints :: Constraints.TxConstraints Void Void
    constraints = mustPayToPubKeyStakeAddress pkh stakePkh
      $ Value.lovelaceValueOf
      $ BigInt.fromInt 2_000_000

    lookups :: Lookups.ScriptLookups Void
    lookups = mempty

  ubTx1 <- liftedE $ Lookups.mkUnbalancedTx lookups constraints
  ubTx2 <- liftedE $ Lookups.mkUnbalancedTx lookups constraints

  withBalancedTxs [ ubTx1, ubTx2 ] $ \txs -> do
    locked <- getLockedInputs
    logInfo' $ "Locked inputs inside bracket (should be nonempty): "
      <> show locked
    traverse_ (submitAndLog <=< signTransaction) txs

  locked <- getLockedInputs
  logInfo' $ "Locked inputs after bracket (should be empty): "
    <> show locked
  unless (locked # Map.isEmpty) do
    liftEffect $ throw "locked inputs map is not empty"

pkh2PkhContract
  :: forall (r :: Row Type)
   . PaymentPubKeyHash
  -> Maybe StakePubKeyHash
  -> Contract r Unit
pkh2PkhContract pkh stakePkh = do
  let
    constraints :: Constraints.TxConstraints Void Void
    constraints = mustPayToPubKeyStakeAddress pkh stakePkh
      $ Value.lovelaceValueOf
      $ BigInt.fromInt 2_000_000

    lookups :: Lookups.ScriptLookups Void
    lookups = mempty
  ubTx <- liftedE $ Lookups.mkUnbalancedTx lookups constraints
  bsTx <- signTransaction =<< liftedE (balanceTx ubTx)
  submitAndLog bsTx

submitAndLog
  :: forall (r :: Row Type). BalancedSignedTransaction -> Contract r Unit
submitAndLog bsTx = do
  txId <- submit bsTx
  logInfo' $ "Tx ID: " <> show txId
  awaitTxConfirmed txId
  mbTransaction <- getTxByHash txId
  logInfo' $ "Tx: " <> show mbTransaction
  liftEffect $ when (isNothing mbTransaction) do
    void $ throw "Unable to get Tx contents"
    when (mbTransaction /= Just (unwrap bsTx)) do
      throw "Tx contents do not match"

getLockedInputs :: forall (r :: Row Type). Contract r TxOutRefCache
getLockedInputs = do
  cache <- asks (_.usedTxOuts <<< _.runtime <<< unwrap)
  liftEffect $ Ref.read $ unwrap cache<|MERGE_RESOLUTION|>--- conflicted
+++ resolved
@@ -53,12 +53,8 @@
   , NativeScript(ScriptPubkey, ScriptNOfK, ScriptAll)
   , ScriptRef(PlutusScriptRef, NativeScriptRef)
   , awaitTxConfirmed
-<<<<<<< HEAD
-  , balanceAndSignTx
-  , balanceAndSignTxWithConstraints
-=======
->>>>>>> d8a1982e
   , balanceTx
+  , balanceTxWithConstraints
   , createAdditionalUtxos
   , getTxByHash
   , signTransaction
@@ -1027,7 +1023,8 @@
           unbalancedTx0 <-
             liftedE $ Lookups.mkUnbalancedTx lookups0 constraints0
 
-          balancedSignedTx0 <- balanceAndSignTx unbalancedTx0
+          balancedSignedTx0 <-
+            signTransaction =<< liftedE (balanceTx unbalancedTx0)
 
           additionalUtxos <- createAdditionalUtxos balancedSignedTx0
 
@@ -1050,10 +1047,10 @@
 
           unbalancedTx1 <-
             liftedE $ Lookups.mkUnbalancedTx lookups1 constraints1
-
-          balancedSignedTx1 <-
-            balanceAndSignTxWithConstraints
-              (unbalancedTx1 /\ balanceTxConstraints)
+          balancedTx1 <-
+            liftedE $ balanceTxWithConstraints unbalancedTx1
+              balanceTxConstraints
+          balancedSignedTx1 <- signTransaction balancedTx1
 
           txId0 <- submit balancedSignedTx0
           txId1 <- submit balancedSignedTx1
@@ -1148,7 +1145,8 @@
 
           unbalancedTx0 <-
             liftedE $ Lookups.mkUnbalancedTx lookups0 constraints0
-          balancedSignedTx0 <- balanceAndSignTx unbalancedTx0
+          balancedSignedTx0 <-
+            signTransaction =<< liftedE (balanceTx unbalancedTx0)
 
           additionalUtxos <- createAdditionalUtxos balancedSignedTx0
 
@@ -1172,9 +1170,10 @@
 
           unbalancedTx1 <-
             liftedE $ Lookups.mkUnbalancedTx lookups1 constraints1
-          balancedSignedTx1 <-
-            balanceAndSignTxWithConstraints
-              (unbalancedTx1 /\ balanceTxConstraints)
+          balancedTx1 <-
+            liftedE $ balanceTxWithConstraints unbalancedTx1
+              balanceTxConstraints
+          balancedSignedTx1 <- signTransaction balancedTx1
 
           txId0 <- submit balancedSignedTx0
           txId1 <- submit balancedSignedTx1
