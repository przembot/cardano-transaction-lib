--- conflicted
+++ resolved
@@ -102,18 +102,9 @@
     group "CSL <-> CTL PlutusData roundtrip tests" do
       let
         pdRoundTripTest ctlPd = do
-<<<<<<< HEAD
-          cslPd <-
-            errMaybe "Failed to convert from CTL PlutusData to CSL PlutusData" $
-              SPD.convertPlutusData ctlPd
-          let pdBytes = Serialization.toBytes cslPd
-=======
-          let
-            cslPd = SPD.convertPlutusData ctlPd
-            pdBytes = toBytes (asOneOf cslPd)
->>>>>>> 68f37161
           cslPd' <- errMaybe "Failed to fromBytes PlutusData" $ fromBytes
-            pdBytes
+            $ Serialization.toBytes
+            $ SPD.convertPlutusData ctlPd
           let ctlPd' = DPD.convertPlutusData cslPd'
           ctlPd' `shouldEqual` ctlPd
       test "fixture #1" $ pdRoundTripTest plutusDataFixture1
@@ -128,27 +119,12 @@
         "fixture #8 different Cbor bytes encodings (compact vs general Constr tag encodings)"
         $ do
             cslPd' <- errMaybe "Failed to fromBytes PlutusData" $ fromBytes
-<<<<<<< HEAD
               $ wrap plutusDataFixture8Bytes
-            ctlPd' <-
-              errMaybe "Failed to convert from CSL PlutusData to CTL PlutusData"
-                $
-                  DPD.convertPlutusData cslPd'
+            let ctlPd' = DPD.convertPlutusData cslPd'
             ctlPd' `shouldEqual` plutusDataFixture8
             cslPdWp' <- errMaybe "Failed to fromBytes PlutusData" $ fromBytes
               $ wrap plutusDataFixture8Bytes'
-            ctlPdWp' <-
-              errMaybe "Failed to convert from CSL PlutusData to CTL PlutusData"
-                $
-                  DPD.convertPlutusData cslPdWp'
-=======
-              plutusDataFixture8Bytes
-            let ctlPd' = DPD.convertPlutusData cslPd'
-            ctlPd' `shouldEqual` plutusDataFixture8
-            cslPdWp' <- errMaybe "Failed to fromBytes PlutusData" $ fromBytes
-              plutusDataFixture8Bytes'
             let ctlPdWp' = DPD.convertPlutusData cslPdWp'
->>>>>>> 68f37161
             ctlPdWp' `shouldEqual` plutusDataFixture8
     group "UnspentTransactionOutput" do
       test "deserialization is inverse to serialization" do
