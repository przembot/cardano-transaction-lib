module Test.Deserialization where

import Prelude

import Data.BigInt as BigInt
import Data.Map as Map
<<<<<<< HEAD
import Data.Maybe (Maybe(Just, Nothing), isJust)
=======
import Data.Maybe (Maybe(Just, Nothing), isJust, isNothing)
>>>>>>> 691d8bf6
import Data.Newtype (wrap, unwrap)
import Data.Tuple.Nested ((/\))
import Data.UInt as UInt
import Effect (Effect)
import Effect.Class (liftEffect)
import Effect.Exception (throw)
import Mote (group, test)
import Test.Spec.Assertions (shouldEqual, shouldSatisfy)
import TestM (TestPlanM)
import Types.ByteArray (ByteArray, byteArrayFromIntArrayUnsafe, hexToByteArrayUnsafe)
import Types.Value as Value

import Deserialization.Address (convertAddress)
import Deserialization.UnspentOutput (convertUnspentOutput, mkTransactionUnspentOutput, newTransactionUnspentOutputFromBytes)
import Deserialization.WitnessSet (deserializeWitnessSet, convertWitnessSet)
import Serialization as Serialization
import Serialization.Types (TransactionUnspentOutput)
import Types.Transaction (Address(..), BaseAddress(..), Bech32(..), Ed25519KeyHash(..), Ed25519Signature(..), PaymentCredential(..), PlutusData(..), PublicKey(..), StakeCredential(..), TransactionHash(..), TransactionInput(..), TransactionOutput(..), TransactionWitnessSet(..), Vkey(..), Vkeywitness(..)) as T
import Types.Value (Coin(..), NonAdaAsset(..), Value(..)) as T
import Types.TransactionUnspentOutput (TransactionUnspentOutput(..)) as T

suite :: TestPlanM Unit
suite = do
  group "cardano-serialization-lib bindings (deserialization)" $ do
    group "Address" $ do
      test "deserialization works" do
        address <- liftEffect $ Serialization.newAddressFromBech32 (T.Bech32 addressString)
        convertAddress address `shouldSatisfy` isJust
      test "deserialization is inverse to serialization" do
        address <- liftEffect $ Serialization.newAddressFromBech32 (T.Bech32 addressString)
        liftEffect case convertAddress address of
          Nothing -> throw "Failed deserialization 1"
          Just address' -> do
            address'' <- Serialization.convertAddress address'
            case convertAddress address'' of
              Nothing -> throw "Failed deserialization 2"
              Just address''' -> do
                address''' `shouldEqual` address'
    group "UnspentTransactionOutput" do
      test "deserialization is inverse to serialization" do
        unspentOutput <- liftEffect $ createUnspentOutput txInputFixture1 txOutputFixture1
        case convertUnspentOutput unspentOutput of
          Nothing -> liftEffect $ throw "Failed deserialization 3"
          Just (T.TransactionUnspentOutput { input, output }) -> do
            input `shouldEqual` txInputFixture1
            output `shouldEqual` txOutputFixture1
      test "fixture #1" do
        case newTransactionUnspentOutputFromBytes utxoFixture1 >>= convertUnspentOutput of
          Nothing -> liftEffect $ throw "Failed deserialization 4"
          Just res -> res `shouldEqual` utxoFixture1'
    group "WitnessSet" do
      group "fixture #1" do
        case deserializeWitnessSet witnessSetFixture1 >>= convertWitnessSet of
          Nothing -> liftEffect $ throw "Failed deserialization 5"
          Just res -> do
            test "has vkeys" do
<<<<<<< HEAD
              isJust (unwrap res).vkeys `shouldEqual` true
            test "has plutus_data" do
              isJust (unwrap res).plutus_data `shouldEqual` true
            test "has plutus_scripts" do
              isJust (unwrap res).plutus_scripts `shouldEqual` true
            test "has redeemers" do
              isJust (unwrap res).redeemers `shouldEqual` true
            test "has redeemers" do
              isJust (unwrap res).redeemers `shouldEqual` true
            test "does not have native_scripts" do
              isJust (unwrap res).native_scripts `shouldEqual` false
=======
              (unwrap res).vkeys `shouldSatisfy` isJust
            test "has plutus_data" do
              (unwrap res).plutus_data `shouldSatisfy` isJust
            test "has plutus_scripts" do
              (unwrap res).plutus_scripts `shouldSatisfy` isJust
            test "has redeemers" do
              (unwrap res).redeemers `shouldSatisfy` isJust
            test "has redeemers" do
              (unwrap res).redeemers `shouldSatisfy` isJust
            test "does not have native_scripts" do
              (unwrap res).native_scripts `shouldSatisfy` isNothing
>>>>>>> 691d8bf6
      test "fixture #2" do
        case deserializeWitnessSet witnessSetFixture2 >>= convertWitnessSet of
          Nothing -> liftEffect $ throw "Failed deserialization 6"
          Just res -> res `shouldEqual` witnessSetFixture2Value
      test "fixture #3" do
        case deserializeWitnessSet witnessSetFixture3 >>= convertWitnessSet of
          Nothing -> liftEffect $ throw "Failed deserialization 7"
          Just res -> res `shouldEqual` witnessSetFixture3Value
<<<<<<< HEAD
=======
      group "fixture #4" do
        case deserializeWitnessSet witnessSetFixture4 >>= convertWitnessSet of
          Nothing -> liftEffect $ throw "Failed deserialization 8"
          Just res -> do
            test "has native_scripts" do
              (unwrap res).native_scripts `shouldSatisfy` isJust
>>>>>>> 691d8bf6

createUnspentOutput :: T.TransactionInput -> T.TransactionOutput -> Effect TransactionUnspentOutput
createUnspentOutput input output = do
  input' <- Serialization.convertTxInput input
  output' <- Serialization.convertTxOutput output
  pure $ mkTransactionUnspentOutput input' output'

addressString :: String
addressString = "addr1qyc0kwu98x23ufhsxjgs5k3h7gktn8v5682qna5amwh2juguztcrc8hjay66es67ctn0jmr9plfmlw37je2s2px4xdssgvxerq"

txInputFixture1 :: T.TransactionInput
txInputFixture1 =
  T.TransactionInput
    { transaction_id: T.TransactionHash $
        hexToByteArrayUnsafe "5d677265fa5bb21ce6d8c7502aca70b9316d10e958611f3c6b758f65ad959996"
    , index: UInt.fromInt 0
    }

txOutputFixture1 :: T.TransactionOutput
txOutputFixture1 =
  T.TransactionOutput
    { address: T.Address
        { "AddrType": T.BaseAddress
            { network: UInt.fromInt 0
            , stake: T.StakeCredentialKey $ T.Ed25519KeyHash
                -- "hstk_1rsf0q0q77t5nttxrtmpwd7tvv58a80a686t92pgy65ekz0s8ncu"
                $ hexToByteArrayUnsafe "1c12f03c1ef2e935acc35ec2e6f96c650fd3bfba3e96550504d53361"
            , payment: T.PaymentCredentialKey $ T.Ed25519KeyHash
                -- "hbas_1xranhpfej50zdup5jy995dlj9juem9x36syld8wm465hz92acfp"
                $ hexToByteArrayUnsafe "30fb3b8539951e26f034910a5a37f22cb99d94d1d409f69ddbaea971"
            }
        }
    , amount: Value.Value (Value.Coin $ BigInt.fromInt 0) $ wrap $ Map.fromFoldable
        [ Value.CurrencySymbol currencySymbol1 /\ Map.fromFoldable
            [ Value.TokenName tokenName1 /\ BigInt.fromInt 1000000 ]
        ]
    , data_hash: Nothing
    }
  where
  currencySymbol1 = hexToByteArrayUnsafe "1d6445ddeda578117f393848e685128f1e78ad0c4e48129c5964dc2e"
  tokenName1 = hexToByteArrayUnsafe "4974657374546f6b656e"

utxoFixture1 :: ByteArray
utxoFixture1 = hexToByteArrayUnsafe "82825820c6b54aa301887af390bd3449833e4cd66ff61b5e68b1f77c84a8c0873b776ff90082583900f33ffa84fdf20a003443a5e2768e12e92db31535dca62088b153df243903103ae70681439b5476fef59f439b8bc86d84bfb2d376fc3f56171a004c4b40"

utxoFixture1' :: T.TransactionUnspentOutput
utxoFixture1' =
  T.TransactionUnspentOutput
    { input:
        ( T.TransactionInput
            { index: UInt.fromInt 0
            , transaction_id: T.TransactionHash (byteArrayFromIntArrayUnsafe [ 198, 181, 74, 163, 1, 136, 122, 243, 144, 189, 52, 73, 131, 62, 76, 214, 111, 246, 27, 94, 104, 177, 247, 124, 132, 168, 192, 135, 59, 119, 111, 249 ])
            }
        )
    , output:
        ( T.TransactionOutput
            { address:
                ( T.Address
                    { "AddrType":
                        ( T.BaseAddress
                            { network: UInt.fromInt 0
                            , payment:
                                (T.PaymentCredentialKey (T.Ed25519KeyHash (byteArrayFromIntArrayUnsafe [ 243, 63, 250, 132, 253, 242, 10, 0, 52, 67, 165, 226, 118, 142, 18, 233, 45, 179, 21, 53, 220, 166, 32, 136, 177, 83, 223, 36 ])))
                            , stake:
                                ( T.StakeCredentialKey
                                    (T.Ed25519KeyHash (byteArrayFromIntArrayUnsafe [ 57, 3, 16, 58, 231, 6, 129, 67, 155, 84, 118, 254, 245, 159, 67, 155, 139, 200, 109, 132, 191, 178, 211, 118, 252, 63, 86, 23 ]))
                                )
                            }
                        )
                    }
                )
            , amount: T.Value (T.Coin (BigInt.fromInt 5000000)) (T.NonAdaAsset (Map.fromFoldable []))
            , data_hash: Nothing
            }
        )
    }

witnessSetFixture1 :: ByteArray
witnessSetFixture1 = hexToByteArrayUnsafe "a40081825820096092b8515d75c2a2f75d6aa7c5191996755840e81deaa403dba5b690f091b6584089ed6f628b02ed3c79f1b3508e35ea772aea916e7c88010f34cc57ee619a9b6ec3cadd9bb4aeb14374121111db4f75fc8c8fc8772ba6b82b599743abf6fa3a0503815909b75909b401000033233223322323233322232333222323333333322222222323332223233332222323233223233322232333222323233223322323233333222223322332233223322332233222222323253353031333006375c00a6eb8010cccd5cd19b8735573aa004900011980499191919191919191919191999ab9a3370e6aae754029200023333333333017335025232323333573466e1cd55cea8012400046603a60706ae854008c0a8d5d09aba250022350573530583357389201035054310005949926135573ca00226ea8004d5d0a80519a8128131aba150093335502c75ca0566ae854020ccd540b1d728159aba1500733502504135742a00c66a04a66aa0a4094eb4d5d0a8029919191999ab9a3370e6aae7540092000233501f3232323333573466e1cd55cea80124000466a04e66a080eb4d5d0a80118229aba135744a00446a0b66a60b866ae712401035054310005d49926135573ca00226ea8004d5d0a8011919191999ab9a3370e6aae7540092000233502533504075a6ae854008c114d5d09aba2500223505b35305c3357389201035054310005d49926135573ca00226ea8004d5d09aba250022350573530583357389201035054310005949926135573ca00226ea8004d5d0a80219a812bae35742a00666a04a66aa0a4eb88004d5d0a801181b9aba135744a00446a0a66a60a866ae71241035054310005549926135744a00226ae8940044d5d1280089aba25001135744a00226ae8940044d5d1280089aba25001135573ca00226ea8004d5d0a8011919191999ab9a3370ea00290031180e181c9aba135573ca00646666ae68cdc3a801240084603660866ae84d55cf280211999ab9a3370ea00690011180d98171aba135573ca00a46666ae68cdc3a802240004603c6eb8d5d09aab9e500623504e35304f3357389201035054310005049926499264984d55cea80089baa001357426ae8940088d411cd4c120cd5ce2490350543100049499261048135046353047335738920103505435000484984d55cf280089baa0012212330010030022001222222222212333333333300100b00a00900800700600500400300220012212330010030022001122123300100300212001122123300100300212001122123300100300212001212222300400521222230030052122223002005212222300100520011232230023758002640026aa068446666aae7c004940388cd4034c010d5d080118019aba200203323232323333573466e1cd55cea801a4000466600e6464646666ae68cdc39aab9d5002480008cc034c0c4d5d0a80119a8098169aba135744a00446a06c6a606e66ae712401035054310003849926135573ca00226ea8004d5d0a801999aa805bae500a35742a00466a01eeb8d5d09aba25002235032353033335738921035054310003449926135744a00226aae7940044dd50009110919980080200180110009109198008018011000899aa800bae75a224464460046eac004c8004d540b888c8cccd55cf80112804919a80419aa81898031aab9d5002300535573ca00460086ae8800c0b84d5d08008891001091091198008020018900089119191999ab9a3370ea002900011a80418029aba135573ca00646666ae68cdc3a801240044a01046a0526a605466ae712401035054310002b499264984d55cea80089baa001121223002003112200112001232323333573466e1cd55cea8012400046600c600e6ae854008dd69aba135744a00446a0466a604866ae71241035054310002549926135573ca00226ea80048848cc00400c00880048c8cccd5cd19b8735573aa002900011bae357426aae7940088d407cd4c080cd5ce24810350543100021499261375400224464646666ae68cdc3a800a40084a00e46666ae68cdc3a8012400446a014600c6ae84d55cf280211999ab9a3370ea00690001280511a8111a981199ab9c490103505431000244992649926135573aa00226ea8004484888c00c0104488800844888004480048c8cccd5cd19b8750014800880188cccd5cd19b8750024800080188d4068d4c06ccd5ce249035054310001c499264984d55ce9baa0011220021220012001232323232323333573466e1d4005200c200b23333573466e1d4009200a200d23333573466e1d400d200823300b375c6ae854014dd69aba135744a00a46666ae68cdc3a8022400c46601a6eb8d5d0a8039bae357426ae89401c8cccd5cd19b875005480108cc048c050d5d0a8049bae357426ae8940248cccd5cd19b875006480088c050c054d5d09aab9e500b23333573466e1d401d2000230133016357426aae7940308d407cd4c080cd5ce2481035054310002149926499264992649926135573aa00826aae79400c4d55cf280109aab9e500113754002424444444600e01044244444446600c012010424444444600a010244444440082444444400644244444446600401201044244444446600201201040024646464646666ae68cdc3a800a400446660106eb4d5d0a8021bad35742a0066eb4d5d09aba2500323333573466e1d400920002300a300b357426aae7940188d4040d4c044cd5ce2490350543100012499264984d55cea80189aba25001135573ca00226ea80048488c00800c888488ccc00401401000c80048c8c8cccd5cd19b875001480088c018dd71aba135573ca00646666ae68cdc3a80124000460106eb8d5d09aab9e500423500a35300b3357389201035054310000c499264984d55cea80089baa001212230020032122300100320011122232323333573466e1cd55cea80124000466aa016600c6ae854008c014d5d09aba25002235007353008335738921035054310000949926135573ca00226ea8004498480048004448848cc00400c008448004448c8c00400488cc00cc008008004cccc888ccc888cccccccc88888888cc88ccccc88888ccc888cccc8888cc88cc88cc88ccc888cc88cc88ccc888cc88cc88cc88cc8888894cd4c084ccd5cd19b8f00337240040460442046266ae71240109426164206775657373000222212330010030022001222222222212333333333300100b00a009008007006005004003002200122123300100300220012221233300100400300220011122002122122330010040031200111221233001003002112001221233001003002200112122300200311220011200112212330010030021200112212330010030021200112212330010030021200112122230030041122200211222001120011220021220012001212222300400521222230030052122223002005212222300100520012212330010030022001212222222300700822122222223300600900821222222230050081222222200412222222003221222222233002009008221222222233001009008200121223002003222122333001005004003200121223002003212230010032001480101048158202bb80d537b1da3e38bd30361aa855686bde0eacd7162fef6a25fe97bf527a25b058184000046736563726574821a00065cd41a0af4845c"

witnessSetFixture2 :: ByteArray
witnessSetFixture2 = hexToByteArrayUnsafe "a10081825820096092b8515d75c2a2f75d6aa7c5191996755840e81deaa403dba5b690f091b65840d8f41dd2dd9f76a75b7dcf9f237932b0b2145f2993ffb9e05cd247dd7789570681af34e98d7e4dd5346bf8fceb9170f5d7f9895723fc326a0db04f9273fcbb0a"

witnessSetFixture2Value :: T.TransactionWitnessSet
witnessSetFixture2Value =
  T.TransactionWitnessSet
    { bootstraps: Nothing
    , native_scripts: Nothing
    , plutus_data: Nothing
    , plutus_scripts: Nothing
    , redeemers: Nothing
    , vkeys: Just
        [ T.Vkeywitness
            ( (T.Vkey (T.PublicKey (T.Bech32 "ed25519_pk1p9sf9wz3t46u9ghht44203gerxt82kzqaqw74fqrmwjmdy8sjxmqknzq8j")))
                /\ (T.Ed25519Signature (T.Bech32 "ed25519_sig1mr6pm5kanam2wkmae70jx7fjkzepghefj0lmnczu6fra6auf2urgrte5axxhunw4x34l3l8tj9c0t4le39tj8lpjdgxmqnujw07tkzs9m6t6x"))
            )
        ]
    }

witnessSetFixture3 :: ByteArray
witnessSetFixture3 = hexToByteArrayUnsafe "a20081825820096092b8515d75c2a2f75d6aa7c5191996755840e81deaa403dba5b690f091b65840c7f77418c5c956aab848b6f101d6bc014f22c699642531c8f39f91979c0313f686999402c4769117857c08fcceb57b60478a590ecae5190317f7abff7cd38000048158202bb80d537b1da3e38bd30361aa855686bde0eacd7162fef6a25fe97bf527a25b"

witnessSetFixture3Value :: T.TransactionWitnessSet
witnessSetFixture3Value =
  T.TransactionWitnessSet
    { bootstraps: Nothing
    , native_scripts: Nothing
    , plutus_data:
        Just [ T.PlutusData (byteArrayFromIntArrayUnsafe [ 88, 32, 43, 184, 13, 83, 123, 29, 163, 227, 139, 211, 3, 97, 170, 133, 86, 134, 189, 224, 234, 205, 113, 98, 254, 246, 162, 95, 233, 123, 245, 39, 162, 91 ]) ]
    , plutus_scripts: Nothing
    , redeemers: Nothing
    , vkeys: Just
        [ T.Vkeywitness
            ( (T.Vkey (T.PublicKey (T.Bech32 "ed25519_pk1p9sf9wz3t46u9ghht44203gerxt82kzqaqw74fqrmwjmdy8sjxmqknzq8j"))) /\
                (T.Ed25519Signature (T.Bech32 "ed25519_sig1clmhgxx9e9t24wzgkmcsr44uq98j935evsjnrj8nn7ge08qrz0mgdxv5qtz8dyghs47q3lxwk4akq3u2ty8v4egeqvtl02ll0nfcqqq6faxl6"))
            )
        ]
<<<<<<< HEAD
    }
=======
    }

witnessSetFixture4 :: ByteArray
witnessSetFixture4 = hexToByteArrayUnsafe "a30081825820096092b8515d75c2a2f75d6aa7c5191996755840e81deaa403dba5b690f091b658400d91f7ab723ed0adb9f7ec06bba5cb99b4dcbbe8fb6ce45fb3fcab31ddf57ca085437d7ec4e6fea8d10d0c455fdfb2fdbcf1d89643f635841da0e2593f6dd50a01818204187b048102"
>>>>>>> 691d8bf6
<|MERGE_RESOLUTION|>--- conflicted
+++ resolved
@@ -4,11 +4,7 @@
 
 import Data.BigInt as BigInt
 import Data.Map as Map
-<<<<<<< HEAD
-import Data.Maybe (Maybe(Just, Nothing), isJust)
-=======
 import Data.Maybe (Maybe(Just, Nothing), isJust, isNothing)
->>>>>>> 691d8bf6
 import Data.Newtype (wrap, unwrap)
 import Data.Tuple.Nested ((/\))
 import Data.UInt as UInt
@@ -65,19 +61,6 @@
           Nothing -> liftEffect $ throw "Failed deserialization 5"
           Just res -> do
             test "has vkeys" do
-<<<<<<< HEAD
-              isJust (unwrap res).vkeys `shouldEqual` true
-            test "has plutus_data" do
-              isJust (unwrap res).plutus_data `shouldEqual` true
-            test "has plutus_scripts" do
-              isJust (unwrap res).plutus_scripts `shouldEqual` true
-            test "has redeemers" do
-              isJust (unwrap res).redeemers `shouldEqual` true
-            test "has redeemers" do
-              isJust (unwrap res).redeemers `shouldEqual` true
-            test "does not have native_scripts" do
-              isJust (unwrap res).native_scripts `shouldEqual` false
-=======
               (unwrap res).vkeys `shouldSatisfy` isJust
             test "has plutus_data" do
               (unwrap res).plutus_data `shouldSatisfy` isJust
@@ -89,7 +72,6 @@
               (unwrap res).redeemers `shouldSatisfy` isJust
             test "does not have native_scripts" do
               (unwrap res).native_scripts `shouldSatisfy` isNothing
->>>>>>> 691d8bf6
       test "fixture #2" do
         case deserializeWitnessSet witnessSetFixture2 >>= convertWitnessSet of
           Nothing -> liftEffect $ throw "Failed deserialization 6"
@@ -98,15 +80,12 @@
         case deserializeWitnessSet witnessSetFixture3 >>= convertWitnessSet of
           Nothing -> liftEffect $ throw "Failed deserialization 7"
           Just res -> res `shouldEqual` witnessSetFixture3Value
-<<<<<<< HEAD
-=======
       group "fixture #4" do
         case deserializeWitnessSet witnessSetFixture4 >>= convertWitnessSet of
           Nothing -> liftEffect $ throw "Failed deserialization 8"
           Just res -> do
             test "has native_scripts" do
               (unwrap res).native_scripts `shouldSatisfy` isJust
->>>>>>> 691d8bf6
 
 createUnspentOutput :: T.TransactionInput -> T.TransactionOutput -> Effect TransactionUnspentOutput
 createUnspentOutput input output = do
@@ -224,11 +203,7 @@
                 (T.Ed25519Signature (T.Bech32 "ed25519_sig1clmhgxx9e9t24wzgkmcsr44uq98j935evsjnrj8nn7ge08qrz0mgdxv5qtz8dyghs47q3lxwk4akq3u2ty8v4egeqvtl02ll0nfcqqq6faxl6"))
             )
         ]
-<<<<<<< HEAD
-    }
-=======
     }
 
 witnessSetFixture4 :: ByteArray
-witnessSetFixture4 = hexToByteArrayUnsafe "a30081825820096092b8515d75c2a2f75d6aa7c5191996755840e81deaa403dba5b690f091b658400d91f7ab723ed0adb9f7ec06bba5cb99b4dcbbe8fb6ce45fb3fcab31ddf57ca085437d7ec4e6fea8d10d0c455fdfb2fdbcf1d89643f635841da0e2593f6dd50a01818204187b048102"
->>>>>>> 691d8bf6
+witnessSetFixture4 = hexToByteArrayUnsafe "a30081825820096092b8515d75c2a2f75d6aa7c5191996755840e81deaa403dba5b690f091b658400d91f7ab723ed0adb9f7ec06bba5cb99b4dcbbe8fb6ce45fb3fcab31ddf57ca085437d7ec4e6fea8d10d0c455fdfb2fdbcf1d89643f635841da0e2593f6dd50a01818204187b048102"