module Test.Ctl.Types.Interval
  ( suite
  , eraSummariesFixture
  , systemStartFixture
  ) where

import Prelude

import Aeson (class DecodeAeson, decodeJsonString, printJsonDecodeError)
import Control.Monad.Error.Class (liftEither)
<<<<<<< HEAD
import Ctl.Internal.Test.Utils (TestPlanM)
import Data.BigInt (fromString) as BigInt
=======
import Control.Monad.Except (throwError)
import Ctl.Internal.QueryM.Ogmios (EraSummaries, SystemStart)
import Ctl.Internal.Serialization.Address (Slot(Slot))
import Ctl.Internal.Types.BigNum (fromInt) as BigNum
import Ctl.Internal.Types.Interval
  ( POSIXTime(POSIXTime)
  , PosixTimeToSlotError(PosixTimeBeforeSystemStart)
  , posixTimeToSlot
  , slotToPosixTime
  )
>>>>>>> 4ce7ac79
import Data.Bifunctor (lmap)
import Data.BigInt (fromString) as BigInt
import Data.Either (Either(Left, Right), either)
import Data.Maybe (fromJust)
import Data.Traversable (traverse_)
import Effect (Effect)
import Effect.Exception (error)
import Mote (group, test)
import Node.Encoding (Encoding(UTF8))
import Node.FS.Sync (readTextFile)
import Node.Path (concat) as Path
import Partial.Unsafe (unsafePartial)
import Test.Ctl.TestM (TestPlanM)
import Test.Spec.Assertions (shouldEqual)
<<<<<<< HEAD
import Types.BigNum (fromInt) as BigNum
import Types.Interval
  ( PosixTimeToSlotError(PosixTimeBeforeSystemStart)
  , POSIXTime(POSIXTime)
  , posixTimeToSlot
  , slotToPosixTime
  )
=======
>>>>>>> 4ce7ac79

suite :: TestPlanM (EraSummaries -> SystemStart -> Effect Unit) Unit
suite = do
  group "Interval type" do
    test "Inverse posixTimeToSlot >>> slotToPosixTime " $
      testPosixTimeToSlot
    test "Inverse slotToPosixTime >>> posixTimeToSlot " $
      testSlotToPosixTime
    test "PosixTimeToSlot errors" $ testPosixTimeToSlotError

loadOgmiosFixture
  :: forall (a :: Type). DecodeAeson a => String -> String -> Effect a
loadOgmiosFixture query hash = do
  contents <- readTextFile UTF8 path
  liftEither $ lmap
    (error <<< ((path <> "\n  ") <> _) <<< printJsonDecodeError)
    (decodeJsonString contents)
  where
  path :: String
  path = Path.concat
    [ "fixtures", "test", "ogmios", query <> "-" <> hash <> ".json" ]

-- To update the eraSummaries and systemStart fixtures, run
-- `spago run --main Test.Ogmios.GenerateFixtures`
-- and take the hashes from the result and insert them here. Make sure the
-- newly generated fixtures are stored in source control, i.e. git.

eraSummariesFixture :: Effect EraSummaries
eraSummariesFixture =
  loadOgmiosFixture "eraSummaries" "bbf8b1d7d2487e750104ec2b5a31fa86"

systemStartFixture :: Effect SystemStart
systemStartFixture =
  loadOgmiosFixture "systemStart" "ed0caad81f6936e0c122ef6f3c7de5e8"

testPosixTimeToSlot :: EraSummaries -> SystemStart -> Effect Unit
testPosixTimeToSlot eraSummaries sysStart = do
  let
    -- Tests currently pass "exactly" for seconds precision, which makes sense
    -- given converting to a Slot will round down to the near slot length
    -- (mostly 1s). If it rounds down and is the end slot, then a check is in
    -- place that any "extra" time is zero.
    -- We can allow for Millseconds as (off chain) input if we assume
    -- the seconds provided by Ogmios are exact, which seems to be the case
    -- here https://cardano.stackexchange.com/questions/7034/how-to-convert-posixtime-to-slot-number-on-cardano-testnet/7035#7035
    -- `timeWhenSlotChangedTo1Sec = POSIXTime 1595967616000` - exactly
    -- divisible by 1 second.

    -- *Testing far into the future note during hardforks:*
    -- It's worth noting that testing values "in" the recent era summary may
    -- fail during hardforks. This is because the last element's `end`
    -- field may be non null, meaning there is a limit to how far we can go
    -- into the future for reliable slot/time conversion (an exception like
    -- `CannotFindSlotInEraSummaries` is raised in this case).
    -- This `end` field presumably changes to `null` after the the initial
    -- period is over and things stabilise.
    -- For example, at the time of writing (start of Vasil hardfork during
    -- Babbage era), the *last* era summary element is
    -- ```
    -- {
    --   "start": {
    --     "time": 92880000,
    --     "slot": 62510400,
    --     "epoch": 215
    --   },
    --   "end": {
    --     "time": 93312000,
    --     "slot": 62942400,
    --     "epoch": 216
    --   },
    --   "parameters": {
    --     "epochLength": 432000,
    --     "slotLength": 1,
    --     "safeZone": 129600
    --   }
    -- }
    -- ```
    -- Note, `end` isn't null. This means any time "after" 93312000 will raise
    -- `CannotFindSlotInEraSummaries` an exception. So adding a time far
    -- into the future for `posixTimes` below will raise this exception.
    -- Notice also how 93312000 - 92880000 is a relatively small period of
    -- time so I expect this will change to `null` once things stabilise.
    posixTimes = mkPosixTime <$>
      [ "1603636353000"
      , "1613636755000"
      ]
  traverse_ (idTest eraSummaries sysStart identity) posixTimes
  -- With Milliseconds, we generally round down, provided the aren't at the
  -- end  with non-zero excess:
  idTest eraSummaries sysStart
    (const $ mkPosixTime "1613636754000")
    (mkPosixTime "1613636754999")
  idTest eraSummaries sysStart
    (const $ mkPosixTime "1613636754000")
    (mkPosixTime "1613636754500")
  idTest eraSummaries sysStart
    (const $ mkPosixTime "1613636754000")
    (mkPosixTime "1613636754499")
  where
  idTest
    :: EraSummaries
    -> SystemStart
    -> (POSIXTime -> POSIXTime)
    -> POSIXTime
    -> Effect Unit
  idTest es ss transf posixTime = do
    posixTimeToSlot es ss posixTime >>= case _ of
      Left err -> throwError $ error $ show err
      Right slot -> do
        ePosixTime <- slotToPosixTime es ss slot
        either (throwError <<< error <<< show) (shouldEqual $ transf posixTime)
          ePosixTime

mkPosixTime :: String -> POSIXTime
mkPosixTime = POSIXTime <<< unsafePartial fromJust <<< BigInt.fromString

testSlotToPosixTime :: EraSummaries -> SystemStart -> Effect Unit
testSlotToPosixTime eraSummaries sysStart = do
  -- See *Testing far into the future note during hardforks:* for details on
  -- how far into the future we test with slots when a hardfork occurs.
  let
    slots = mkSlot <$>
      [ 58278567
      , 48272312
      , 39270783
      , 957323
      , 34952
      , 7532
      , 232
      , 1
      ]
  traverse_ (idTest eraSummaries sysStart) slots
  where
  idTest :: EraSummaries -> SystemStart -> Slot -> Effect Unit
  idTest es ss slot = do
    slotToPosixTime es ss slot >>= case _ of
      Left err -> throwError $ error $ show err
      Right posixTime -> do
        eSlot <- posixTimeToSlot es ss posixTime
        either (throwError <<< error <<< show) (shouldEqual slot) eSlot

  mkSlot :: Int -> Slot
  mkSlot = Slot <<< BigNum.fromInt

testPosixTimeToSlotError :: EraSummaries -> SystemStart -> Effect Unit
testPosixTimeToSlotError eraSummaries sysStart = do
  let
    posixTime = mkPosixTime "1000"
  -- Some difficulty reproducing all the errors
  errTest eraSummaries sysStart
    posixTime
    (PosixTimeBeforeSystemStart posixTime)
  where
  errTest
    :: EraSummaries
    -> SystemStart
    -> POSIXTime
    -> PosixTimeToSlotError
    -> Effect Unit
  errTest es ss posixTime expectedErr = do
    posixTimeToSlot es ss posixTime >>= case _ of
      Left err -> err `shouldEqual` expectedErr
      Right _ ->
        throwError $ error $ "Test should have failed giving: " <> show
          expectedErr<|MERGE_RESOLUTION|>--- conflicted
+++ resolved
@@ -8,13 +8,10 @@
 
 import Aeson (class DecodeAeson, decodeJsonString, printJsonDecodeError)
 import Control.Monad.Error.Class (liftEither)
-<<<<<<< HEAD
-import Ctl.Internal.Test.Utils (TestPlanM)
-import Data.BigInt (fromString) as BigInt
-=======
 import Control.Monad.Except (throwError)
 import Ctl.Internal.QueryM.Ogmios (EraSummaries, SystemStart)
 import Ctl.Internal.Serialization.Address (Slot(Slot))
+import Ctl.Internal.Test.TestPlanM (TestPlanM)
 import Ctl.Internal.Types.BigNum (fromInt) as BigNum
 import Ctl.Internal.Types.Interval
   ( POSIXTime(POSIXTime)
@@ -22,7 +19,6 @@
   , posixTimeToSlot
   , slotToPosixTime
   )
->>>>>>> 4ce7ac79
 import Data.Bifunctor (lmap)
 import Data.BigInt (fromString) as BigInt
 import Data.Either (Either(Left, Right), either)
@@ -35,18 +31,7 @@
 import Node.FS.Sync (readTextFile)
 import Node.Path (concat) as Path
 import Partial.Unsafe (unsafePartial)
-import Test.Ctl.TestM (TestPlanM)
 import Test.Spec.Assertions (shouldEqual)
-<<<<<<< HEAD
-import Types.BigNum (fromInt) as BigNum
-import Types.Interval
-  ( PosixTimeToSlotError(PosixTimeBeforeSystemStart)
-  , POSIXTime(POSIXTime)
-  , posixTimeToSlot
-  , slotToPosixTime
-  )
-=======
->>>>>>> 4ce7ac79
 
 suite :: TestPlanM (EraSummaries -> SystemStart -> Effect Unit) Unit
 suite = do
