--- conflicted
+++ resolved
@@ -376,11 +376,7 @@
                 pkgs.nixpkgs-fmt
                 pkgs.fd
                 pkgs.arion
-<<<<<<< HEAD
-                # pkgs.ungoogled-chromium
-=======
                 pkgs.haskellPackages.fourmolu
->>>>>>> 223e8da0
               ];
             };
           };
