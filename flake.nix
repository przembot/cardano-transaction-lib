{
  description = "cardano-transaction-lib";

  inputs = {
    flake-compat = {
      url = "github:edolstra/flake-compat";
      flake = false;
    };

    # for the purescript project
    ogmios.url = "github:mlabs-haskell/ogmios/e406801eaeb32b28cd84357596ca1512bff27741";
    ogmios-datum-cache.url = "github:mlabs-haskell/ogmios-datum-cache/1c7a4af3f18bd3fa94a59e5a52e0ad6d974233e8";

    # Repository with network parameters
    cardano-configurations = {
      # Override with "path:/path/to/cardano-configurations";
      url = "github:input-output-hk/cardano-configurations";
      flake = false;
    };
    easy-purescript-nix = {
      url = "github:justinwoo/easy-purescript-nix";
      flake = false;
    };

    # for the haskell server
    iohk-nix.url = "github:input-output-hk/iohk-nix";
    haskell-nix.url = "github:mlabs-haskell/haskell.nix?ref=master";
    nixpkgs.follows = "haskell-nix/nixpkgs-unstable";
    cardano-addresses = {
      url =
        "github:input-output-hk/cardano-addresses/d2f86caa085402a953920c6714a0de6a50b655ec";
      flake = false;
    };
    cardano-base = {
      url =
        "github:input-output-hk/cardano-base/41545ba3ac6b3095966316a99883d678b5ab8da8";
      flake = false;
    };
    cardano-config = {
      url =
        "github:input-output-hk/cardano-config/fe7855e981072d392513f9cf3994e0b6eba40d7d";
      flake = false;
    };
    cardano-crypto = {
      url =
        "github:input-output-hk/cardano-crypto/f73079303f663e028288f9f4a9e08bcca39a923e";
      flake = false;
    };
    cardano-ledger = {
      url =
        "github:input-output-hk/cardano-ledger/1a9ec4ae9e0b09d54e49b2a40c4ead37edadcce5";
      flake = false;
    };
    cardano-node = {
      url =
        "github:input-output-hk/cardano-node/8909dea9b3996b8288f15f0e4f31fb0f63964197";
      flake = false;
    };
    cardano-prelude = {
      url =
        "github:input-output-hk/cardano-prelude/bb4ed71ba8e587f672d06edf9d2e376f4b055555";
      flake = false;
    };
    cardano-wallet = {
      url =
        "github:input-output-hk/cardano-wallet/ae7569293e94241ef6829139ec02bd91abd069df";
      flake = false;
    };
    ekg-forward = {
      url =
        "github:input-output-hk/ekg-forward/297cd9db5074339a2fb2e5ae7d0780debb670c63";
      flake = false;
    };
    flat = {
      url =
        "github:input-output-hk/flat/ee59880f47ab835dbd73bea0847dab7869fc20d8";
      flake = false;
    };
    goblins = {
      url =
        "github:input-output-hk/goblins/cde90a2b27f79187ca8310b6549331e59595e7ba";
      flake = false;
    };
    iohk-monitoring-framework = {
      url =
        "github:input-output-hk/iohk-monitoring-framework/808724ff8a19a33d0ed06f9ef59fbd900b08553c";
      flake = false;
    };
    optparse-applicative = {
      url =
        "github:input-output-hk/optparse-applicative/7497a29cb998721a9068d5725d49461f2bba0e7a";
      flake = false;
    };
    ouroboros-network = {
      url =
        "github:input-output-hk/ouroboros-network/d2d219a86cda42787325bb8c20539a75c2667132";
      flake = false;
    };
    plutus = {
      url =
        "github:input-output-hk/plutus/1efbb276ef1a10ca6961d0fd32e6141e9798bd11";
      flake = false;
    };
    # NOTE
    # I don't think we need anything from `plutus-apps`, so the following two are
    # not necessary. They might be useful for communicating with the frontend
    # however in case this is needed
    purescript-bridge = {
      url =
        "github:shmish111/purescript-bridge/6a92d7853ea514be8b70bab5e72077bf5a510596";
      flake = false;
    };
    servant-purescript = {
      url =
        "github:shmish111/servant-purescript/a76104490499aa72d40c2790d10e9383e0dbde63";
      flake = false;
    };
    Win32-network = {
      url =
        "github:input-output-hk/Win32-network/3825d3abf75f83f406c1f7161883c438dac7277d";
      flake = false;
    };
  };

  outputs =
    { self
    , nixpkgs
    , haskell-nix
    , iohk-nix
    , cardano-configurations
    , ...
    }@inputs:
    let
      defaultSystems = [
        "x86_64-linux"
        "x86_64-darwin"
        "aarch64-linux"
        "aarch64-darwin"
      ];
      perSystem = nixpkgs.lib.genAttrs defaultSystems;
      overlay = with inputs; (final: prev: {
        easy-ps =
          import inputs.easy-purescript-nix { pkgs = final; };
        ogmios-datum-cache =
          inputs.ogmios-datum-cache.defaultPackage.${prev.system};
        ogmios = ogmios.packages.${prev.system}."ogmios:exe:ogmios";
        ogmios-fixtures = ogmios;
<<<<<<< HEAD
        cardano-cli = ogmios.inputs.cardano-node.packages.${system}.cardano-cli;
        purescriptProject = import ./nix { inherit system; pkgs = prev; };
        buildCtlRuntime = buildCtlRuntime prev;
        launchCtlRuntime = launchCtlRuntime prev;
        ctl-server = self.packages.${system}."ctl-server:exe:ctl-server";
=======
        cardano-cli = cardano-node-exe.packages.${prev.system}.cardano-cli;
        purescriptProject = import ./nix { pkgs = final; system = prev.system; };
        buildCtlRuntime = buildCtlRuntime final;
        launchCtlRuntime = launchCtlRuntime final;
>>>>>>> c52ab021
        inherit cardano-configurations;
      });

      makeNixpkgsFor = system: import nixpkgs {
        overlays = [
          haskell-nix.overlay
          iohk-nix.overlays.crypto
          overlay
        ];
        inherit (haskell-nix) config;
        inherit system;
      };
      # memoize nixpkgs instances to make evaluation faster
      allNixpkgs = perSystem makeNixpkgsFor;
      nixpkgsFor = system: allNixpkgs.${system};

      defaultConfig = final: with final; {
        inherit (inputs) cardano-configurations;
        network = {
          name = "testnet";
          magic = 1097911063; # use `null` for mainnet
        };
        node = { port = 3001; };
        ogmios = { port = 1337; };
        ctlServer = { port = 8081; };
        postgres = {
          # User-facing port on host machine.
          # Can be set to null in order to not bind postgres port to host.
          # Postgres will always be accessible via `postgres:5432` from
          # containers.
          port = 5432;
          user = "ctxlib";
          password = "ctxlib";
          db = "ctxlib";
        };
        datumCache = {
          port = 9999;
          controlApiToken = "";
          blockFetcher = {
            firstBlock = {
              slot = 61625527;
              id = "3afd8895c7b270f8250b744ec8d2b3c53ee2859c9d5711d906c47fe51b800988";
            };
            autoStart = true;
            startFromLast = false;
            filter = builtins.toJSON { const = true; };
          };
        };
      };

      buildOgmiosFixtures = pkgs: pkgs.runCommand "ogmios-fixtures"
        {
          buildInputs = [ pkgs.jq pkgs.pcre ];
        }
        ''
          cp -r ${pkgs.ogmios-fixtures}/server/test/vectors vectors
          chmod -R +rwx .

          function on_file () {
            local path=$1
            local parent="$(basename "$(dirname "$path")")"
            if command=$(pcregrep -o1 -o2 -o3 'Query\[(.*)\]|(EvaluateTx)|(SubmitTx)' <<< "$path")
            then
              echo "$path"
              json=$(jq -c .result "$path")
              md5=($(md5sum <<< "$json"))
              printf "%s" "$json" > "ogmios/$command-$md5.json"
            fi
          }
          export -f on_file

          mkdir ogmios
          find vectors/ -type f -name "*.json" -exec bash -c 'on_file "{}"' \;
          mkdir $out
          cp -rT ogmios $out
        '';

<<<<<<< HEAD
      buildCtlRuntime = pkgs: extraConfig: { ... }:
=======
      buildCtlRuntime = pkgs: extraConfig:
        { ... }:
>>>>>>> c52ab021
        let
          inherit (builtins) toString;
          config = with pkgs.lib;
            fix (final: recursiveUpdate
              (defaultConfig final)
              (if isFunction extraConfig then extraConfig final else extraConfig));
          nodeDbVol = "node-${config.network.name}-db";
          nodeIpcVol = "node-${config.network.name}-ipc";
          nodeSocketPath = "/ipc/node.socket";
<<<<<<< HEAD
          server = pkgs.ctl-server;
=======
          serverName = "ctl-server:exe:ctl-server";
          server = self.packages.${pkgs.system}."${serverName}";
>>>>>>> c52ab021
          bindPort = port: "${toString port}:${toString port}";
        in
        with config;
        {
          docker-compose.raw = {
            volumes = {
              "${nodeDbVol}" = { };
              "${nodeIpcVol}" = { };
            };
          };
          services = {
            cardano-node = {
              service = {
                image = "inputoutput/cardano-node:1.35.0";
                ports = [ (bindPort node.port) ];
                volumes = [
                  "${config.cardano-configurations}/network/${config.network.name}/cardano-node:/config"
                  "${config.cardano-configurations}/network/${config.network.name}/genesis:/genesis"
                  "${nodeDbVol}:/data"
                  "${nodeIpcVol}:/ipc"
                ];
                command = [
                  "run"
                  "--config"
                  "/config/config.json"
                  "--database-path"
                  "/data/db"
                  "--socket-path"
                  "${nodeSocketPath}"
                  "--topology"
                  "/config/topology.json"
                ];
              };
            };
            ogmios = {
              service = {
                useHostStore = true;
                ports = [ (bindPort ogmios.port) ];
                volumes = [
                  "${config.cardano-configurations}/network/${config.network.name}:/config"
                  "${nodeIpcVol}:/ipc"
                ];
                command = [
                  "${pkgs.bash}/bin/sh"
                  "-c"
                  ''
                    ${pkgs.ogmios}/bin/ogmios \
                      --host ogmios \
                      --port ${toString ogmios.port} \
                      --node-socket /ipc/node.socket \
                      --node-config /config/cardano-node/config.json
                  ''
                ];
              };
            };
            ctl-server = {
              service = {
                useHostStore = true;
                ports = [ (bindPort ctlServer.port) ];
                depends_on = [ "ogmios" ];
                volumes = [ "${nodeIpcVol}:/ipc" ];
                command = [
                  "${pkgs.bash}/bin/sh"
                  "-c"
                  ''
                    ${server}/bin/ctl-server --port ${toString ctlServer.port}
                  ''
                ];
              };
            };
            postgres = {
              service = {
                image = "postgres:13";
                ports =
                  if postgres.port == null
                  then [ ]
                  else [ "${toString postgres.port}:5432" ];
                environment = {
                  POSTGRES_USER = "${postgres.user}";
                  POSTGRES_PASSWORD = "${postgres.password}";
                  POSTGRES_DB = "${postgres.db}";
                };
              };
            };
            ogmios-datum-cache =
              let
                filter = nixpkgs.lib.strings.replaceStrings
                  [ "\"" "\\" ] [ "\\\"" "\\\\" ]
                  datumCache.blockFetcher.filter;
              in
              {
                service = {
                  useHostStore = true;
                  ports = [ (bindPort datumCache.port) ];
                  restart = "on-failure";
                  depends_on = [ "postgres" "ogmios" ];
                  command = [
                    "${pkgs.bash}/bin/sh"
                    "-c"
                    ''
                      ${pkgs.ogmios-datum-cache}/bin/ogmios-datum-cache \
                        --log-level warn \
                        --use-latest \
                        --server-api "${toString datumCache.controlApiToken}" \
                        --server-port ${toString datumCache.port} \
                        --ogmios-address ogmios \
                        --ogmios-port ${toString ogmios.port} \
                        --db-port 5432 \
                        --db-host postgres \
                        --db-user "${postgres.user}" \
                        --db-name "${postgres.db}" \
                        --db-password "${postgres.password}" \
                        --block-slot ${toString datumCache.blockFetcher.firstBlock.slot} \
                        --block-hash "${datumCache.blockFetcher.firstBlock.id}" \
                        --block-filter "${filter}"
                    ''
                  ];
                };
              };
          };
        };

      # Makes a set compatible with flake `apps` to launch all runtime services
      launchCtlRuntime = pkgs: config:
        let
          binPath = "ctl-runtime";
          prebuilt = (pkgs.arion.build {
            inherit pkgs;
            modules = [ (buildCtlRuntime pkgs config) ];
          }).outPath;
          script = pkgs.writeShellApplication {
            name = binPath;
            runtimeInputs = [ pkgs.arion pkgs.docker ];
            text =
              ''
                ${pkgs.arion}/bin/arion --prebuilt-file ${prebuilt} up
              '';
          };
        in
        {
          type = "app";
          program = "${script}/bin/${binPath}";
        };

      psProjectFor = pkgs:
        let
          projectName = "cardano-transaction-lib";
          # `filterSource` will still trigger rebuilds with flakes, even if a
          # filtered path is modified as the output path name is impurely
          # derived. Setting an explicit `name` with `path` helps mitigate this
          src = builtins.path {
            path = self;
            name = "${projectName}-src";
            filter = path: ftype:
              !(pkgs.lib.hasSuffix ".md" path)
              && !(ftype == "directory" && builtins.elem
                (baseNameOf path) [ "server" "doc" ]
              );
          };
          ogmiosFixtures = buildOgmiosFixtures pkgs;
          project = pkgs.purescriptProject {
            inherit src pkgs projectName;
            packageJson = ./package.json;
            packageLock = ./package-lock.json;
            shell = {
              shellHook = exportOgmiosFixtures;
              packages = with pkgs; [
                ogmios
                ogmios-datum-cache
                nixpkgs-fmt
                fd
                arion
                haskellPackages.fourmolu
                nodePackages.prettier
                nodePackages.eslint
              ];
            };
          };
          exportOgmiosFixtures =
            ''
              export OGMIOS_FIXTURES="${ogmiosFixtures}"
            '';
        in
        rec {
          defaultPackage = packages.ctl-example-bundle-web;

          packages = {
            ctl-example-bundle-web = project.bundlePursProject {
              main = "Examples.Pkh2Pkh";
              entrypoint = "examples/index.js";
              htmlTemplate = "examples/index.html";
            };

            ctl-runtime = pkgs.arion.build {
              inherit pkgs;
              modules = [ (buildCtlRuntime pkgs { }) ];
            };

            docs = project.buildSearchablePursDocs {
              packageName = projectName;
            };
          };

          checks = {
            ctl-unit-test = project.runPursTest {
              name = "ctl-unit-test";
              testMain = "Test.Unit";
              env = { OGMIOS_FIXTURES = "${ogmiosFixtures}"; };
            };
          };

          devShell = project.devShell;

          apps = {
            docs =
              let
                binPath = "docs-server";
                builtDocs = packages.docs;
                script = pkgs.writeShellApplication {
                  name = binPath;
                  runtimeInputs = [
                    pkgs.nodejs-14_x
                    pkgs.nodePackages.http-server
                  ];
                  text =
                    ''
                      ${pkgs.nodePackages.http-server}/bin/http-server \
                        ${builtDocs}/generated-docs/html
                    '';
                };
              in
              {
                type = "app";
                program = "${script}/bin/${binPath}";
              };
          };
        };

      hsProjectFor = pkgs:
        import ./server/nix {
          src = ./server;
          inherit inputs pkgs;
          inherit (pkgs) system;
        };
    in
    {
      # flake from haskell.nix project
      hsFlake = perSystem (system: (hsProjectFor (nixpkgsFor system)).flake { });

      devShell = perSystem (system: self.devShells.${system}.ctl);

      devShells = perSystem (system: {
        # This is the default `devShell` and can be run without specifying
        # it (i.e. `nix develop`)
        ctl = (psProjectFor (nixpkgsFor system)).devShell;
        # It might be a good idea to keep this as a separate shell; if you're
        # working on the PS frontend, it doesn't make a lot of sense to pull
        # in all of the Haskell dependencies
        #
        # This can be used with `nix develop .#hsDevShell
        hsDevShell = self.hsFlake.${system}.devShell;
      });

      packages = perSystem (system:
        self.hsFlake.${system}.packages
        // (psProjectFor (nixpkgsFor system)).packages
      );

      apps = perSystem (system:
        let
          pkgs = nixpkgsFor system;
        in
        (psProjectFor pkgs).apps // {
          inherit (self.hsFlake.${system}.apps) "ctl-server:exe:ctl-server";
          ctl-runtime = pkgs.launchCtlRuntime { };
        });

      checks = perSystem (system:
        let
          pkgs = nixpkgsFor system;
        in
        (psProjectFor pkgs).checks
        // self.hsFlake.${system}.checks
        // {
          formatting-check = pkgs.runCommand "formatting-check"
            {
              nativeBuildInputs = with pkgs; [
                easy-ps.purs-tidy
                haskellPackages.fourmolu
                nixpkgs-fmt
                nodePackages.prettier
                fd
              ];
            }
            ''
              cd ${self}
              purs-tidy check $(fd -epurs)
              fourmolu -m check -o -XTypeApplications -o -XImportQualifiedPost \
                $(fd -ehs)
              nixpkgs-fmt --check $(fd -enix --exclude='spago*')
              prettier -c $(fd -ejs)
              touch $out
            '';

          js-lint-check = pkgs.runCommand "js-lint-check"
            {
              nativeBuildInputs = [
                pkgs.nodePackages.eslint
                pkgs.fd
              ];
            }
            ''
              cd ${self}
              eslint $(fd -ejs)
              touch $out
            '';
        });

      check = perSystem (system:
        (nixpkgsFor system).runCommand "combined-check"
          {
            nativeBuildInputs =
              builtins.attrValues self.checks.${system}
              ++ builtins.attrValues self.packages.${system};
          }
          ''
            touch $out
          ''
      );

      defaultPackage = perSystem (system: (psProjectFor (nixpkgsFor system)).defaultPackage);

      overlay = overlay;

      hydraJobs = perSystem (system:
        self.checks.${system}
        // self.packages.${system}
        // self.devShells.${system}
      );
    };
}<|MERGE_RESOLUTION|>--- conflicted
+++ resolved
@@ -145,18 +145,10 @@
           inputs.ogmios-datum-cache.defaultPackage.${prev.system};
         ogmios = ogmios.packages.${prev.system}."ogmios:exe:ogmios";
         ogmios-fixtures = ogmios;
-<<<<<<< HEAD
-        cardano-cli = ogmios.inputs.cardano-node.packages.${system}.cardano-cli;
-        purescriptProject = import ./nix { inherit system; pkgs = prev; };
-        buildCtlRuntime = buildCtlRuntime prev;
-        launchCtlRuntime = launchCtlRuntime prev;
-        ctl-server = self.packages.${system}."ctl-server:exe:ctl-server";
-=======
         cardano-cli = cardano-node-exe.packages.${prev.system}.cardano-cli;
         purescriptProject = import ./nix { pkgs = final; system = prev.system; };
         buildCtlRuntime = buildCtlRuntime final;
         launchCtlRuntime = launchCtlRuntime final;
->>>>>>> c52ab021
         inherit cardano-configurations;
       });
 
@@ -234,12 +226,8 @@
           cp -rT ogmios $out
         '';
 
-<<<<<<< HEAD
-      buildCtlRuntime = pkgs: extraConfig: { ... }:
-=======
       buildCtlRuntime = pkgs: extraConfig:
         { ... }:
->>>>>>> c52ab021
         let
           inherit (builtins) toString;
           config = with pkgs.lib;
@@ -249,12 +237,8 @@
           nodeDbVol = "node-${config.network.name}-db";
           nodeIpcVol = "node-${config.network.name}-ipc";
           nodeSocketPath = "/ipc/node.socket";
-<<<<<<< HEAD
-          server = pkgs.ctl-server;
-=======
           serverName = "ctl-server:exe:ctl-server";
           server = self.packages.${pkgs.system}."${serverName}";
->>>>>>> c52ab021
           bindPort = port: "${toString port}:${toString port}";
         in
         with config;
