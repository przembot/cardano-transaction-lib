{
  description = "cardano-transaction-lib";

  inputs = {
    flake-compat = {
      url = "github:edolstra/flake-compat";
      flake = false;
    };

    # for the purescript project
    ogmios = {
      url = "github:mlabs-haskell/ogmios/9c04524d45de2c417ddda9e7ab0d587a54954c57";
      inputs = {
        haskell-nix.follows = "haskell-nix";
        nixpkgs.follows = "nixpkgs";
      };
    };

    plutip.url = "github:mlabs-haskell/plutip/8364c43ac6bc9ea140412af9a23c691adf67a18b";
    plutip.inputs.bot-plutus-interface.follows = "bot-plutus-interface";
    plutip.inputs.haskell-nix.follows = "bot-plutus-interface/haskell-nix";
    plutip.inputs.iohk-nix.follows = "bot-plutus-interface/iohk-nix";
    plutip.inputs.nixpkgs.follows = "bot-plutus-interface/haskell-nix/nixpkgs";

    bot-plutus-interface = {
      url = "github:mlabs-haskell/bot-plutus-interface?rev=7235aa6fba12b0cf368d9976e1e1b21ba642c038";
      inputs.cardano-wallet.follows = "cardano-wallet";
    };

    cardano-wallet.url = "github:mlabs-haskell/cardano-wallet?rev=9d34b2633ace6aa32c1556d33c8c2df63dbc8f5b";

    ogmios-datum-cache.url = "github:mlabs-haskell/ogmios-datum-cache/ada4d2efdf7c4f308835099d0d30a91c1bd4a565";
    # Repository with network parameters
    cardano-configurations = {
      # Override with "path:/path/to/cardano-configurations";
      url = "github:input-output-hk/cardano-configurations";
      flake = false;
    };
    easy-purescript-nix = {
      url = "github:justinwoo/easy-purescript-nix/d56c436a66ec2a8a93b309c83693cef1507dca7a";
      flake = false;
    };

    # for the haskell server
    iohk-nix.url = "github:input-output-hk/iohk-nix";
    haskell-nix.follows = "plutip/haskell-nix";
    nixpkgs.follows = "plutip/nixpkgs";
  };

  outputs =
    { self
    , nixpkgs
    , haskell-nix
    , iohk-nix
    , cardano-configurations
    , ...
    }@inputs:
    let
      supportedSystems = [
        "x86_64-linux"
        "x86_64-darwin"
        "aarch64-linux"
        "aarch64-darwin"
      ];

      perSystem = nixpkgs.lib.genAttrs supportedSystems;

      mkNixpkgsFor = system: import nixpkgs {
        overlays = nixpkgs.lib.attrValues self.overlays ++ [
          (_: _: {
            ogmios-fixtures = inputs.ogmios;
          })
        ];
        inherit (haskell-nix) config;
        inherit system;
      };

      inherit (import ./nix/runtime.nix { inherit inputs; })
        buildCtlRuntime launchCtlRuntime;

      allNixpkgs = perSystem mkNixpkgsFor;

      nixpkgsFor = system: allNixpkgs.${system};

      buildOgmiosFixtures = pkgs: pkgs.runCommand "ogmios-fixtures"
        {
          buildInputs = [ pkgs.jq pkgs.pcre ];
        }
        ''
          cp -r ${pkgs.ogmios-fixtures}/server/test/vectors vectors
          chmod -R +rwx .

          function on_file () {
            local path=$1
            local parent="$(basename "$(dirname "$path")")"
            if command=$(pcregrep -o1 -o2 -o3 'Query\[(.*)\]|(EvaluateTx)|(SubmitTx)' <<< "$path")
            then
              echo "$path"
              json=$(jq -c .result "$path")
              md5=($(md5sum <<< "$json"))
              printf "%s" "$json" > "ogmios/$command-$md5.json"
            fi
          }
          export -f on_file

          mkdir ogmios
          find vectors/ -type f -name "*.json" -exec bash -c 'on_file "{}"' \;
          mkdir $out
          cp -rT ogmios $out
        '';

      psProjectFor = pkgs:
        let
          projectName = "cardano-transaction-lib";
          # `filterSource` will still trigger rebuilds with flakes, even if a
          # filtered path is modified as the output path name is impurely
          # derived. Setting an explicit `name` with `path` helps mitigate this
          src = builtins.path {
            path = self;
            name = "${projectName}-src";
            filter = path: ftype:
              !(pkgs.lib.hasSuffix ".md" path)
              && !(ftype == "directory" && builtins.elem
                (baseNameOf path) [ "server" "doc" ]
              );
          };
          ogmiosFixtures = buildOgmiosFixtures pkgs;
          project = pkgs.purescriptProject {
            inherit src pkgs projectName;
            packageJson = ./package.json;
            packageLock = ./package-lock.json;
            shell = {
              withRuntime = true;
              shellHook = exportOgmiosFixtures;
              packageLockOnly = true;
              packages = with pkgs; [
                arion
                fd
                haskellPackages.fourmolu
                nixpkgs-fmt
                nodePackages.eslint
                nodePackages.prettier
              ];
            };
          };
          exportOgmiosFixtures =
            ''
              export OGMIOS_FIXTURES="${ogmiosFixtures}"
            '';
        in
        rec {
          packages = {
            ctl-example-bundle-web = project.bundlePursProject {
              main = "Ctl.Examples.ByUrl";
              entrypoint = "examples/index.js";
            };

            ctl-runtime = pkgs.arion.build {
              inherit pkgs;
              modules = [ (buildCtlRuntime pkgs { }) ];
            };

            docs = project.buildSearchablePursDocs {
              packageName = projectName;
            };
          };

          checks = {
            ctl-plutip-test = project.runPlutipTest {
              name = "ctl-plutip-test";
              testMain = "Test.Ctl.Plutip";
              # After updating `PlutipConfig` this can be set for now:
              # withCtlServer = false;
              env = { OGMIOS_FIXTURES = "${ogmiosFixtures}"; };
            };
            ctl-unit-test = project.runPursTest {
              name = "ctl-unit-test";
              testMain = "Test.Ctl.Unit";
              env = { OGMIOS_FIXTURES = "${ogmiosFixtures}"; };
            };
          };

          devShell = project.devShell;

          apps = {
            docs = project.launchSearchablePursDocs {
              builtDocs = packages.docs;
            };
          };
        };

      hsProjectFor = pkgs: import ./server/nix {
        inherit inputs pkgs;
        inherit (pkgs) system;
        src = ./server;
      };
    in
    {
      overlay = builtins.trace
        (
          "warning: `cardano-transaction-lib.overlay` is deprecated and will be"
          + " removed in the next release. Please use"
          + " `cardano-transaction-lib.overlays.{runtime, purescript, ctl-server}`"
          + " directly instead"
        )
        nixpkgs.lib.composeManyExtensions
        (nixpkgs.lib.attrValues self.overlays);

      overlays = with inputs; {
        purescript = final: prev: {
          easy-ps = import inputs.easy-purescript-nix { pkgs = final; };
          purescriptProject = import ./nix { pkgs = final; };
        };
        # This is separate from the `runtime` overlay below because it is
        # optional (it's only required if using CTL's `applyArgs` effect).
        # Including it by default in the `overlays.runtime` also requires that
        # `prev` include `haskell-nix.overlay` and `iohk-nix.overlays.crypto`;
        # this is not ideal to force upon all users
        ctl-server = nixpkgs.lib.composeManyExtensions [
          (
            final: prev:
              # if `haskell-nix.overlay` has not been applied, we cannot use the
              # package set to build the `hsProjectFor`. We don't want to always
              # add haskell.nix's overlay or use the `ctl-server` from our own
              # `outputs.packages` because this might lead to conflicts with the
              # `hackage.nix` version being used (this might also happen with the
              # Ogmios and Plutip packages, but at least we have direct control over
              # our own haskell.nix project)
              #
              # We can check for the necessary attribute and then apply the
              # overlay if necessary
              nixpkgs.lib.optionalAttrs (!(prev ? haskell-nix))
                (haskell-nix.overlay final prev)

          )
          (
            final: prev:
              # Similarly, we need to make sure that `libsodium-vrf` is available
              # for the Haskell server
              nixpkgs.lib.optionalAttrs (!(prev ? libsodium-vrf))
                (iohk-nix.overlays.crypto final prev)
          )
          (
            final: prev: {
              ctl-server =
                (hsProjectFor final).hsPkgs.ctl-server.components.exes.ctl-server;
            }
          )
        ];
        runtime = nixpkgs.lib.composeManyExtensions [
          (
            final: prev:
              let
                inherit (prev) system;
              in
              {
                plutip-server =
                  inputs.plutip.packages.${system}."plutip:exe:plutip-server";
                ogmios-datum-cache =
                  inputs.ogmios-datum-cache.defaultPackage.${system};
                ogmios = ogmios.packages.${system}."ogmios:exe:ogmios";
                buildCtlRuntime = buildCtlRuntime final;
                launchCtlRuntime = launchCtlRuntime final;
                inherit cardano-configurations;
              }
          )
          (
            final: prev: nixpkgs.lib.optionalAttrs (!(prev ? ctl-server))
              (
                builtins.trace
                  (
                    "Warning: `ctl-server` has moved to `overlays.ctl-server`"
                    + " and will be removed from `overlays.runtime` soon"
                  )
                  (self.overlays.ctl-server final prev)
              )
          )

        ];
      };

      # flake from haskell.nix project
      hsFlake = perSystem (system: (hsProjectFor (nixpkgsFor system)).flake { });

      devShells = perSystem (system: {
        # This is the default `devShell` and can be run without specifying
        # it (i.e. `nix develop`)
        default = (psProjectFor (nixpkgsFor system)).devShell;
        # It might be a good idea to keep this as a separate shell; if you're
        # working on the PS frontend, it doesn't make a lot of sense to pull
        # in all of the Haskell dependencies
        #
        # This can be used with `nix develop .#hsDevShell
        hsDevShell = self.hsFlake.${system}.devShell;
      });

      packages = perSystem (system:
        self.hsFlake.${system}.packages
        // (psProjectFor (nixpkgsFor system)).packages
      );

      apps = perSystem (system:
        let
          pkgs = nixpkgsFor system;
        in
        (psProjectFor pkgs).apps // {
          inherit (self.hsFlake.${system}.apps) "ctl-server:exe:ctl-server";
          ctl-runtime = pkgs.launchCtlRuntime { };
          default = self.apps.${system}.ctl-runtime;
        });

      # TODO
      # Add a check that attempts to verify if the scaffolding template is
      # reasonably up-to-date. See:
      # https://github.com/Plutonomicon/cardano-transaction-lib/issues/839
      checks = perSystem (system:
        let
          pkgs = nixpkgsFor system;
        in
        (psProjectFor pkgs).checks
        // self.hsFlake.${system}.checks
        // {
          formatting-check = pkgs.runCommand "formatting-check"
            {
              nativeBuildInputs = with pkgs; [
                easy-ps.purs-tidy
                haskellPackages.fourmolu
                nixpkgs-fmt
                nodePackages.prettier
                nodePackages.eslint
                fd
              ];
            }
            ''
              cd ${self}
              make check-format
              touch $out
            '';
<<<<<<< HEAD
          template-deps-json = pkgs.runCommand "template-deps-check"
            {
              ctlPackageJson = builtins.readFile ./package.json;
              ctlScaffoldPackageJson = builtins.readFile ./templates/ctl-scaffold/package.json;
              nativeBuildInputs = [ pkgs.jq ];
            } ''
            cd ${self}
            diff <(jq -S .dependencies <<< $ctlPackageJson) <(jq -S .dependencies <<< $ctlScaffoldPackageJson)
            diff <(jq -S .devDependencies <<< $ctlPackageJson) <(jq -S .devDependencies <<< $ctlScaffoldPackageJson)
            touch $out
          '';
          template-dhall-diff = pkgs.runCommand "template-dhall-diff-check"
            (with builtins;
            let
              ctlPkgsExp = import ./spago-packages.nix { inherit pkgs; };
              ctlScaffoldPkgsExp = import ./templates/ctl-scaffold/spago-packages.nix { inherit pkgs; };
              ctlPs = attrValues ctlPkgsExp.inputs;
              ctlScaffoldPs = filter (p: p.name != "cardano-transaction-lib")
                (attrValues ctlScaffoldPkgsExp.inputs);
              intersection = pkgs.lib.lists.intersectLists ctlPs ctlScaffoldPs;
              scaffoldDisjoint = pkgs.lib.lists.subtractLists intersection ctlScaffoldPs;
              ctlDisjoint = pkgs.lib.lists.subtractLists intersection ctlPs;
            in
            {
              inherit ctlDisjoint scaffoldDisjoint;
              nativeBuildInputs = [ ];
            }
            ) ''

            if [ -z "$ctlDisjoint" ] && [ -z "$scaffoldDisjoint" ];
            then
              touch $out
            else
              if [ -n "$ctlDisjoint" ];
              then
                echo "The following packages are in the main projects dependencies but not in the scaffold:"
                for p in $ctlDisjoint; do
                  echo "  $p"
                done
              fi
              if [ -n "$scaffoldDisjoint" ];
              then
                echo "The following packages are in the scaffold projects dependencies but not in the main:"
                for p in $scaffoldDisjoint; do
                  echo "  $p"
                done
              fi
              exit 1
            fi
          '';
          template-version = pkgs.runCommand "template-consistent-version-check"
            (
              let
                ctlScaffoldPackages = import ./templates/ctl-scaffold/spago-packages.nix { inherit pkgs; };
                ctlScaffoldFlake = import ./templates/ctl-scaffold/flake.nix;
                versionCheck = ctlScaffoldPackages.inputs."cardano-transaction-lib".version == ctlScaffoldFlake.inputs.ctl.rev;
              in
              {
                packagesLibRev = ctlScaffoldPackages.inputs."cardano-transaction-lib".version;
                flakeLibRev = ctlScaffoldFlake.inputs.ctl.rev;
                nativeBuildInputs = [ ];
              }
            ) ''

            if [ $packagesLibRev != $flakeLibRev ]
            then
              echo "CTL revision in scaffold flake.nix ($flakeLibRev) doesn't match revision referenced in spago-packages.nix ($packagesLibRev). Please update flake.nix or packages.dhall and run spago2nix."
              exit 1
            fi
            touch $out
          '';
=======
          examples-imports-check = pkgs.runCommand "examples-imports-check" { }
            ''
              cd ${self}
              make check-examples-imports
              touch $out 
            '';
>>>>>>> ed3e5ebb
        });

      templatePath = builtins.toString self + self.templates.ctl-scaffold.path;

      check = perSystem (system:
        (nixpkgsFor system).runCommand "combined-check"
          {
            combined =
              builtins.attrValues self.checks.${system}
              ++ builtins.attrValues self.packages.${system};
          }
          ''
            echo $combined
            touch $out
          ''
      );

      templates = {
        default = self.templates.ctl-scaffold;
        ctl-scaffold = {
          path = ./templates/ctl-scaffold;
          description = "A minimal CTL-based scaffold project";
          welcomeText = ''
            Welcome to your new CTL project!

            To enter the Nix environment and start working on it, run `nix develop`

            Please also see our

            - [Documentation](https://github.com/Plutonomicon/cardano-transaction-lib/tree/develop/doc)

            - [Generated docs](https://plutonomicon.github.io/cardano-transaction-lib/)

            - [Discord server]( https://discord.gg/c8kZWxzJ)

            If you encounter problems and/or want to report a bug, you can open
            an issue [here](https://github.com/Plutonomicon/cardano-transaction-lib/issues).

            Please search for existing issues beforehand!

          '';
        };
      };

      hydraJobs = perSystem (system:
        self.checks.${system}
        // self.packages.${system}
        // self.devShells.${system}
      );
    };
}<|MERGE_RESOLUTION|>--- conflicted
+++ resolved
@@ -336,7 +336,6 @@
               make check-format
               touch $out
             '';
-<<<<<<< HEAD
           template-deps-json = pkgs.runCommand "template-deps-check"
             {
               ctlPackageJson = builtins.readFile ./package.json;
@@ -408,14 +407,12 @@
             fi
             touch $out
           '';
-=======
           examples-imports-check = pkgs.runCommand "examples-imports-check" { }
             ''
               cd ${self}
               make check-examples-imports
               touch $out 
             '';
->>>>>>> ed3e5ebb
         });
 
       templatePath = builtins.toString self + self.templates.ctl-scaffold.path;
