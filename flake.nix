{
  description = "cardano-transaction-lib";

  inputs = {
    flake-compat = {
      url = "github:edolstra/flake-compat";
      flake = false;
    };

    # for the purescript project
    ogmios.url = "github:mlabs-haskell/ogmios";
<<<<<<< HEAD
    ogmios-datum-cache.url = "github:mlabs-haskell/ogmios-datum-cache/1be5e903e14f5a1785983bdb38203195b401bd15";
=======
    ogmios-datum-cache.url = "github:mlabs-haskell/ogmios-datum-cache/85e030ae914abcffba4a7c261d9cd81f98b2168c";
>>>>>>> 083d0ba6
    plutip.url = "github:mlabs-haskell/plutip/plutip-server";
    # so named because we also need a different version of the repo below
    # in the server inputs and we use this one just for the `cardano-cli`
    # executables
    cardano-node-exe = {
      url = "github:input-output-hk/cardano-node/ea8b632820db5546b22430bbb5ed8db4a2fef7dd";
    };
    # Repository with network parameters
    cardano-configurations = {
      # Override with "path:/path/to/cardano-configurations";
      url = "github:input-output-hk/cardano-configurations";
      flake = false;
    };
    easy-purescript-nix = {
      url = "github:justinwoo/easy-purescript-nix";
      flake = false;
    };

    # for the haskell server
    iohk-nix.url = "github:input-output-hk/iohk-nix";
    haskell-nix.url = "github:mlabs-haskell/haskell.nix?ref=master";
    nixpkgs.follows = "haskell-nix/nixpkgs-unstable";
    cardano-addresses = {
      url =
        "github:input-output-hk/cardano-addresses/d2f86caa085402a953920c6714a0de6a50b655ec";
      flake = false;
    };
    cardano-base = {
      url =
        "github:input-output-hk/cardano-base/41545ba3ac6b3095966316a99883d678b5ab8da8";
      flake = false;
    };
    cardano-config = {
      url =
        "github:input-output-hk/cardano-config/fe7855e981072d392513f9cf3994e0b6eba40d7d";
      flake = false;
    };
    cardano-crypto = {
      url =
        "github:input-output-hk/cardano-crypto/f73079303f663e028288f9f4a9e08bcca39a923e";
      flake = false;
    };
    cardano-ledger = {
      url =
        "github:input-output-hk/cardano-ledger/1a9ec4ae9e0b09d54e49b2a40c4ead37edadcce5";
      flake = false;
    };
    cardano-node = {
      url =
        "github:input-output-hk/cardano-node/8909dea9b3996b8288f15f0e4f31fb0f63964197";
      flake = false;
    };
    cardano-prelude = {
      url =
        "github:input-output-hk/cardano-prelude/bb4ed71ba8e587f672d06edf9d2e376f4b055555";
      flake = false;
    };
    cardano-wallet = {
      url =
        "github:input-output-hk/cardano-wallet/ae7569293e94241ef6829139ec02bd91abd069df";
      flake = false;
    };
    ekg-forward = {
      url =
        "github:input-output-hk/ekg-forward/297cd9db5074339a2fb2e5ae7d0780debb670c63";
      flake = false;
    };
    flat = {
      url =
        "github:input-output-hk/flat/ee59880f47ab835dbd73bea0847dab7869fc20d8";
      flake = false;
    };
    goblins = {
      url =
        "github:input-output-hk/goblins/cde90a2b27f79187ca8310b6549331e59595e7ba";
      flake = false;
    };
    iohk-monitoring-framework = {
      url =
        "github:input-output-hk/iohk-monitoring-framework/808724ff8a19a33d0ed06f9ef59fbd900b08553c";
      flake = false;
    };
    optparse-applicative = {
      url =
        "github:input-output-hk/optparse-applicative/7497a29cb998721a9068d5725d49461f2bba0e7a";
      flake = false;
    };
    ouroboros-network = {
      url =
        "github:input-output-hk/ouroboros-network/d2d219a86cda42787325bb8c20539a75c2667132";
      flake = false;
    };
    plutus = {
      url =
        "github:input-output-hk/plutus/1efbb276ef1a10ca6961d0fd32e6141e9798bd11";
      flake = false;
    };
    # NOTE
    # I don't think we need anything from `plutus-apps`, so the following two are
    # not necessary. They might be useful for communicating with the frontend
    # however in case this is needed
    purescript-bridge = {
      url =
        "github:shmish111/purescript-bridge/6a92d7853ea514be8b70bab5e72077bf5a510596";
      flake = false;
    };
    servant-purescript = {
      url =
        "github:shmish111/servant-purescript/a76104490499aa72d40c2790d10e9383e0dbde63";
      flake = false;
    };
    Win32-network = {
      url =
        "github:input-output-hk/Win32-network/3825d3abf75f83f406c1f7161883c438dac7277d";
      flake = false;
    };
  };

  outputs =
    { self
    , nixpkgs
    , haskell-nix
    , iohk-nix
    , cardano-configurations
    , ...
    }@inputs:
    let
      defaultSystems = [
        "x86_64-linux"
        "x86_64-darwin"
        "aarch64-linux"
        "aarch64-darwin"
      ];
      perSystem = nixpkgs.lib.genAttrs defaultSystems;
      overlay = system: with inputs; (prev: final: {
        easy-ps =
          import inputs.easy-purescript-nix { pkgs = prev; };
        ogmios-datum-cache =
          inputs.ogmios-datum-cache.defaultPackage.${system};
        ogmios = ogmios.packages.${system}."ogmios:exe:ogmios";
        plutip-server = inputs.plutip.packages.${system}."plutip:exe:plutip-server";
        cardano-cli = cardano-node-exe.packages.${system}.cardano-cli;
        purescriptProject = import ./nix { inherit system; pkgs = prev; };
        buildCtlRuntime = buildCtlRuntime system;
        buildPlutipRuntime = buildPlutipRuntime system;
        launchCtlRuntime = launchCtlRuntime system;
        launchPlutipRuntime = launchPlutipRuntime system;
        inherit cardano-configurations;
      });

      nixpkgsFor = system: import nixpkgs {
        overlays = [
          haskell-nix.overlay
          iohk-nix.overlays.crypto
          (overlay system)
        ];
        inherit (haskell-nix) config;
        inherit system;
      };

      configFor = pkgs: extraConfig:
        with pkgs.lib;
        fix (final: recursiveUpdate
          (defaultConfig final)
          (if isFunction extraConfig then extraConfig final else extraConfig));

      bindPort = port: "${toString port}:${toString port}";

      defaultConfig = final: with final; {
        inherit (inputs) cardano-configurations;
        network = {
          name = "testnet";
          magic = 1097911063; # use `null` for mainnet
        };
        node = { port = 3001; };
        ogmios = { port = 1337; };
        ctlServer = { port = 8081; };
        postgres = {
          # User-facing port on host machine.
          # Can be set to null in order to not bind postgres port to host.
          # Postgres will always be accessible via `postgres:5432` from
          # containers.
          port = 5432;
          user = "ctxlib";
          password = "ctxlib";
          db = "ctxlib";
        };
        datumCache = {
          port = 9999;
          controlApiToken = "";
          blockFetcher = {
            firstBlock = {
              slot = 61625527;
              id = "3afd8895c7b270f8250b744ec8d2b3c53ee2859c9d5711d906c47fe51b800988";
            };
            autoStart = true;
            startFromLast = false;
            filter = builtins.toJSON { const = true; };
          };
        };
      };

      buildPlutipRuntime = system: extraConfig:
        { ... }:
        let
          inherit (builtins) toString;
          pkgs = nixpkgsFor system;
          config = configFor pkgs extraConfig;
        in
        with config;
        {
          services = {
            postgres = {
              service = {
                image = "postgres:13";
                ports =
                  if postgres.port == null
                  then [ ]
                  else [ "${toString postgres.port}:5432" ];
                environment = {
                  POSTGRES_USER = "${postgres.user}";
                  POSTGRES_PASSWORD = "${postgres.password}";
                  POSTGRES_DB = "${postgres.db}";
                };
              };
            };
          };
        };

      buildCtlRuntime = system: extraConfig:
        { ... }:
        let
          inherit (builtins) toString;
          pkgs = nixpkgsFor system;
          config = configFor pkgs extraConfig;
          nodeDbVol = "node-${config.network.name}-db";
          nodeIpcVol = "node-${config.network.name}-ipc";
          nodeSocketPath = "/ipc/node.socket";
          serverName = "ctl-server:exe:ctl-server";
          server = self.packages.${system}."${serverName}";
        in
        with config;
        {
          docker-compose.raw = {
            volumes = {
              "${nodeDbVol}" = { };
              "${nodeIpcVol}" = { };
            };
          };
          services = {
            cardano-node = {
              service = {
                image = "inputoutput/cardano-node:1.34.1";
                ports = [ (bindPort node.port) ];
                volumes = [
                  "${config.cardano-configurations}/network/${config.network.name}/cardano-node:/config"
                  "${config.cardano-configurations}/network/${config.network.name}/genesis:/genesis"
                  "${nodeDbVol}:/data"
                  "${nodeIpcVol}:/ipc"
                ];
                command = [
                  "run"
                  "--config"
                  "/config/config.json"
                  "--database-path"
                  "/data/db"
                  "--socket-path"
                  "${nodeSocketPath}"
                  "--topology"
                  "/config/topology.json"
                ];
              };
            };
            ogmios = {
              service = {
                useHostStore = true;
                ports = [ (bindPort ogmios.port) ];
                volumes = [
                  "${config.cardano-configurations}/network/${config.network.name}:/config"
                  "${nodeIpcVol}:/ipc"
                ];
                command = [
                  "${pkgs.bash}/bin/sh"
                  "-c"
                  ''
                    ${pkgs.ogmios}/bin/ogmios \
                      --host ogmios \
                      --port ${toString ogmios.port} \
                      --node-socket /ipc/node.socket \
                      --node-config /config/cardano-node/config.json
                  ''
                ];
              };
            };
            ctl-server = {
              service = {
                useHostStore = true;
                ports = [ (bindPort ctlServer.port) ];
                depends_on = [ "ogmios" ];
                volumes = [ "${nodeIpcVol}:/ipc" ];
                command = [
                  "${pkgs.bash}/bin/sh"
                  "-c"
                  ''
                    ${server}/bin/ctl-server \
                      --port ${toString ctlServer.port} \
                      --node-socket ${nodeSocketPath} \
                      --network-id ${if config.network.magic == null
                                     then "mainnet"
                                     else toString config.network.magic}
                  ''
                ];
              };
            };
            postgres = {
              service = {
                image = "postgres:13";
                ports =
                  if postgres.port == null
                  then [ ]
                  else [ "${toString postgres.port}:5432" ];
                environment = {
                  POSTGRES_USER = "${postgres.user}";
                  POSTGRES_PASSWORD = "${postgres.password}";
                  POSTGRES_DB = "${postgres.db}";
                };
              };
            };
            ogmios-datum-cache =
              let
                filter = nixpkgs.lib.strings.replaceStrings
                  [ "\"" "\\" ] [ "\\\"" "\\\\" ]
                  datumCache.blockFetcher.filter;
              in
              {
                service = {
                  useHostStore = true;
                  ports = [ (bindPort datumCache.port) ];
                  restart = "on-failure";
                  depends_on = [ "postgres" "ogmios" ];
                  command = [
                    "${pkgs.bash}/bin/sh"
                    "-c"
                    ''
                      ${pkgs.ogmios-datum-cache}/bin/ogmios-datum-cache \
                        --server-api "${toString datumCache.controlApiToken}" \
                        --server-port ${toString datumCache.port} \
                        --ogmios-address ogmios \
                        --ogmios-port ${toString ogmios.port} \
                        --db-port 5432 \
                        --db-host postgres \
                        --db-user "${postgres.user}" \
                        --db-name "${postgres.db}" \
                        --db-password "${postgres.password}" \
                        --block-slot ${toString datumCache.blockFetcher.firstBlock.slot} \
                        --block-hash "${datumCache.blockFetcher.firstBlock.id}" \
                        --block-filter "${filter}"
                    ''
                  ];
                };
              };
          };
        };

      # Makes a set compatible with flake `apps` to launch all runtime services
      launchRuntime = name: buildRuntime: system: config:
        let
          pkgs = nixpkgsFor system;
          binPath = "${name}-runtime";
          prebuilt = (pkgs.arion.build {
            inherit pkgs;
            modules = [ (buildRuntime system config) ];
          }).outPath;
          script = (pkgs.writeShellScriptBin "${binPath}"
            ''
              ${pkgs.arion}/bin/arion --prebuilt-file ${prebuilt} up
            ''
          ).overrideAttrs (_: {
            buildInputs = [ pkgs.arion pkgs.docker ];
          });
        in
        {
          type = "app";
          program = "${script}/bin/${binPath}";
        };

      launchCtlRuntime = launchRuntime "ctl" buildCtlRuntime;

      launchPlutipRuntime = launchRuntime "plutip" buildPlutipRuntime;

      psProjectFor = system:
        let
          pkgs = nixpkgsFor system;
          src = self;
          project = pkgs.purescriptProject {
            inherit src pkgs;
            projectName = "cardano-transaction-lib";
            shell = {
              packages = [
                (hsProjectFor system).hsPkgs.ctl-server.components.exes.ctl-server
                pkgs.postgresql
                pkgs.ogmios
                pkgs.cardano-cli
                pkgs.ogmios-datum-cache
                pkgs.plutip-server
                pkgs.nixpkgs-fmt
                pkgs.fd
                pkgs.arion
                pkgs.haskellPackages.fourmolu
              ];
            };
          };
        in
        rec {
          defaultPackage = packages.ctl-example-bundle-web;

          # Building this package and the check below will ensure that the entire
          # project compiles (i.e. all of `src`, `examples`, and `test`)
          packages = {
            ctl-example-bundle-web = project.bundlePursProject {
              sources = [ "src" "examples" ];
              main = "Examples.Pkh2Pkh";
              entrypoint = "examples/index.js";
              htmlTemplate = "examples/index.html";
            };

            ctl-runtime = pkgs.arion.build {
              inherit pkgs;
              modules = [ (buildCtlRuntime system { }) ];
            };

            docs = project.buildSearchablePursDocs;
          };

          launchDocs =
            let
              binPath = "docs-server";
              builtDocs = packages.docs;
              script = (pkgs.writeShellScriptBin "${binPath}"
                ''
                  ${pkgs.nodePackages.http-server}/bin/http-server ${builtDocs}/generated-docs/html
                ''
              ).overrideAttrs (_: {
                buildInputs = [ pkgs.nodejs-14_x pkgs.nodePackages.http-server ];
              });
            in
            {
              type = "app";
              program = "${script}/bin/${binPath}";
            };

          # FIXME
          # Once we have ogmios/node instances available, we should also include a
          # test. This will need to be run via a Hercules `effect`
          checks = {
            ctl-unit-test = project.runPursTest {
              testMain = "CTL.Test.Unit";
<<<<<<< HEAD
=======
              sources = [ "src" "test" "fixtures" ];
            };
            ctl-plutip-test = project.runPursTest {
              testMain = "Test.Plutip";
>>>>>>> 083d0ba6
              sources = [ "src" "test" "fixtures" ];
              buildInputs = [
                (hsProjectFor system).hsPkgs.ctl-server.components.exes.ctl-server
                pkgs.postgresql
                pkgs.ogmios
                pkgs.ogmios-datum-cache
                pkgs.plutip-server
              ];
            };
          };

          devShell = project.devShell;
        };

      hsProjectFor = system:
        let
          pkgs = nixpkgsFor system;
          src = ./server;
        in
        import ./server/nix {
          inherit src inputs pkgs system;
        };
    in
    {
      # flake from haskell.nix project
      hsFlake = perSystem (system: (hsProjectFor system).flake { });

      devShell = perSystem (system: self.devShells.${system}.ctl);

      devShells = perSystem (system: {
        # This is the default `devShell` and can be run without specifying
        # it (i.e. `nix develop`)
        ctl = (psProjectFor system).devShell;
        # It might be a good idea to keep this as a separate shell; if you're
        # working on the PS frontend, it doesn't make a lot of sense to pull
        # in all of the Haskell dependencies
        #
        # This can be used with `nix develop .#hsDevShell
        hsDevShell = self.hsFlake.${system}.devShell;
      });

      packages = perSystem (system:
        self.hsFlake.${system}.packages
        // (psProjectFor system).packages
      );

      apps = perSystem
        (system: {
          inherit
            (self.hsFlake.${system}.apps) "ctl-server:exe:ctl-server";
          ctl-runtime = (nixpkgsFor system).launchCtlRuntime { };
          plutip-runtime = (nixpkgsFor system).launchPlutipRuntime { };
          docs = (psProjectFor system).launchDocs;
        });

      checks = perSystem (system:
        let
          pkgs = nixpkgsFor system;
        in
        (psProjectFor system).checks
        // self.hsFlake.${system}.checks
        // {
          formatting-check = pkgs.runCommand "formatting-check"
            {
              nativeBuildInputs = with pkgs; [
                easy-ps.purs-tidy
                haskellPackages.fourmolu
                nixpkgs-fmt
                fd
              ];
            }
            ''
              cd ${self}
              purs-tidy check $(fd -epurs)
              fourmolu -m check -o -XTypeApplications -o -XImportQualifiedPost \
                $(fd -ehs)
              nixpkgs-fmt --check $(fd -enix --exclude='spago*')
              touch $out
            '';
        });

      check = perSystem (system:
        (nixpkgsFor system).runCommand "combined-check"
          {
            nativeBuildInputs =
              builtins.attrValues self.checks.${system}
              ++ builtins.attrValues self.packages.${system};
          }
          ''
            touch $out
          ''
      );

      defaultPackage = perSystem (system: (psProjectFor system).defaultPackage);

      overlay = perSystem overlay;

      herculesCI.ciSystems = [ "x86_64-linux" ];
    };
}<|MERGE_RESOLUTION|>--- conflicted
+++ resolved
@@ -9,11 +9,7 @@
 
     # for the purescript project
     ogmios.url = "github:mlabs-haskell/ogmios";
-<<<<<<< HEAD
-    ogmios-datum-cache.url = "github:mlabs-haskell/ogmios-datum-cache/1be5e903e14f5a1785983bdb38203195b401bd15";
-=======
     ogmios-datum-cache.url = "github:mlabs-haskell/ogmios-datum-cache/85e030ae914abcffba4a7c261d9cd81f98b2168c";
->>>>>>> 083d0ba6
     plutip.url = "github:mlabs-haskell/plutip/plutip-server";
     # so named because we also need a different version of the repo below
     # in the server inputs and we use this one just for the `cardano-cli`
@@ -471,13 +467,10 @@
           checks = {
             ctl-unit-test = project.runPursTest {
               testMain = "CTL.Test.Unit";
-<<<<<<< HEAD
-=======
               sources = [ "src" "test" "fixtures" ];
             };
             ctl-plutip-test = project.runPursTest {
               testMain = "Test.Plutip";
->>>>>>> 083d0ba6
               sources = [ "src" "test" "fixtures" ];
               buildInputs = [
                 (hsProjectFor system).hsPkgs.ctl-server.components.exes.ctl-server
