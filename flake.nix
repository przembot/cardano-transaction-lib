--- conflicted
+++ resolved
@@ -31,10 +31,6 @@
 
     # for the haskell server
     iohk-nix.url = "github:input-output-hk/iohk-nix";
-<<<<<<< HEAD
-    haskell-nix.url = "github:mlabs-haskell/haskell.nix?ref=master";
-    nixpkgs.follows = "haskell-nix/nixpkgs-unstable";
-=======
     haskell-nix.follows = "plutip/haskell-nix";
     nixpkgs.follows = "plutip/nixpkgs";
     cardano-addresses = {
@@ -131,7 +127,6 @@
         "github:input-output-hk/Win32-network/3825d3abf75f83f406c1f7161883c438dac7277d";
       flake = false;
     };
->>>>>>> 6cdbad6e
   };
 
   outputs =
@@ -171,43 +166,7 @@
 
       allNixpkgs = perSystem mkNixpkgsFor;
 
-<<<<<<< HEAD
-      defaultConfig = final: with final; {
-        inherit (inputs) cardano-configurations;
-        network = {
-          name = "vasil-dev";
-          magic = 9; # use `null` for mainnet
-        };
-        node = { port = 3001; };
-        ogmios = { port = 1337; };
-        ctlServer = { port = 8081; };
-        postgres = {
-          # User-facing port on host machine.
-          # Can be set to null in order to not bind postgres port to host.
-          # Postgres will always be accessible via `postgres:5432` from
-          # containers.
-          port = 5432;
-          user = "ctxlib";
-          password = "ctxlib";
-          db = "ctxlib";
-        };
-        datumCache = {
-          port = 9999;
-          controlApiToken = "";
-          blockFetcher = {
-            firstBlock = {
-              slot = 61625527;
-              id = "3afd8895c7b270f8250b744ec8d2b3c53ee2859c9d5711d906c47fe51b800988";
-            };
-            autoStart = true;
-            startFromLast = false;
-            filter = builtins.toJSON { const = true; };
-          };
-        };
-      };
-=======
       nixpkgsFor = system: allNixpkgs.${system};
->>>>>>> 6cdbad6e
 
       buildOgmiosFixtures = pkgs: pkgs.runCommand "ogmios-fixtures"
         {
