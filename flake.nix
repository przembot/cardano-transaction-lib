--- conflicted
+++ resolved
@@ -449,8 +449,6 @@
             ctl-unit-test = project.runPursTest {
               name = "ctl-unit-test";
               testMain = "Test.Unit";
-<<<<<<< HEAD
-              sources = [ "src" "test" "fixtures" ];
             }.overrideAttrs
               (oas: {
                 checkPhase = exportOgmiosFixtures + oas.checkPhase;
@@ -460,12 +458,6 @@
           devShell = project.devShell.overrideAttrs (oas: {
             shellHook = oas.shellHook + exportOgmiosFixtures;
           });
-
-=======
-            };
-          };
-
-          devShell = project.devShell;
 
           apps = {
             docs =
@@ -489,7 +481,6 @@
                 program = "${script}/bin/${binPath}";
               };
           };
->>>>>>> 43609751
         };
 
       hsProjectFor = system:
