# Changelog

All notable changes to this project will be documented in this file.

The format is based on [Keep a Changelog](https://keepachangelog.com/en/1.0.0/) and we follow [Semantic Versioning](https://semver.org/spec/v2.0.0.html).

**Table of Contents**

- [[Unreleased]](#unreleased)
- [[2.0.0-alpha] - 2022-07-06](#200-alpha---2022-07-06)
  - [Added](#added)
  - [Removed](#removed)
  - [Changed](#changed)
  - [Fixed](#fixed)
- [[1.1.0] - 2022-06-30](#110---2022-06-30)
  - [Fixed](#fixed-1)
- [[1.0.1] - 2022-06-17](#101---2022-06-17)
  - [Fixed](#fixed-2)
- [[1.0.0] - 2022-06-10](#100---2022-06-10)

## [Unreleased]

## [2.0.0-alpha] - 2022-07-05

This release adds support for running CTL contracts against Babbage-era nodes. **Note**: this release does not support Babbagge-era features and improvements, e.g. inline datums and reference inputs. Those feature will be implemented in v2.0.0 proper.

### Added

<<<<<<< HEAD
- `withKeyWallet` utility that allows to simulate multiple actors in Plutip environment ([#663](https://github.com/Plutonomicon/cardano-transaction-lib/issues/663))
- `mkKeyWalletFromFile` helper to use `cardano-cli`-style `skey`s.
- Single `Plutus.Conversion` module exposing all `(Type <-> Plutus Type)` conversion functions.
- Support for using a `PrivateKey` as a `Wallet`.
=======
- `mkKeyWalletFromFile` helper to use `cardano-cli`-style `skey`s
- Single `Plutus.Conversion` module exposing all `(Type <-> Plutus Type)` conversion functions ([#464](https://github.com/Plutonomicon/cardano-transaction-lib/pull/464))
- Support for using a `PrivateKey` as a `Wallet`
>>>>>>> 1cf81c98
- `getProtocolParameters` call to retrieve current protocol parameters from Ogmios ([#541](https://github.com/Plutonomicon/cardano-transaction-lib/issues/541))
- `Contract.Utxos.getWalletBalance` call to get all available assets as a single `Value` ([#590](https://github.com/Plutonomicon/cardano-transaction-lib/issues/590))
- `balanceAndSignTxs` balances and signs multiple transactions while taking care to use transaction inputs only once
- Ability to load stake keys from files when using `KeyWallet` ([#635](https://github.com/Plutonomicon/cardano-transaction-lib/issues/635))
- Implement utxosAt for `KeyWallet` ([#617](https://github.com/Plutonomicon/cardano-transaction-lib/issues/617))
- `FromMetadata` and `ToMetadata` instances for `Contract.Value.CurrencySymbol`

### Removed

- `FromPlutusType` / `ToPlutusType` type classes. ([#464](https://github.com/Plutonomicon/cardano-transaction-lib/pull/464))
- `Contract.Wallet.mkGeroWallet` and `Contract.Wallet.mkNamiWallet` - `Aff` versions should be used instead
- Protocol param update setters for the decentralisation constant (`set_d`) and the extra entropy (`set_extra_entropy`) ([#609](https://github.com/Plutonomicon/cardano-transaction-lib/pull/609))
- `AbsSlot` and related functions have been removed in favour of `Slot`
- Modules `Metadata.Seabug` and `Metadata.Seabug.Share`
- `POST /eval-ex-units` Haskell server endpoint ([#665](https://github.com/Plutonomicon/cardano-transaction-lib/pull/665))
- Truncated test fixtures for time/slots inside `AffInterface` to test time/slots not too far into the future which can be problematic during hardforks https://github.com/Plutonomicon/cardano-transaction-lib/pull/676

### Changed

- Updated `ogmios-datum-cache` - bug fixes ([#542](https://github.com/Plutonomicon/cardano-transaction-lib/pull/542), [#526](https://github.com/Plutonomicon/cardano-transaction-lib/pull/526), [#589](https://github.com/Plutonomicon/cardano-transaction-lib/pull/589))
- Improved error response handling for Ogmios ([#584](https://github.com/Plutonomicon/cardano-transaction-lib/pull/584))
- `balanceAndSignTx` now locks transaction inputs within the current `Contract` context. If the resulting transaction is never used, then the inputs must be freed with `unlockTransactionInputs`.
- Updated `ogmios-datum-cache` - bug fixes (#542, #526, #589).
- Made protocol parameters part of `QueryConfig`.
- Refactored `Plutus.Conversion.Address` code (utilized CSL functionality).
- Changed the underlying type of `Slot`, `TransactionIndex` and `CertificateIndex` to `BigNum`.
- Moved transaction finalization logic to `balanceTx`.
- Upgraded to CSL v11.0.0-beta.1.
- `purescriptProject` (exposed via the CTL overlay) was reworked significantly. Please see the [updated example](./doc/ctl-as-dependency#using-the-ctl-overlay) in the documentation for more details.
- Switched to Ogmios for execution units evaluation ([#665](https://github.com/Plutonomicon/cardano-transaction-lib/pull/665))
- Changed `inputs` inside `TxBody` to be `Set TransactionInput` instead `Array TransactionInput`. This guarantees ordering of inputs inline with Cardano ([#641](https://github.com/Plutonomicon/cardano-transaction-lib/pull/661))
- Upgraded to Ogmios v5.5.0
- Change `inputs` inside `TxBody` to be `Set TransactionInput` instead `Array TransactionInput`. This guarantees ordering of inputs inline with Cardano ([#641](https://github.com/Plutonomicon/cardano-transaction-lib/pull/661)).

### Fixed

- Handling of invalid UTF8 byte sequences in the Aeson instance for `TokenName`
- `Types.ScriptLookups.require` function naming caused problems with WebPack ([#593](https://github.com/Plutonomicon/cardano-transaction-lib/pull/593))
- Bad logging in `queryDispatch` that didn't propagate error messages ([#615](https://github.com/Plutonomicon/cardano-transaction-lib/pull/615))
- UTxO Min-Ada-Value calculation ([#611](https://github.com/Plutonomicon/cardano-transaction-lib/pull/611))

## [1.1.0] - 2022-06-30

### Fixed

- Changed `utxoIndex` inside an `UnbalancedTx` to be a `Map` with values `TransactionOutput` instead of `ScriptOutput` so there is no conversion in the balancer to `ScriptOutput`. This means the balancer can spend UTxOs from different wallets instead of just the current wallet and script addresses.

## [1.0.1] - 2022-06-17

### Fixed

- `mustBeSignedBy` now sets the `Ed25519KeyHash` corresponding to the provided `PaymentPubKeyHash` directly. Previously, this constraint would fail as there was no way to provide a matching `PaymentPubKey` as a lookup. Note that this diverges from Plutus as the `paymentPubKey` lookup is always required in that implementation.

## [1.0.0] - 2022-06-10

CTL's initial release!<|MERGE_RESOLUTION|>--- conflicted
+++ resolved
@@ -26,16 +26,11 @@
 
 ### Added
 
-<<<<<<< HEAD
 - `withKeyWallet` utility that allows to simulate multiple actors in Plutip environment ([#663](https://github.com/Plutonomicon/cardano-transaction-lib/issues/663))
-- `mkKeyWalletFromFile` helper to use `cardano-cli`-style `skey`s.
-- Single `Plutus.Conversion` module exposing all `(Type <-> Plutus Type)` conversion functions.
 - Support for using a `PrivateKey` as a `Wallet`.
-=======
 - `mkKeyWalletFromFile` helper to use `cardano-cli`-style `skey`s
 - Single `Plutus.Conversion` module exposing all `(Type <-> Plutus Type)` conversion functions ([#464](https://github.com/Plutonomicon/cardano-transaction-lib/pull/464))
 - Support for using a `PrivateKey` as a `Wallet`
->>>>>>> 1cf81c98
 - `getProtocolParameters` call to retrieve current protocol parameters from Ogmios ([#541](https://github.com/Plutonomicon/cardano-transaction-lib/issues/541))
 - `Contract.Utxos.getWalletBalance` call to get all available assets as a single `Value` ([#590](https://github.com/Plutonomicon/cardano-transaction-lib/issues/590))
 - `balanceAndSignTxs` balances and signs multiple transactions while taking care to use transaction inputs only once
