# Changelog

All notable changes to this project will be documented in this file.

The format is based on [Keep a Changelog](https://keepachangelog.com/en/1.0.0/) and we follow [Semantic Versioning](https://semver.org/spec/v2.0.0.html).

**Table of Contents**

- [[Unreleased]](#unreleased)
  - [Added](#added)
  - [Removed](#removed)
  - [Fixed](#fixed)
- [[1.0.1] - 2022-06-17](#101---2022-06-17)
  - [Fixed](#fixed-1)
- [[1.0.0] - 2022-06-10](#100---2022-06-10)

## [Unreleased]

### Added

- `mkKeyWalletFromFile` helper to use `cardano-cli`-style `skey`s.
- Single `Plutus.Conversion` module exposing all `(Type <-> Plutus Type)` conversion functions.
- Support for using a `PrivateKey` as a `Wallet`.
- `getProtocolParameters` call to retrieve current protocol parameters from Ogmios ([#541](https://github.com/Plutonomicon/cardano-transaction-lib/issues/541))
- `Contract.Utxos.getWalletBalance` call to get all available assets as a single `Value` ([#590](https://github.com/Plutonomicon/cardano-transaction-lib/issues/590))

### Removed

- `FromPlutusType` / `ToPlutusType` type classes.
- `Contract.Wallet.mkGeroWallet` and `Contract.Wallet.mkNamiWallet` - `Aff` versions should be used instead.

### Changed

- Updated `ogmios-datum-cache` - bug fixes ([#542](https://github.com/Plutonomicon/cardano-transaction-lib/pull/542), [#526](https://github.com/Plutonomicon/cardano-transaction-lib/pull/526), [#589](https://github.com/Plutonomicon/cardano-transaction-lib/pull/589)).
- Improved error response handling for Ogmios ([#584](https://github.com/Plutonomicon/cardano-transaction-lib/pull/584))

### Fixed

- Handling of invalid UTF8 byte sequences in the Aeson instance for `TokenName`.
<<<<<<< HEAD
- `Types.ScriptLookups.require` function naming caused problems with WebPack ([#593](https://github.com/Plutonomicon/cardano-transaction-lib/pull/593))
=======
- `Types.ScriptLookups.require` function naming caused problems with WebPack (#593)
- Bad logging in `queryDispatch` that didn't propagate error messages (#615)
>>>>>>> 223e8da0

## [1.0.1] - 2022-06-17

### Fixed

- `mustBeSignedBy` now sets the `Ed25519KeyHash` corresponding to the provided `PaymentPubKeyHash` directly. Previously, this constraint would fail as there was no way to provide a matching `PaymentPubKey` as a lookup. Note that this diverges from Plutus as the `paymentPubKey` lookup is always required in that implementation

## [1.0.0] - 2022-06-10

CTL's initial release!<|MERGE_RESOLUTION|>--- conflicted
+++ resolved
@@ -37,12 +37,8 @@
 ### Fixed
 
 - Handling of invalid UTF8 byte sequences in the Aeson instance for `TokenName`.
-<<<<<<< HEAD
 - `Types.ScriptLookups.require` function naming caused problems with WebPack ([#593](https://github.com/Plutonomicon/cardano-transaction-lib/pull/593))
-=======
-- `Types.ScriptLookups.require` function naming caused problems with WebPack (#593)
-- Bad logging in `queryDispatch` that didn't propagate error messages (#615)
->>>>>>> 223e8da0
+- Bad logging in `queryDispatch` that didn't propagate error messages ([#615](https://github.com/Plutonomicon/cardano-transaction-lib/pull/615))
 
 ## [1.0.1] - 2022-06-17
 
