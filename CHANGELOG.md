--- conflicted
+++ resolved
@@ -6,7 +6,6 @@
 
 ## [Unreleased]
 
-<<<<<<< HEAD
 ### Added
 
 - Single `Plutus.Conversion` module exposing all `(Type <-> Plutus Type)` conversion functions.
@@ -15,9 +14,7 @@
 
 - `FromPlutusType` / `ToPlutusType` type classes.
 
-## [1.0.0] - 2022-06-07
-=======
+
 ## [1.0.0] - 2022-06-10
->>>>>>> dca94220
 
 CTL's initial release!