# Changelog

All notable changes to this project will be documented in this file.

The format is based on [Keep a Changelog](https://keepachangelog.com/en/1.0.0/) and we follow [Semantic Versioning](https://semver.org/spec/v2.0.0.html).

**Table of Contents**

- [[Unreleased]](#unreleased)
  - [Added](#added)
  - [Removed](#removed)
  - [Fixed](#fixed)
- [[1.0.1] - 2022-06-17](#101---2022-06-17)
  - [Fixed](#fixed-1)
- [[1.0.0] - 2022-06-10](#100---2022-06-10)

## [Unreleased]

<<<<<<< HEAD
=======
- `mkKeyWalletFromFile` helper to use `cardano-cli`-style `skey`s.
- Removed `Contract.Wallet.mkGeroWallet` and `Contract.Wallet.mkNamiWallet` - `Aff` versions should be used instead.
- Added `getProtocolParameters` call to retrieve current protocol parameters from Ogmios (#541)
- Improved error response handling for Ogmios
- Improved WebSocket UX: first connection error now leads to termination. Fixed automatic reconnection of WebSockets (#591)

>>>>>>> 94b15f73
### Added

- `mkKeyWalletFromFile` helper to use `cardano-cli`-style `skey`s.
- Single `Plutus.Conversion` module exposing all `(Type <-> Plutus Type)` conversion functions.
- Support for using a `PrivateKey` as a `Wallet`.
- `getProtocolParameters` call to retrieve current protocol parameters from Ogmios (#541)

### Removed

- `FromPlutusType` / `ToPlutusType` type classes.
- `Contract.Wallet.mkGeroWallet` and `Contract.Wallet.mkNamiWallet` - `Aff` versions should be used instead.

### Changed

- Updated `ogmios-datum-cache` - bug fixes (#542, #526).
- Improved error response handling for Ogmios (#584)

### Fixed

- Handling of invalid UTF8 byte sequences in the Aeson instance for `TokenName`.
- `Types.ScriptLookups.require` function naming caused problems with WebPack (#593)

## [1.0.1] - 2022-06-17

### Fixed

- `mustBeSignedBy` now sets the `Ed25519KeyHash` corresponding to the provided `PaymentPubKeyHash` directly. Previously, this constraint would fail as there was no way to provide a matching `PaymentPubKey` as a lookup. Note that this diverges from Plutus as the `paymentPubKey` lookup is always required in that implementation

## [1.0.0] - 2022-06-10

CTL's initial release!<|MERGE_RESOLUTION|>--- conflicted
+++ resolved
@@ -16,15 +16,6 @@
 
 ## [Unreleased]
 
-<<<<<<< HEAD
-=======
-- `mkKeyWalletFromFile` helper to use `cardano-cli`-style `skey`s.
-- Removed `Contract.Wallet.mkGeroWallet` and `Contract.Wallet.mkNamiWallet` - `Aff` versions should be used instead.
-- Added `getProtocolParameters` call to retrieve current protocol parameters from Ogmios (#541)
-- Improved error response handling for Ogmios
-- Improved WebSocket UX: first connection error now leads to termination. Fixed automatic reconnection of WebSockets (#591)
-
->>>>>>> 94b15f73
 ### Added
 
 - `mkKeyWalletFromFile` helper to use `cardano-cli`-style `skey`s.
@@ -39,7 +30,7 @@
 
 ### Changed
 
-- Updated `ogmios-datum-cache` - bug fixes (#542, #526).
+- Updated `ogmios-datum-cache` - bug fixes (#542, #526, #589).
 - Improved error response handling for Ogmios (#584)
 
 ### Fixed
