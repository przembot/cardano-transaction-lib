# Changelog

All notable changes to this project will be documented in this file.

The format is based on [Keep a Changelog](https://keepachangelog.com/en/1.0.0/) and we follow [Semantic Versioning](https://semver.org/spec/v2.0.0.html).

**Table of Contents**

- [[Unreleased]](#unreleased)
  - [Added](#added)
  - [Changed](#changed)
  - [Removed](#removed)
  - [Fixed](#fixed)
- [[2.0.0] - 2022-09-12](#200---2022-09-12)
  - [Added](#added-1)
  - [Changed](#changed-1)
  - [Removed](#removed-1)
  - [Fixed](#fixed-1)
- [[2.0.0-alpha] - 2022-07-05](#200-alpha---2022-07-05)
  - [Added](#added-2)
  - [Removed](#removed-2)
  - [Changed](#changed-2)
  - [Fixed](#fixed-2)
- [[1.1.0] - 2022-06-30](#110---2022-06-30)
  - [Fixed](#fixed-3)
- [[1.0.1] - 2022-06-17](#101---2022-06-17)
  - [Fixed](#fixed-4)
- [[1.0.0] - 2022-06-10](#100---2022-06-10)



## [Unreleased]

### Added

- Support passsing the inital UTxO distribution as an Array and also get the KeyWallets as an Array when writing Plutip tests. ([#1018](https://github.com/Plutonomicon/cardano-transaction-lib/pull/1018)). An usage example can be found [here](docs/plutip-testing.md).
- `Ctl.Examples.OneShotMinting` example, demonstrating the use of `applyArgs` ([#1024](https://github.com/Plutonomicon/cardano-transaction-lib/pull/1024))
- `Ctl.Examples.PlutusV2.OneShotMinting` example, demonstrating the use of `applyArgs` with a PlutusV2 script ([#1038](https://github.com/Plutonomicon/cardano-transaction-lib/pull/1038))
- New `Contract.Test.Utils` assertions and checks: `assertOutputHasRefScript`, `checkOutputHasRefScript`, `checkTxHasMetadata` ([#1044](https://github.com/Plutonomicon/cardano-transaction-lib/pull/1044))
- `Parallel` instance to `Contract` monad. Parallel capabilities are in the associated `ParContract` datatype ([#1037](https://github.com/Plutonomicon/cardano-transaction-lib/issues/1037))

### Changed

<<<<<<< HEAD
- Reorganised the library into new namespaces. Namely: library internals, tests, and examples are now under `Ctl.Internal.*`, `Test.Ctl.*`, and `Ctl.Examples.*` respectively. Documentation and comments have been updated to use these new names, but not entries of previous releases in the changelog. ([#1039](https://github.com/Plutonomicon/cardano-transaction-lib/pull/1039))
=======
- Switched to `preview` testnet by default ([#1030](https://github.com/Plutonomicon/cardano-transaction-lib/pull/1030))
>>>>>>> 5fca0b39

### Removed

### Fixed

- Fix absence of `getUtxos` method in CIP-30 mock ([#1026](https://github.com/Plutonomicon/cardano-transaction-lib/pull/1026))
- `awaitTxConfirmedWithTimeout` not respecting its timeout ([#1021](https://github.com/Plutonomicon/cardano-transaction-lib/issues/1021))

## [2.0.0] - 2022-09-12

### Added

- Plutip integration to run `Contract`s in local, private testnets ([#470](https://github.com/Plutonomicon/cardano-transaction-lib/pull/470))
- Ability to run `Contract`s in Plutip environment in parallel - `Contract.Test.Plutip.withPlutipContractEnv` ([#800](https://github.com/Plutonomicon/cardano-transaction-lib/issues/800))
- `withKeyWallet` utility that allows to simulate multiple actors in Plutip environment ([#663](https://github.com/Plutonomicon/cardano-transaction-lib/issues/663))
- `withStakeKey` utility that allows providing a stake key to be used by `KeyWallet`s in Plutip environment ([#838](https://github.com/Plutonomicon/cardano-transaction-lib/pull/838))
- `Alt` and `Plus` instances for `Contract`.
- `Contract.Utxos.getUtxo` call to get a single utxo at a given output reference
- `Contract.Monad.withContractEnv` function  that constructs and finalizes a contract environment that is usable inside a bracket callback. **This is the intended way to run multiple contracts**. ([#731](https://github.com/Plutonomicon/cardano-transaction-lib/pull/731))
- `Contract.Monad.stopContractEnv` function to finalize a contract environment (close the `WebSockets`). It should be used together with `mkContractEnv`, and is not needed with `withContractEnv`. ([#731](https://github.com/Plutonomicon/cardano-transaction-lib/pull/731))
- `Contract.Config` module that contains everything needed to create and manipulate `ConfigParams`, as well as a number of `ConfigParams` fixtures for common use cases. ([#731](https://github.com/Plutonomicon/cardano-transaction-lib/pull/731))
- `Contract.Monad.askConfig` and `Contract.Monad.asksConfig` functions to access user-defined configurations. ([#731](https://github.com/Plutonomicon/cardano-transaction-lib/pull/731))
- `Contract.Config.WalletSpec` type that allows to define wallet parameters declaratively in `ConfigParams`, instead of initializing wallet and setting it to a `ContractConfig` ([#731](https://github.com/Plutonomicon/cardano-transaction-lib/pull/731))
- Faster initialization of `Contract` runtime due to parallelism. ([#731](https://github.com/Plutonomicon/cardano-transaction-lib/pull/731))
- `purescriptProject`'s `shell` parameter now accepts `packageLockOnly`, which if set to true will stop npm from generating `node_modules`. This is enabled for CTL developers
- `Contract.Transaction.awaitTxConfirmed` and `Contract.Transaction.awaitTxConfirmedWithTimeout`
- `Contract.TextEnvelope.textEnvelopeBytes` and family to decode the `TextEnvelope` format, a common format output by tools like `cardano-cli` to serialize values such as cryptographical keys and on-chain scripts
- `Contract.Wallet.isNamiAvailable` and `Contract.Wallet.isGeroAvailable` functions ([#558](https://github.com/Plutonomicon/cardano-transaction-lib/issues/558)])
- `Contract.Transaction.balanceTxWithOwnAddress` and `Contract.Transaction.balanceTxsWithOwnAddress` to override an `Address` used in `balanceTx` internally ([#775](https://github.com/Plutonomicon/cardano-transaction-lib/pull/775))
- `Contract.Transaction.awaitTxConfirmedWithTimeoutSlots` waits a specified number of slots for a transaction to succeed. ([#790](https://github.com/Plutonomicon/cardano-transaction-lib/pull/790))
- `Contract.Transaction.submitE` like submit but uses an `Either (Array Aeson) TransactionHash` to handle a SubmitFail response from Ogmios
- `Contract.Chain.waitNSlots`,  `Contract.Chain.currentSlot` and `Contract.Chain.currentTime` a function to wait at least `N` number of slots and functions to get the current time in `Slot` or `POSIXTime`. ([#740](https://github.com/Plutonomicon/cardano-transaction-lib/issues/740))
- `Contract.Transaction.getTxByHash` to retrieve contents of an on-chain transaction.
- `project.launchSearchablePursDocs` to create an `apps` output for serving Pursuit documentation locally ([#816](https://github.com/Plutonomicon/cardano-transaction-lib/issues/816))
- `KeyWallet.MintsAndSendsToken` example ([#802](https://github.com/Plutonomicon/cardano-transaction-lib/pull/802))
- `Contract.PlutusData.IsData` type class (`ToData` + `FromData`) ([#809](https://github.com/Plutonomicon/cardano-transaction-lib/pull/809))
- A check for port availability before Plutip runtime initialization attempt ([#837](https://github.com/Plutonomicon/cardano-transaction-lib/issues/837))
- `Contract.Address.addressToBech32` and `Contract.Address.addressWithNetworkTagToBech32` ([#846](https://github.com/Plutonomicon/cardano-transaction-lib/issues/846))
- `doc/e2e-testing.md` describes the process of E2E testing. ([#814](https://github.com/Plutonomicon/cardano-transaction-lib/pull/814))
- Added unzip to the `devShell`. New `purescriptProject.shell` flag `withChromium` also optionally adds Chromium to the `devShell` ([#799](https://github.com/Plutonomicon/cardano-transaction-lib/pull/799))
- Added paymentKey and stakeKey fields to the record in KeyWallet
- Added `formatPaymentKey` and `formatStakeKey` to `Wallet.KeyFile` and `Contract.Wallet` for formatting private keys
- Added `privatePaymentKeyToFile` and `privateStakeKeyToFile` to `Wallet.KeyFile` and `Contract.Wallet.KeyFile` for writing keys to files
- Added `bytesFromPrivateKey` to `Serialization`
- Improved error handling of transaction evaluation through Ogmios. This helps with debugging during balancing, as it requires the transaction to be evaluated to calculate fees. ([#832](https://github.com/Plutonomicon/cardano-transaction-lib/pull/832))
- `Contract.Hashing.transactionHash` to calculate the hash of the transaction ([#870](https://github.com/Plutonomicon/cardano-transaction-lib/pull/870))
- Flint wallet support ([#556](https://github.com/Plutonomicon/cardano-transaction-lib/issues/556))
- Support for `NativeScript`s in constraints interface: `mustPayToNativeScript` and `mustSpendNativeScriptOutput` functions ([#869](https://github.com/Plutonomicon/cardano-transaction-lib/pull/869))
- `Contract.Test.Cip30Mock` module to mock CIP-30 wallet interface using `KeyWallet`. The mock can be used for testing without a wallet (even in NodeJS environment). This increases test coverage for CTL code. ([#784](https://github.com/Plutonomicon/cardano-transaction-lib/issues/784))
- `Plutus.Types.AssocMap.AssocMap` now has `TraversableWithIndex`,  `FoldableWithIndex`,  `FunctorWithIndex` instances ([#943](https://github.com/Plutonomicon/cardano-transaction-lib/pull/943))
- The return value of `purescriptProject` now includes the project with its compiled `output` and its generated `node_modules` (under the `compiled` and `nodeModules` attributes, respectively) ([#956](https://github.com/Plutonomicon/cardano-transaction-lib/pull/956))
- `Contract.Utxos.getWalletUtxos` function that calls CIP-30 `getUtxos` method. ([#961](https://github.com/Plutonomicon/cardano-transaction-lib/issues/961))
- Lode wallet support ([#556](https://github.com/Plutonomicon/cardano-transaction-lib/issues/556))
- Added `Contract.Transaction.lookupTxHash` helper function ([#957](https://github.com/Plutonomicon/cardano-transaction-lib/issues/957))
- `Contract.Test.Utils` for making assertions about `Contract`s. ([#1005](https://github.com/Plutonomicon/cardano-transaction-lib/pull/1005))
- `Examples.ContractTestUtils` demonstrating the use of `Contract.Test.Utils`. ([#1005](https://github.com/Plutonomicon/cardano-transaction-lib/pull/1005))
- `mustNotBeValid` constraint which marks the transaction as invalid, allowing scripts to fail during balancing and for Ogmios to allow submission. ([#947](https://github.com/Plutonomicon/cardano-transaction-lib/pull/947))
- `ReferenceScripts` example, for testing reference scripts ([#946](https://github.com/Plutonomicon/cardano-transaction-lib/pull/946))
- `ReferenceInputs` example, for testing reference inputs ([#946](https://github.com/Plutonomicon/cardano-transaction-lib/pull/946))
- Constraints for creating outputs with reference scripts: `mustPayToScriptWithScriptRef`, `mustPayToPubKeyAddressWithDatumAndScriptRef`, `mustPayToPubKeyAddressWithScriptRef`, `mustPayToPubKeyWithDatumAndScriptRef`, `mustPayToPubKeyWithScriptRef` ([#946](https://github.com/Plutonomicon/cardano-transaction-lib/pull/946))
- Constraints for using reference validators and minting policies: `mustSpendScriptOutputUsingScriptRef`, `mustMintCurrencyUsingScriptRef`, `mustMintCurrencyWithRedeemerUsingScriptRef` ([#946](https://github.com/Plutonomicon/cardano-transaction-lib/pull/946))
- Constraint for attaching a reference input to a transaction: `mustReferenceOutput` ([#946](https://github.com/Plutonomicon/cardano-transaction-lib/pull/946))
- `Lose7Ada` example, for testing collateral return. ([#947](https://github.com/Plutonomicon/cardano-transaction-lib/pull/947))
- `PlutusV2.AlwaysSucceeds` example, for testing PlutusV2 scripts. ([#947](https://github.com/Plutonomicon/cardano-transaction-lib/pull/947))
- `InlineDatum` example, for testing inline datum constraints. ([#931](https://github.com/Plutonomicon/cardano-transaction-lib/pull/931))
- `DatumPresence` data type, which tags paying constraints that accept datum, to mark whether the datum should be inline or hashed in the transaction output. ([#931](https://github.com/Plutonomicon/cardano-transaction-lib/pull/931))
- Utility conversion functions `serializeData` and `deserializeData` between `PlutusData` and `CborBytes` to `Contract.PlutusData`. ([#1001](https://github.com/Plutonomicon/cardano-transaction-lib/issues/1001))

### Changed

- `PlutusScript` is now aware of which version of Plutus the script is for. The JSON representation has thus changed to reflect this and is not compatible with older JSON format.
- CTL's `overlay` no longer requires an explicitly passed `system`
- Switched to CSL for utxo min ada value calculation ([#715](https://github.com/Plutonomicon/cardano-transaction-lib/pull/715))
- Upgraded Haskell server to fully support Babbage-era transactions ([#733](https://github.com/Plutonomicon/cardano-transaction-lib/pull/733))
- Improved the collateral selection algorithm for `KeyWallet` ([#707](https://github.com/Plutonomicon/cardano-transaction-lib/pull/707))
- Switched to CSL for `PlutusScript` hashing ([#852](https://github.com/Plutonomicon/cardano-transaction-lib/pull/852))
- `runContract` now accepts `ConfigParams` instead of `ContractConfig` ([#731](https://github.com/Plutonomicon/cardano-transaction-lib/pull/731))
- `mkContractConfig` has been renamed to `mkContractEnv`. Users are advised to use `withContractEnv` instead to ensure proper finalization of WebSocket connections. ([#731](https://github.com/Plutonomicon/cardano-transaction-lib/pull/731))
- `ConfigParams` is now a type synonym instead of a newtype. `ContractConfig` has been renamed to `ContractEnv`.
- Moved logging functions to `Contract.Log` from `Contract.Monad` ([#727](https://github.com/Plutonomicon/cardano-transaction-lib/issues/727)
- Renamed `Contract.Wallet.mkKeyWalletFromPrivateKey` to `Contract.Wallet.mkKeyWalletFromPrivateKeys`.
- ServerConfig accepts a url `path` field ([#728](https://github.com/Plutonomicon/cardano-transaction-lib/issues/728)).
- Examples now wait for transactions to be confirmed and log success ([#739](https://github.com/Plutonomicon/cardano-transaction-lib/issues/739)).
- Updated CSL version to v11.0.0 ([#801](https://github.com/Plutonomicon/cardano-transaction-lib/issues/801))
- Better error message when attempting to initialize a wallet in NodeJS environment ([#778](https://github.com/Plutonomicon/cardano-transaction-lib/issues/778))
- The [`ctl-scaffold`](https://github.com/mlabs-haskell/ctl-scaffold) repository has been archived and deprecated and its contents moved to `templates.ctl-scaffold` in the CTL flake ([#760](https://github.com/Plutonomicon/cardano-transaction-lib/issues/760)).
- The CTL `overlay` output has been deprecated and replaced by `overlays.purescript`, `overlays.runtime`, and `overlays.ctl-server` ([#796](https://github.com/Plutonomicon/cardano-transaction-lib/issues/796) and [#872](https://github.com/Plutonomicon/cardano-transaction-lib/issues/872)).
- `buildCtlRuntime` and `launchCtlRuntime` now take an `extraServices` argument to add `docker-compose` services to the resulting Arion expression ([#769](https://github.com/Plutonomicon/cardano-transaction-lib/issues/769)).
- Use `cardano-serialization-lib` for fee calculation, instead of server-side code.
- `balanceAndSignTx` no longer silently drops error information via `Maybe`. The `Maybe` wrapper is currently maintained for API compatibility, but will be dropped in the future.
- Made it impossible to write unlawful `EncodeAeson` instances ([#490](https://github.com/Plutonomicon/cardano-transaction-lib/issues/490))
- The `ctl-server` component of the runtime is now optional and is only required when using the `applyArgs` endpoint ([#872](https://github.com/Plutonomicon/cardano-transaction-lib/issues/872)). Related changes include:
  - The `ctlServerConfig` fields of both `ConfigParams` and `PlutipConfig` now take a `Maybe ServerConfig`. In the case of `PlutipConfig`, a `Just` value will spawn the service inside the Plutip test. For the `ConfigParams` type, calls to `applyArgs` will fail when the field is set to `Nothing`.
  - The config accepted by `launchCtlRuntime` and `buildCtlRuntime` now takes a `ctl-server.enable` field. If `false`, `ctl-server` will not be launched.
- `SlotLength` and `RelativeTime` in `EraSummary` from Ogmios are now of type `Number` instead of `BigInt`. Also add `Maybe` around some functions in `Type.Interval` or changed it's signature to use `Number`. ([#868](https://github.com/Plutonomicon/cardano-transaction-lib/issues/868))
- The `ProtocolParameters` introduced in Alonzo (`prices`, `maxTxExUnits`, `maxBlockExUnits`, `maxValueSize`, `collateralPercent` and `maxCollateralInputs`) are no longer of type `Maybe` because we don't support pre-Alonzo eras. ([#971](https://github.com/Plutonomicon/cardano-transaction-lib/issues/971))
- Renamed `UtxoM` to `UtxoMap` ([#963](https://github.com/Plutonomicon/cardano-transaction-lib/pull/963))
- KeyWallet's `selectCollateral` field now allows multiple collateral to be selected, and is provided with `coinsPerUtxoByte` and `maxCollateralInputs` from the protocol parameters. ([#947](https://github.com/Plutonomicon/cardano-transaction-lib/pull/947))
- `mustPayWithDatumToPubKey`, `mustPayWithDatumToPubKeyAddress`, and `mustPayToScript` now expect a `DatumPresence` tag in their arguments to mark whether the datum should be inline or hashed in the transaction output. ((#931)[https://github.com/Plutonomicon/cardano-transaction-lib/pull/931])
- Switched to [blakejs](https://github.com/dcposch/blakejs) for blake2b hashing. `blake2b256Hash` and `blake2b256HashHex` functions are now pure ([#991](https://github.com/Plutonomicon/cardano-transaction-lib/pull/991))

### Removed

- `Contract.Monad.traceTestnetContractConfig` - use `Contract.Config.testnetNamiConfig` instead (or other variants of `testnet...Config` for other wallets).
- `runContract_` - use `void <<< runContract`.
- `Contract.Aeson` module - use `Aeson` ([#938](https://github.com/Plutonomicon/cardano-transaction-lib/issues/938))

### Fixed

- Endless `awaitTxConfirmed` calls ([#804](https://github.com/Plutonomicon/cardano-transaction-lib/issues/804))
- Bug with collateral selection: only the first UTxO provided by wallet was included as collateral [(#723)](https://github.com/Plutonomicon/cardano-transaction-lib/issues/723)
- Bug with collateral selection for `KeyWallet` when signing multiple transactions ([#709](https://github.com/Plutonomicon/cardano-transaction-lib/pull/709))
- Bug when zero-valued non-Ada assets were added to the non-Ada change output ([#802](https://github.com/Plutonomicon/cardano-transaction-lib/pull/802))
- Error recovery logic for `SubmitTx` if the WebSocket connection is dropped ([#870](https://github.com/Plutonomicon/cardano-transaction-lib/pull/870))
- Properly implemented CIP-25 V2 metadata. Now there's no need to split arbitrary-length strings manually to fit them in 64 PlutusData bytes (CTL handles that). A new `Cip25String` type has been introduced (a smart constructor ensures that byte representation fits 64 bytes, as required by the spec). Additionally, a new `Metadata.Cip25.Common.Cip25TokenName` wrapper over `TokenName` is added to ensure proper encoding of `asset_name`s. There are still some minor differences from the spec:
  - We do not split strings in pieces when encoding to JSON
  - We require a `"version": 2` tag
  - `policy_id` must be 28 bytes
  - `asset_name` is up to 32 bytes. See https://github.com/cardano-foundation/CIPs/issues/303 for motivation
- `ogmios-datum-cache` now works on `x86_64-darwin`
- `TypedValidator` interface ([#808](https://github.com/Plutonomicon/cardano-transaction-lib/issues/808))
- `Contract.Address.getWalletCollateral` now works with `KeyWallet`.
- Removed unwanted error messages in case `WebSocket` listeners get cancelled ([#827](https://github.com/Plutonomicon/cardano-transaction-lib/issues/827))
- Bug in `CostModel` serialization - incorrect `Int` type ([#874](https://github.com/Plutonomicon/cardano-transaction-lib/issues/874))
- Use logger settings on Contract initialization ([#897](https://github.com/Plutonomicon/cardano-transaction-lib/issues/897))
- Disallow specifying less than 1 ADA in Plutip UTxO distribution ([#901](https://github.com/Plutonomicon/cardano-transaction-lib/pull/901))
- Bug in `TransactionMetadatum` deserialization ([#932](https://github.com/Plutonomicon/cardano-transaction-lib/issues/932))
- Fix excessive logging after the end of `Contract` execution ([#893](https://github.com/Plutonomicon/cardano-transaction-lib/issues/893))
- Add ability to suppress logs of successful `Contract` executions - with new `suppressLogs` config option the logs will be shown on error ([#768](https://github.com/Plutonomicon/cardano-transaction-lib/issues/768))
- Fix `runPlutipTest` not passing custom `buildInputs` ([#955](https://github.com/Plutonomicon/cardano-transaction-lib/pull/954))
- Problem parsing ogmios `SlotLength` and `RelativeTime` in era Summaries if those include non integer values. ([#906](https://github.com/Plutonomicon/cardano-transaction-lib/pull/906))
- Use `docs-search-0.0.12` that properly lists modules consisting only of re-exports ([#973](https://github.com/Plutonomicon/cardano-transaction-lib/issues/973))
- Inline datum in Ogmios transaction outputs are now parsed and preserved when converting to CTLs respective type. ([#931](https://github.com/Plutonomicon/cardano-transaction-lib/pull/931))

## [2.0.0-alpha] - 2022-07-05

This release adds support for running CTL contracts against Babbage-era nodes. **Note**: this release does not support Babbagge-era features and improvements, e.g. inline datums and reference inputs. Those feature will be implemented in `v2.0.0` proper.

### Added

- Support for using a `PrivateKey` as a `Wallet`.
- `mkKeyWalletFromFile` helper to use `cardano-cli`-style `skey`s
- Single `Plutus.Conversion` module exposing all `(Type <-> Plutus Type)` conversion functions ([#464](https://github.com/Plutonomicon/cardano-transaction-lib/pull/464))
- `logAeson` family of functions to be able to log JSON representations
- `EncodeAeson` instances for most types under `Cardano.Types.*` as well as other useful types (`Value`, `Coin`, etc.)
- `getProtocolParameters` call to retrieve current protocol parameters from Ogmios ([#541](https://github.com/Plutonomicon/cardano-transaction-lib/issues/541))
- `Contract.Utxos.getWalletBalance` call to get all available assets as a single `Value` ([#590](https://github.com/Plutonomicon/cardano-transaction-lib/issues/590))
- `balanceAndSignTxs` balances and signs multiple transactions while taking care to use transaction inputs only once
- Ability to load stake keys from files when using `KeyWallet` ([#635](https://github.com/Plutonomicon/cardano-transaction-lib/issues/635))
- Implement utxosAt for `KeyWallet` ([#617](https://github.com/Plutonomicon/cardano-transaction-lib/issues/617))
- `FromMetadata` and `ToMetadata` instances for `Contract.Value.CurrencySymbol`
- `Contract.Chain.waitUntilSlot` to delay contract execution until local chain tip reaches certain point of time (in slots).

### Removed

- `FromPlutusType` / `ToPlutusType` type classes. ([#464](https://github.com/Plutonomicon/cardano-transaction-lib/pull/464))
- `Contract.Wallet.mkGeroWallet` and `Contract.Wallet.mkNamiWallet` - `Aff` versions should be used instead
- Protocol param update setters for the decentralisation constant (`set_d`) and the extra entropy (`set_extra_entropy`) ([#609](https://github.com/Plutonomicon/cardano-transaction-lib/pull/609))
- `AbsSlot` and related functions have been removed in favour of `Slot`
- Modules `Metadata.Seabug` and `Metadata.Seabug.Share`
- `POST /eval-ex-units` Haskell server endpoint ([#665](https://github.com/Plutonomicon/cardano-transaction-lib/pull/665))
- Truncated test fixtures for time/slots inside `AffInterface` to test time/slots not too far into the future which can be problematic during hardforks https://github.com/Plutonomicon/cardano-transaction-lib/pull/676
- `d` and `extraEntropy` protocol parameters from protocol parameters update proposal

### Changed

- Updated `ogmios-datum-cache` - bug fixes ([#542](https://github.com/Plutonomicon/cardano-transaction-lib/pull/542), [#526](https://github.com/Plutonomicon/cardano-transaction-lib/pull/526), [#589](https://github.com/Plutonomicon/cardano-transaction-lib/pull/589))
- Improved error response handling for Ogmios ([#584](https://github.com/Plutonomicon/cardano-transaction-lib/pull/584))
- `balanceAndSignTx` now locks transaction inputs within the current `Contract` context. If the resulting transaction is never used, then the inputs must be freed with `unlockTransactionInputs`.
- Updated `ogmios-datum-cache` - bug fixes (#542, #526, #589).
- Made protocol parameters part of `QueryConfig`.
- Refactored `Plutus.Conversion.Address` code (utilized CSL functionality).
- Changed the underlying type of `Slot`, `TransactionIndex` and `CertificateIndex` to `BigNum`.
- Moved transaction finalization logic to `balanceTx`.
- Upgraded to CSL v11.0.0-beta.1.
- `purescriptProject` (exposed via the CTL overlay) was reworked significantly. Please see the [updated example](./doc/ctl-as-dependency#using-the-ctl-overlay) in the documentation for more details.
- Switched to Ogmios for execution units evaluation ([#665](https://github.com/Plutonomicon/cardano-transaction-lib/pull/665))
- Changed `inputs` inside `TxBody` to be `Set TransactionInput` instead `Array TransactionInput`. This guarantees ordering of inputs inline with Cardano ([#641](https://github.com/Plutonomicon/cardano-transaction-lib/pull/661))
- Upgraded to Ogmios v5.5.0
- Change `inputs` inside `TxBody` to be `Set TransactionInput` instead `Array TransactionInput`. This guarantees ordering of inputs inline with Cardano ([#641](https://github.com/Plutonomicon/cardano-transaction-lib/pull/661)).

### Fixed

- Handling of invalid UTF8 byte sequences in the Aeson instance for `TokenName`
- `Types.ScriptLookups.require` function naming caused problems with WebPack ([#593](https://github.com/Plutonomicon/cardano-transaction-lib/pull/593))
- Bad logging in `queryDispatch` that didn't propagate error messages ([#615](https://github.com/Plutonomicon/cardano-transaction-lib/pull/615))
- Utxo min ada value calculation ([#611](https://github.com/Plutonomicon/cardano-transaction-lib/pull/611))
- Discarding invalid inputs in `txInsValues` instead of yielding an error ([#696](https://github.com/Plutonomicon/cardano-transaction-lib/pull/696))
- Locking transaction inputs before the actual balancing of the transaction ([#696](https://github.com/Plutonomicon/cardano-transaction-lib/pull/696))

## [1.1.0] - 2022-06-30

### Fixed

- Changed `utxoIndex` inside an `UnbalancedTx` to be a `Map` with values `TransactionOutput` instead of `ScriptOutput` so there is no conversion in the balancer to `ScriptOutput`. This means the balancer can spend UTxOs from different wallets instead of just the current wallet and script addresses.

## [1.0.1] - 2022-06-17

### Fixed

- `mustBeSignedBy` now sets the `Ed25519KeyHash` corresponding to the provided `PaymentPubKeyHash` directly. Previously, this constraint would fail as there was no way to provide a matching `PaymentPubKey` as a lookup. Note that this diverges from Plutus as the `paymentPubKey` lookup is always required in that implementation.

## [1.0.0] - 2022-06-10

CTL's initial release!<|MERGE_RESOLUTION|>--- conflicted
+++ resolved
@@ -41,11 +41,8 @@
 
 ### Changed
 
-<<<<<<< HEAD
 - Reorganised the library into new namespaces. Namely: library internals, tests, and examples are now under `Ctl.Internal.*`, `Test.Ctl.*`, and `Ctl.Examples.*` respectively. Documentation and comments have been updated to use these new names, but not entries of previous releases in the changelog. ([#1039](https://github.com/Plutonomicon/cardano-transaction-lib/pull/1039))
-=======
 - Switched to `preview` testnet by default ([#1030](https://github.com/Plutonomicon/cardano-transaction-lib/pull/1030))
->>>>>>> 5fca0b39
 
 ### Removed
 
