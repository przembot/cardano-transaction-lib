--- conflicted
+++ resolved
@@ -7,16 +7,8 @@
 **Table of Contents**
 
 - [[Unreleased]](#unreleased)
-<<<<<<< HEAD
   - [Added](#added)
   - [Changed](#changed)
-=======
-  - [Changed](#changed)
-- [[2.0.0-alpha] - 2022-07-06](#200-alpha---2022-07-06)
-  - [Added](#added)
-  - [Removed](#removed)
-  - [Changed](#changed-1)
->>>>>>> 7765ed15
   - [Fixed](#fixed)
 - [[2.0.0-alpha] - 2022-07-06](#200-alpha---2022-07-06)
   - [Added](#added-1)
@@ -31,7 +23,6 @@
 
 ## [Unreleased]
 
-<<<<<<< HEAD
 ### Added
 
 - `Alt` and `Plus` instances for `Contract`.
@@ -42,10 +33,7 @@
 
 ### Changed
 
-=======
-### Changed
 - `PlutusScript` is now aware of which version of Plutus the script is for. The JSON representation has thus changed to reflect this and is not compatible with older JSON format.
->>>>>>> 7765ed15
 - CTL's `overlay` no longer requires an explicitly passed `system`
 - Switched to CSL for utxo min ada value calculation ([#715](https://github.com/Plutonomicon/cardano-transaction-lib/pull/715))
 
