--- conflicted
+++ resolved
@@ -49,16 +49,12 @@
 
 - Running plutip servers attaches on SIGINT handlers and therefore node will not exit by default. ([#1231](https://github.com/Plutonomicon/cardano-transaction-lib/pull/1231)).
 - `TestPlanM`, `interpret` and `interpretWithConfig` are now public in `Contract.Test.Mote` and our custom `consoleReporter` in `Contract.Test.Mote.ConsoleReporter`. ([#1261](https://github.com/Plutonomicon/cardano-transaction-lib/pull/1261)).
-<<<<<<< HEAD
 - Internal datum conversions are now total, resulting in some datum-related Contract functions dropping the use of `Maybe`, for example `datumHash`, `convertPlutusData` (and related functions). The same with `BigNum.toBigInt`. ([#1284](https://github.com/Plutonomicon/cardano-transaction-lib/issues/1284)).
 - CIP-25 `policy_id` and `asset_name` metadata keys no longer include a `0x` prefix for compatibility with Blockfrost ([#1309](https://github.com/Plutonomicon/cardano-transaction-lib/issues/1309 "CTL's CIP25 metadata encoding is considered invalid by Blockfrost #1309")).
-=======
-- CIP-25 `policy_id` and `asset_name` metadata keys no longer include a `0x` prefix for compatibility with Blockfrost ([#1309](https://github.com/Plutonomicon/cardano-transaction-lib/issues/1309)).
 - `purescript-aeson` package has been updated:
   - the performance has generally been improved
   - `encodeAeson'` is now `encodeAeson` (and it returns just `Aeson` instead of an `AesonEncoder`)
   - `Number` type is not supported anymore (due to `NaN` and `+/-Infinity`) - use `Aeson.finiteNumber` function
->>>>>>> b7d4c891
 
 ### Removed
 
