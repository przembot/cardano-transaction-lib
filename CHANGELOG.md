--- conflicted
+++ resolved
@@ -35,16 +35,13 @@
 
 - `PlutusScript` is now aware of which version of Plutus the script is for. The JSON representation has thus changed to reflect this and is not compatible with older JSON format.
 - CTL's `overlay` no longer requires an explicitly passed `system`
-<<<<<<< HEAD
 - Switched to CSL for utxo min ada value calculation ([#715](https://github.com/Plutonomicon/cardano-transaction-lib/pull/715))
+- Upgraded Haskell server to fully support Babbage-era transactions ([#733](https://github.com/Plutonomicon/cardano-transaction-lib/pull/733))
 
 ### Fixed 
 
 - Bug with collateral selection: only the first UTxO provided by wallet was included as collateral [(#723)](https://github.com/Plutonomicon/cardano-transaction-lib/issues/723)
 - Bug with collateral selection for `KeyWallet` when signing multiple transactions ([#709](https://github.com/Plutonomicon/cardano-transaction-lib/pull/709))
-=======
-- Upgraded Haskell server to fully support Babbage-era transactions ([#733](https://github.com/Plutonomicon/cardano-transaction-lib/pull/733))
->>>>>>> 1111b34d
 
 ## [2.0.0-alpha] - 2022-07-05
 
