# Changelog

All notable changes to this project will be documented in this file.

The format is based on [Keep a Changelog](https://keepachangelog.com/en/1.0.0/) and we follow [Semantic Versioning](https://semver.org/spec/v2.0.0.html).

**Table of Contents**

- [[Unreleased]](#unreleased)
  - [Added](#added)
  - [Removed](#removed)
  - [Fixed](#fixed)
- [[1.0.1] - 2022-06-17](#101---2022-06-17)
  - [Fixed](#fixed-1)
- [[1.0.0] - 2022-06-10](#100---2022-06-10)

## [Unreleased]

### Added

- `mkKeyWalletFromFile` helper to use `cardano-cli`-style `skey`s.
- Single `Plutus.Conversion` module exposing all `(Type <-> Plutus Type)` conversion functions.
- Support for using a `PrivateKey` as a `Wallet`.
<<<<<<< HEAD
- `balanceAndSignTxs` balances and signs multiple transactions while taking care to use transaction inputs only once.
- `getProtocolParameters` call to retrieve current protocol parameters from Ogmios (#541)
=======
- `getProtocolParameters` call to retrieve current protocol parameters from Ogmios (#541).
>>>>>>> ff7208fa

### Removed

- `FromPlutusType` / `ToPlutusType` type classes.
- `Contract.Wallet.mkGeroWallet` and `Contract.Wallet.mkNamiWallet` - `Aff` versions should be used instead.
- Protocol param update setters for the decentralisation constant (`set_d`) and the extra entropy (`set_extra_entropy`).

### Changed

- Upgraded `ogmios-datum-cache` to `54ad2964af07ea0370bf95c0fed71f60a778ead5` for more stable datum from datum hash (see [here](https://github.com/Plutonomicon/cardano-transaction-lib/issues/526) for more details).
- `balanceAndSignTx` now locks transaction inputs within the current `Contract` context. If the resulting transaction is never used, then the inputs must be freed with `unlockTransactionInputs`.
- Updated `ogmios-datum-cache` - bug fixes (#542, #526, #589).
- Improved error response handling for Ogmios (#584).
- Made protocol parameters part of `QueryConfig`.
- Refactored `Plutus.Conversion.Address` code (utilized CSL functionality).
- Changed the underlying type of `Slot`, `TransactionIndex` and `CertificateIndex` to `BigNum`.
- Moved transaction finalization logic to `balanceTx`.
- Upgraded to CSL v11.0.0-beta.1.

### Fixed

- Handling of invalid UTF8 byte sequences in the Aeson instance for `TokenName`.
- `Types.ScriptLookups.require` function naming caused problems with WebPack (#593)
- Bad logging in `queryDispatch` that didn't propagate error messages (#615).
- `Types.ScriptLookups.require` function naming caused problems with WebPack (#593).
- UTxO Min-Ada-Value calculation.

## [1.0.1] - 2022-06-17

### Fixed

- `mustBeSignedBy` now sets the `Ed25519KeyHash` corresponding to the provided `PaymentPubKeyHash` directly. Previously, this constraint would fail as there was no way to provide a matching `PaymentPubKey` as a lookup. Note that this diverges from Plutus as the `paymentPubKey` lookup is always required in that implementation.

## [1.0.0] - 2022-06-10

CTL's initial release!<|MERGE_RESOLUTION|>--- conflicted
+++ resolved
@@ -21,12 +21,8 @@
 - `mkKeyWalletFromFile` helper to use `cardano-cli`-style `skey`s.
 - Single `Plutus.Conversion` module exposing all `(Type <-> Plutus Type)` conversion functions.
 - Support for using a `PrivateKey` as a `Wallet`.
-<<<<<<< HEAD
 - `balanceAndSignTxs` balances and signs multiple transactions while taking care to use transaction inputs only once.
 - `getProtocolParameters` call to retrieve current protocol parameters from Ogmios (#541)
-=======
-- `getProtocolParameters` call to retrieve current protocol parameters from Ogmios (#541).
->>>>>>> ff7208fa
 
 ### Removed
 
