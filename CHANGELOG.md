# Changelog

All notable changes to this project will be documented in this file.

The format is based on [Keep a Changelog](https://keepachangelog.com/en/1.0.0/) and we follow [Semantic Versioning](https://semver.org/spec/v2.0.0.html).

**Table of Contents**

- [[Unreleased]](#unreleased)
<<<<<<< HEAD
  - [Changed](#changed)
  - [Fixed](#fixed)  
- [[2.0.0-alpha] - 2022-07-06](#200-alpha---2022-07-06)
  - [Added](#added)
  - [Removed](#removed)
  - [Changed](#changed-1)
=======
  - [Added](#added)
  - [Changed](#changed)
- [[2.0.0-alpha] - 2022-07-06](#200-alpha---2022-07-06)
  - [Added](#added-1)
  - [Removed](#removed)
  - [Changed](#changed-1)
  - [Fixed](#fixed)
- [[1.1.0] - 2022-06-30](#110---2022-06-30)
>>>>>>> 663e083f
  - [Fixed](#fixed-1)
- [[1.1.0] - 2022-06-30](#110---2022-06-30)
  - [Fixed](#fixed-2)
- [[1.0.1] - 2022-06-17](#101---2022-06-17)
  - [Fixed](#fixed-3)
- [[1.0.0] - 2022-06-10](#100---2022-06-10)

## [Unreleased]

<<<<<<< HEAD
## Changed
=======
### Added

- `Contract.Utxos.getUtxo` call to get a single utxo at a given output reference.

### Changed
>>>>>>> 663e083f

- CTL's `overlay` no longer requires an explicitly passed `system`
- Switched to CSL for utxo min ada value calculation ([#715](https://github.com/Plutonomicon/cardano-transaction-lib/pull/715))

## Fixed 

- Bug with collateral selection for `KeyWallet` when signing multiple transactions ([#709](https://github.com/Plutonomicon/cardano-transaction-lib/pull/709))

## [2.0.0-alpha] - 2022-07-05

This release adds support for running CTL contracts against Babbage-era nodes. **Note**: this release does not support Babbagge-era features and improvements, e.g. inline datums and reference inputs. Those feature will be implemented in v2.0.0 proper.

### Added

- `mkKeyWalletFromFile` helper to use `cardano-cli`-style `skey`s
- Single `Plutus.Conversion` module exposing all `(Type <-> Plutus Type)` conversion functions ([#464](https://github.com/Plutonomicon/cardano-transaction-lib/pull/464))
- Support for using a `PrivateKey` as a `Wallet`
- `logAeson` family of functions to be able to log JSON representations
- `EncodeAeson` instances for most types under `Cardano.Types.*` as well as other useful types (`Value`, `Coin`, etc.)
- `getProtocolParameters` call to retrieve current protocol parameters from Ogmios ([#541](https://github.com/Plutonomicon/cardano-transaction-lib/issues/541))
- `Contract.Utxos.getWalletBalance` call to get all available assets as a single `Value` ([#590](https://github.com/Plutonomicon/cardano-transaction-lib/issues/590))
- `balanceAndSignTxs` balances and signs multiple transactions while taking care to use transaction inputs only once
- Ability to load stake keys from files when using `KeyWallet` ([#635](https://github.com/Plutonomicon/cardano-transaction-lib/issues/635))
- Implement utxosAt for `KeyWallet` ([#617](https://github.com/Plutonomicon/cardano-transaction-lib/issues/617))
- `FromMetadata` and `ToMetadata` instances for `Contract.Value.CurrencySymbol`
- `Contract.Chain.waitUntilSlot` to delay contract execution until local chain tip reaches certain point of time (in slots).

### Removed

- `FromPlutusType` / `ToPlutusType` type classes. ([#464](https://github.com/Plutonomicon/cardano-transaction-lib/pull/464))
- `Contract.Wallet.mkGeroWallet` and `Contract.Wallet.mkNamiWallet` - `Aff` versions should be used instead
- Protocol param update setters for the decentralisation constant (`set_d`) and the extra entropy (`set_extra_entropy`) ([#609](https://github.com/Plutonomicon/cardano-transaction-lib/pull/609))
- `AbsSlot` and related functions have been removed in favour of `Slot`
- Modules `Metadata.Seabug` and `Metadata.Seabug.Share`
- `POST /eval-ex-units` Haskell server endpoint ([#665](https://github.com/Plutonomicon/cardano-transaction-lib/pull/665))
- Truncated test fixtures for time/slots inside `AffInterface` to test time/slots not too far into the future which can be problematic during hardforks https://github.com/Plutonomicon/cardano-transaction-lib/pull/676

### Changed

- Updated `ogmios-datum-cache` - bug fixes ([#542](https://github.com/Plutonomicon/cardano-transaction-lib/pull/542), [#526](https://github.com/Plutonomicon/cardano-transaction-lib/pull/526), [#589](https://github.com/Plutonomicon/cardano-transaction-lib/pull/589))
- Improved error response handling for Ogmios ([#584](https://github.com/Plutonomicon/cardano-transaction-lib/pull/584))
- `balanceAndSignTx` now locks transaction inputs within the current `Contract` context. If the resulting transaction is never used, then the inputs must be freed with `unlockTransactionInputs`.
- Updated `ogmios-datum-cache` - bug fixes (#542, #526, #589).
- Made protocol parameters part of `QueryConfig`.
- Refactored `Plutus.Conversion.Address` code (utilized CSL functionality).
- Changed the underlying type of `Slot`, `TransactionIndex` and `CertificateIndex` to `BigNum`.
- Moved transaction finalization logic to `balanceTx`.
- Upgraded to CSL v11.0.0-beta.1.
- `purescriptProject` (exposed via the CTL overlay) was reworked significantly. Please see the [updated example](./doc/ctl-as-dependency#using-the-ctl-overlay) in the documentation for more details.
- Switched to Ogmios for execution units evaluation ([#665](https://github.com/Plutonomicon/cardano-transaction-lib/pull/665))
- Changed `inputs` inside `TxBody` to be `Set TransactionInput` instead `Array TransactionInput`. This guarantees ordering of inputs inline with Cardano ([#641](https://github.com/Plutonomicon/cardano-transaction-lib/pull/661))
- Upgraded to Ogmios v5.5.0

### Fixed

- Handling of invalid UTF8 byte sequences in the Aeson instance for `TokenName`
- `Types.ScriptLookups.require` function naming caused problems with WebPack ([#593](https://github.com/Plutonomicon/cardano-transaction-lib/pull/593))
- Bad logging in `queryDispatch` that didn't propagate error messages ([#615](https://github.com/Plutonomicon/cardano-transaction-lib/pull/615))
- Utxo min ada value calculation ([#611](https://github.com/Plutonomicon/cardano-transaction-lib/pull/611))
- Discarding invalid inputs in `txInsValues` instead of yielding an error ([#696](https://github.com/Plutonomicon/cardano-transaction-lib/pull/696))
- Locking transaction inputs before the actual balancing of the transaction ([#696](https://github.com/Plutonomicon/cardano-transaction-lib/pull/696))

## [1.1.0] - 2022-06-30

### Fixed

- Changed `utxoIndex` inside an `UnbalancedTx` to be a `Map` with values `TransactionOutput` instead of `ScriptOutput` so there is no conversion in the balancer to `ScriptOutput`. This means the balancer can spend UTxOs from different wallets instead of just the current wallet and script addresses.

## [1.0.1] - 2022-06-17

### Fixed

- `mustBeSignedBy` now sets the `Ed25519KeyHash` corresponding to the provided `PaymentPubKeyHash` directly. Previously, this constraint would fail as there was no way to provide a matching `PaymentPubKey` as a lookup. Note that this diverges from Plutus as the `paymentPubKey` lookup is always required in that implementation.

## [1.0.0] - 2022-06-10

CTL's initial release!<|MERGE_RESOLUTION|>--- conflicted
+++ resolved
@@ -7,23 +7,13 @@
 **Table of Contents**
 
 - [[Unreleased]](#unreleased)
-<<<<<<< HEAD
-  - [Changed](#changed)
-  - [Fixed](#fixed)  
-- [[2.0.0-alpha] - 2022-07-06](#200-alpha---2022-07-06)
-  - [Added](#added)
-  - [Removed](#removed)
-  - [Changed](#changed-1)
-=======
   - [Added](#added)
   - [Changed](#changed)
+  - [Fixed](#fixed)
 - [[2.0.0-alpha] - 2022-07-06](#200-alpha---2022-07-06)
   - [Added](#added-1)
   - [Removed](#removed)
   - [Changed](#changed-1)
-  - [Fixed](#fixed)
-- [[1.1.0] - 2022-06-30](#110---2022-06-30)
->>>>>>> 663e083f
   - [Fixed](#fixed-1)
 - [[1.1.0] - 2022-06-30](#110---2022-06-30)
   - [Fixed](#fixed-2)
@@ -33,15 +23,11 @@
 
 ## [Unreleased]
 
-<<<<<<< HEAD
-## Changed
-=======
 ### Added
 
-- `Contract.Utxos.getUtxo` call to get a single utxo at a given output reference.
+- `Contract.Utxos.getUtxo` call to get a single utxo at a given output reference
 
 ### Changed
->>>>>>> 663e083f
 
 - CTL's `overlay` no longer requires an explicitly passed `system`
 - Switched to CSL for utxo min ada value calculation ([#715](https://github.com/Plutonomicon/cardano-transaction-lib/pull/715))
