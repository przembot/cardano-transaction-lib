--- conflicted
+++ resolved
@@ -61,14 +61,10 @@
 - `Contract.Hashing.transactionHash` to calculate the hash of the transaction ([#870](https://github.com/Plutonomicon/cardano-transaction-lib/pull/870))
 - Flint wallet support ([#556](https://github.com/Plutonomicon/cardano-transaction-lib/issues/556))
 - Support for `NativeScript`s in constraints interface: `mustPayToNativeScript` and `mustSpendNativeScriptOutput` functions ([#869](https://github.com/Plutonomicon/cardano-transaction-lib/pull/869))
-<<<<<<< HEAD
-- `Plutus.Types.AssocMap.AssocMap` now has `TraversableWithIndex`,  `FoldableWithIndex`,  `FunctorWithIndex` instances
 - `Contract.Test.Cip30Mock` module to mock CIP-30 wallet interface using `KeyWallet`. The mock can be used for testing without a wallet (even in NodeJS environment). This increases test coverage for CTL code. ([#784](https://github.com/Plutonomicon/cardano-transaction-lib/issues/784))
-=======
 - `Plutus.Types.AssocMap.AssocMap` now has `TraversableWithIndex`,  `FoldableWithIndex`,  `FunctorWithIndex` instances ([#943](https://github.com/Plutonomicon/cardano-transaction-lib/pull/943))
 - The return value of `purescriptProject` now includes the project with its compiled `output` and its generated `node_modules` (under the `compiled` and `nodeModules` attributes, respectively) ([#956](https://github.com/Plutonomicon/cardano-transaction-lib/pull/956))
 - `Contract.Utxos.getWalletUtxos` function that calls CIP-30 `getUtxos` method. ([#961](https://github.com/Plutonomicon/cardano-transaction-lib/issues/961))
->>>>>>> e637c977
 
 ### Changed
 
@@ -92,7 +88,7 @@
 - The `ctl-server` component of the runtime is now optional and is only required when using the `applyArgs` endpoint ([#872](https://github.com/Plutonomicon/cardano-transaction-lib/issues/872)). Related changes include:
   - The `ctlServerConfig` fields of both `ConfigParams` and `PlutipConfig` now take a `Maybe ServerConfig`. In the case of `PlutipConfig`, a `Just` value will spawn the service inside the Plutip test. For the `ConfigParams` type, calls to `applyArgs` will fail when the field is set to `Nothing`.
   - The config accepted by `launchCtlRuntime` and `buildCtlRuntime` now takes a `ctl-server.enable` field. If `false`, `ctl-server` will not be launched.
-- `SlotLenght` and `RelativeTime` in `EraSummary` from Ogmios are now of type `Number` instead of `BigInt`. Also add `Maybe` around some functions in `Type.Interval` or changed it's signature to use `Number`. ([#868](https://github.com/Plutonomicon/cardano-transaction-lib/issues/868)) 
+- `SlotLenght` and `RelativeTime` in `EraSummary` from Ogmios are now of type `Number` instead of `BigInt`. Also add `Maybe` around some functions in `Type.Interval` or changed it's signature to use `Number`. ([#868](https://github.com/Plutonomicon/cardano-transaction-lib/issues/868))
 
 ### Removed
 
