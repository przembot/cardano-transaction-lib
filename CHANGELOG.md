--- conflicted
+++ resolved
@@ -26,13 +26,10 @@
 ### Added
 
 - `Contract.Utxos.getUtxo` call to get a single utxo at a given output reference
-<<<<<<< HEAD
 - `Contract.Config` module that contains everything needed to create and manipulate `ConfigParams`, as well as a number of `ConfigParams` fixtures for common use cases.
 - `Contract.Config.WalletSpec` type that allows to define wallet parameters declaratively in `ConfigParams`
 - Faster initialization of `Contract` runtime due to parallelism.
-=======
 - `purescriptProject`'s `shell` parameter now accepts `packageLockOnly`, which if set to true will stop npm from generating node\_modules. This is enabled for CTL developers
->>>>>>> 648a483f
 
 ### Changed
 
