--- conflicted
+++ resolved
@@ -48,11 +48,8 @@
 - Changed the underlying type of `Slot`, `TransactionIndex` and `CertificateIndex` to `BigNum`.
 - Moved transaction finalization logic to `balanceTx`.
 - Upgraded to CSL v11.0.0-beta.1.
-<<<<<<< HEAD
 - `purescriptProject` (exposed via the CTL overlay) was reworked significantly. Please see the [updated example](./doc/ctl-as-dependency#using-the-ctl-overlay) in the documentation for more details.
-=======
-- Change `inputs` inside `TxBody` to be `Set TransactionInput` instead `Array TransactionInput`. This guarantees ordering of inputs inline with Cardano ([#641](https://github.com/Plutonomicon/cardano-transaction-lib/pull/661))
->>>>>>> e1920d66
+- Change `inputs` inside `TxBody` to be `Set TransactionInput` instead `Array TransactionInput`. This guarantees ordering of inputs inline with Cardano ([#641](https://github.com/Plutonomicon/cardano-transaction-lib/pull/661)).
 
 ### Fixed
 
