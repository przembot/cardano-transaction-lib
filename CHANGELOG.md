# Changelog

All notable changes to this project will be documented in this file.

The format is based on [Keep a Changelog](https://keepachangelog.com/en/1.0.0/) and we follow [Semantic Versioning](https://semver.org/spec/v2.0.0.html).

**Table of Contents**

- [[Unreleased]](#unreleased)
  - [Added](#added)
  - [Removed](#removed)
  - [Fixed](#fixed)
- [[1.0.1] - 2022-06-17](#101---2022-06-17)
  - [Fixed](#fixed-1)
- [[1.0.0] - 2022-06-10](#100---2022-06-10)

## [Unreleased]

### Added

- `mkKeyWalletFromFile` helper to use `cardano-cli`-style `skey`s.
- Single `Plutus.Conversion` module exposing all `(Type <-> Plutus Type)` conversion functions.
- Support for using a `PrivateKey` as a `Wallet`.
- `getProtocolParameters` call to retrieve current protocol parameters from Ogmios (#541).

### Removed

- `FromPlutusType` / `ToPlutusType` type classes.
- `Contract.Wallet.mkGeroWallet` and `Contract.Wallet.mkNamiWallet` - `Aff` versions should be used instead.

### Changed

- Updated `ogmios-datum-cache` - bug fixes (#542, #526, #589).
- Improved error response handling for Ogmios (#584).
- Made protocol parameters part of `QueryConfig`.

### Fixed

- Handling of invalid UTF8 byte sequences in the Aeson instance for `TokenName`.
<<<<<<< HEAD
- `Types.ScriptLookups.require` function naming caused problems with WebPack (#593)
- Bad logging in `queryDispatch` that didn't propagate error messages (#615)
=======
- `Types.ScriptLookups.require` function naming caused problems with WebPack (#593).
- UTxO Min-Ada-Value calculation.
>>>>>>> 440fd948

## [1.0.1] - 2022-06-17

### Fixed

- `mustBeSignedBy` now sets the `Ed25519KeyHash` corresponding to the provided `PaymentPubKeyHash` directly. Previously, this constraint would fail as there was no way to provide a matching `PaymentPubKey` as a lookup. Note that this diverges from Plutus as the `paymentPubKey` lookup is always required in that implementation.

## [1.0.0] - 2022-06-10

CTL's initial release!<|MERGE_RESOLUTION|>--- conflicted
+++ resolved
@@ -37,13 +37,10 @@
 ### Fixed
 
 - Handling of invalid UTF8 byte sequences in the Aeson instance for `TokenName`.
-<<<<<<< HEAD
 - `Types.ScriptLookups.require` function naming caused problems with WebPack (#593)
-- Bad logging in `queryDispatch` that didn't propagate error messages (#615)
-=======
+- Bad logging in `queryDispatch` that didn't propagate error messages (#615).
 - `Types.ScriptLookups.require` function naming caused problems with WebPack (#593).
 - UTxO Min-Ada-Value calculation.
->>>>>>> 440fd948
 
 ## [1.0.1] - 2022-06-17
 
