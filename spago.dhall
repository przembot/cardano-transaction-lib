--- conflicted
+++ resolved
@@ -5,11 +5,6 @@
 { name = "my-project"
 , dependencies =
   [ "aff"
-<<<<<<< HEAD
-  , "arraybuffer-types"
-  , "arrays"
-=======
->>>>>>> c7762c2f
   , "argonaut"
   , "arraybuffer-types"
   , "arrays"
@@ -35,22 +30,16 @@
   , "ordered-collections"
   , "prelude"
   , "psci-support"
-<<<<<<< HEAD
+  , "quickcheck"
   , "rationals"
-=======
-  , "quickcheck"
->>>>>>> c7762c2f
   , "refs"
   , "spec"
   , "strings"
   , "transformers" 
   , "tuples"
-<<<<<<< HEAD
   , "uint"
   , "undefined"
   , "unordered-collections"
-=======
->>>>>>> c7762c2f
   ]
 , packages = ./packages.dhall
 , sources = [ "src/**/*.purs", "test/**/*.purs" ]
