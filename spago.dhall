{-
Welcome to a Spago project!
You can edit this file as you like.
-}
{ name = "cardano-transaction-lib"
, dependencies =
  [ "aeson"
  , "aeson-helpers"
  , "aff"
  , "aff-promise"
  , "affjax"
<<<<<<< HEAD
  , "argonaut"
  , "argonaut-codecs"
=======
>>>>>>> 7cb91975
  , "arraybuffer-types"
  , "arrays"
  , "bifunctors"
  , "bigints"
  , "checked-exceptions"
  , "console"
  , "const"
  , "control"
  , "debug"
  , "effect"
  , "either"
  , "encoding"
  , "enums"
  , "exceptions"
  , "foldable-traversable"
  , "foreign-object"
  , "identity"
  , "integers"
  , "js-date"
  , "lattice"
  , "lists"
  , "maybe"
  , "medea"
  , "monad-logger"
  , "mote"
  , "newtype"
  , "node-buffer"
  , "node-fs"
  , "node-fs-aff"
  , "nonempty"
  , "ordered-collections"
  , "partial"
  , "prelude"
  , "profunctor"
  , "profunctor-lenses"
  , "quickcheck"
  , "quickcheck-laws"
  , "rationals"
  , "record"
  , "refs"
  , "spec"
  , "strings"
  , "tailrec"
  , "these"
  , "transformers"
  , "tuples"
  , "typelevel"
  , "typelevel-prelude"
  , "uint"
  , "undefined"
  , "unfoldable"
  , "untagged-union"
  , "variant"
  ]
, packages = ./packages.dhall
, sources = [ "src/**/*.purs", "test/**/*.purs", "examples/**/*.purs" ]
}<|MERGE_RESOLUTION|>--- conflicted
+++ resolved
@@ -9,11 +9,6 @@
   , "aff"
   , "aff-promise"
   , "affjax"
-<<<<<<< HEAD
-  , "argonaut"
-  , "argonaut-codecs"
-=======
->>>>>>> 7cb91975
   , "arraybuffer-types"
   , "arrays"
   , "bifunctors"
