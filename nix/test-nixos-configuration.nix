--- conflicted
+++ resolved
@@ -10,11 +10,6 @@
       { from = "host"; host.port = 2222; guest.port = 22; }
       # Ogmios
       { from = "host"; host.port = 1337; guest.port = 1337; }
-<<<<<<< HEAD
-=======
-      # Ogmios Datum Cache
-      { from = "host"; host.port = 9999; guest.port = 9999; }
->>>>>>> 602ee124
     ];
   };
 
