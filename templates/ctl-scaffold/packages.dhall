--- conflicted
+++ resolved
@@ -350,11 +350,7 @@
           , "variant"
           ]
         , repo = "https://github.com/Plutonomicon/cardano-transaction-lib.git"
-<<<<<<< HEAD
         , version = "90b8fc187d61e6e3b91290339dc8039190cbfece"
-=======
-        , version = "b7456bbcc20fa94efd776ff02848116d050ed1fe"
->>>>>>> cdad33e0
         }
       , noble-secp256k1 =
         { dependencies =
