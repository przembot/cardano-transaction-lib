--- conflicted
+++ resolved
@@ -10,11 +10,7 @@
       type = "github";
       owner = "Plutonomicon";
       repo = "cardano-transaction-lib";
-<<<<<<< HEAD
-      rev = "658dc06ab9654b2861b66df13d90d6bc36b68f8f";
-=======
       rev = "8f8639b5776e2f32be6b502b4378d701ce532c71";
->>>>>>> e9b26b1c
     };
     # To use the same version of `nixpkgs` as we do
     nixpkgs.follows = "ctl/nixpkgs";
