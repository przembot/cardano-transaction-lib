{
  "name": "ctl-scaffold",
  "version": "0.1.0",
  "description": "",
  "main": "index.js",
  "directories": {
    "test": "test"
  },
  "scripts": {
    "test": "spago run --main Test.Scaffold.Main",
    "e2e-serve": "make e2e-serve",
    "e2e-test": "source ./test/e2e.env && spago test --main Scaffold.Test.E2E -a 'e2e-test run'",
    "e2e-test-debug": "source ./test/e2e.env && spago test --main Scaffold.Test.E2E -a 'e2e-test run --no-headless'",
    "e2e-browser": "source ./test/e2e.env && spago run --main Scaffold.Test.E2E -a 'e2e-test browser'",
    "e2e-pack-settings": "source ./test/e2e.env && spago run --main Scaffold.Test.E2E -a 'e2e-test pack'",
    "e2e-unpack-settings": "source ./test/e2e.env && spago run --main Scaffold.Test.E2E -a 'e2e-test unpack'",
    "dev": "make run-dev",
    "build": "make run-build"
  },
  "author": "",
  "license": "MIT",
  "dependencies": {
    "@emurgo/cardano-message-signing-browser": "1.0.1",
    "@emurgo/cardano-message-signing-nodejs": "1.0.1",
    "@emurgo/cardano-serialization-lib-browser": "11.2.1",
    "@emurgo/cardano-serialization-lib-nodejs": "11.2.1",
<<<<<<< HEAD
    "csl-runtime-gc": "1.0.4",
    "base64-js": "^1.5.1",
=======
    "@mlabs-haskell/json-bigint": " 1.0.0",
>>>>>>> a30f8b2c
    "@noble/secp256k1": "^1.7.0",
    "apply-args-browser": "0.0.1",
    "apply-args-nodejs": "0.0.1",
    "base64-js": "^1.5.1",
    "big-integer": "1.6.51",
    "bignumber.js": "^9.1.1",
    "blakejs": "1.2.1",
    "bufferutil": "4.0.5",
    "jssha": "3.2.0",
    "node-polyfill-webpack-plugin": "1.1.4",
    "puppeteer-core": "^15.3.2",
    "reconnecting-websocket": "4.4.0",
    "uniqid": "5.4.0",
    "ws": "8.4.0",
    "xhr2": "0.2.1"
  },
  "devDependencies": {
    "buffer": "6.0.3",
    "html-webpack-plugin": "5.5.0",
    "webpack": "5.67.0",
    "webpack-cli": "4.10",
    "webpack-dev-server": "4.7.4"
  },
  "prettier": {
    "arrowParens": "avoid"
  }
}<|MERGE_RESOLUTION|>--- conflicted
+++ resolved
@@ -24,13 +24,9 @@
     "@emurgo/cardano-message-signing-nodejs": "1.0.1",
     "@emurgo/cardano-serialization-lib-browser": "11.2.1",
     "@emurgo/cardano-serialization-lib-nodejs": "11.2.1",
-<<<<<<< HEAD
+    "@mlabs-haskell/json-bigint": " 1.0.0",
+    "@noble/secp256k1": "^1.7.0",
     "csl-runtime-gc": "1.0.4",
-    "base64-js": "^1.5.1",
-=======
-    "@mlabs-haskell/json-bigint": " 1.0.0",
->>>>>>> a30f8b2c
-    "@noble/secp256k1": "^1.7.0",
     "apply-args-browser": "0.0.1",
     "apply-args-nodejs": "0.0.1",
     "base64-js": "^1.5.1",
