-- | This module implements a test suite that uses Plutip to automate running
-- | contracts in temporary, private networks.
module Test.Scaffold.Main (main) where

import Contract.Prelude

import Contract.Config (emptyHooks)
import Contract.Test.Mote (TestPlanM, interpretWithConfig)
import Contract.Test.Plutip
  ( InitialUTxOs
  , PlutipConfig
  , PlutipTest
  , testPlutipContracts
  , withWallets
  )
import Contract.Test.Utils (exitCode, interruptOnSignal)
import Data.BigInt (fromInt) as BigInt
import Data.Posix.Signal (Signal(SIGINT))
import Data.Time.Duration (Seconds(Seconds))
import Data.UInt (fromInt) as UInt
import Effect.Aff
  ( Milliseconds(Milliseconds)
  , cancelWith
  , effectCanceler
  , launchAff
  )
import Mote (test)
import Scaffold (contract)
import Test.Spec.Runner (defaultConfig)

-- Run with `npm run test`
main :: Effect Unit
main = interruptOnSignal SIGINT =<< launchAff do
  flip cancelWith (effectCanceler (exitCode 1)) do
    interpretWithConfig
      defaultConfig { timeout = Just $ Milliseconds 70_000.0, exit = true } $
      testPlutipContracts config suite

suite :: TestPlanM PlutipTest Unit
suite = do
  test "Print PubKey" do
    let
      distribution :: InitialUTxOs
      distribution =
        [ BigInt.fromInt 5_000_000
        , BigInt.fromInt 2_000_000_000
        ]
    withWallets distribution \_ -> do
      contract

config :: PlutipConfig
config =
  { host: "127.0.0.1"
  , port: UInt.fromInt 8082
  , logLevel: Trace
  , ogmiosConfig:
      { port: UInt.fromInt 1338
      , host: "127.0.0.1"
      , secure: false
      , path: Nothing
      }
<<<<<<< HEAD
  , ctlServerConfig: Just
      { port: UInt.fromInt 8083
=======
  , ogmiosDatumCacheConfig:
      { port: UInt.fromInt 10000
>>>>>>> b7d4c891
      , host: "127.0.0.1"
      , secure: false
      , path: Nothing
      }
  , kupoConfig:
      { port: UInt.fromInt 1443
      , host: "127.0.0.1"
      , secure: false
      , path: Nothing
      }
  , customLogger: Nothing
  , suppressLogs: true
  , hooks: emptyHooks
  , clusterConfig:
      { slotLength: Seconds 0.05 }
  }<|MERGE_RESOLUTION|>--- conflicted
+++ resolved
@@ -59,17 +59,6 @@
       , secure: false
       , path: Nothing
       }
-<<<<<<< HEAD
-  , ctlServerConfig: Just
-      { port: UInt.fromInt 8083
-=======
-  , ogmiosDatumCacheConfig:
-      { port: UInt.fromInt 10000
->>>>>>> b7d4c891
-      , host: "127.0.0.1"
-      , secure: false
-      , path: Nothing
-      }
   , kupoConfig:
       { port: UInt.fromInt 1443
       , host: "127.0.0.1"
