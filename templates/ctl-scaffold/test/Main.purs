-- | This module implements a test suite that uses Plutip to automate running
-- | contracts in temporary, private networks.
module Test.Scaffold.Main (main) where

import Contract.Prelude

import Contract.Monad as Contract.Monad
import Contract.Test.Plutip as Contract.Test.Plutip
import Contract.Wallet as Contract.Wallet
import Data.BigInt as BigInt
import Data.Time.Duration (Seconds(Seconds))
import Data.UInt as UInt
import Scaffold as Scaffold

main :: Effect Unit
main = Contract.Monad.launchAff_ $ do
  let
    distribution :: Contract.Test.Plutip.InitialUTxOs
    distribution =
      [ BigInt.fromInt 5_000_000
      , BigInt.fromInt 2_000_000_000
      ]
  Contract.Test.Plutip.runPlutipContract config distribution \alice ->
    Contract.Wallet.withKeyWallet alice $ do
      Scaffold.contract

config :: Contract.Test.Plutip.PlutipConfig
config =
  { host: "127.0.0.1"
  , port: UInt.fromInt 8082
  , logLevel: Trace
  , ogmiosConfig:
      { port: UInt.fromInt 1338
      , host: "127.0.0.1"
      , secure: false
      , path: Nothing
      }
  , ogmiosDatumCacheConfig:
      { port: UInt.fromInt 10000
      , host: "127.0.0.1"
      , secure: false
      , path: Nothing
      }
  , ctlServerConfig: Just
      { port: UInt.fromInt 8083
      , host: "127.0.0.1"
      , secure: false
      , path: Nothing
      }
  , postgresConfig:
      { host: "127.0.0.1"
      , port: UInt.fromInt 5433
      , user: "ctxlib"
      , password: "ctxlib"
      , dbname: "ctxlib"
      }
  , customLogger: Nothing
<<<<<<< HEAD
  , suppressLogs: false
  , clusterConfig:
      { slotLength: Seconds 0.1
      , epochSize: UInt.fromInt 30
      }
=======
  , suppressLogs: true
  , hooks: mempty
>>>>>>> 28c51929
  }<|MERGE_RESOLUTION|>--- conflicted
+++ resolved
@@ -55,14 +55,10 @@
       , dbname: "ctxlib"
       }
   , customLogger: Nothing
-<<<<<<< HEAD
-  , suppressLogs: false
+  , suppressLogs: true
   , clusterConfig:
       { slotLength: Seconds 0.1
       , epochSize: UInt.fromInt 30
       }
-=======
-  , suppressLogs: true
   , hooks: mempty
->>>>>>> 28c51929
   }