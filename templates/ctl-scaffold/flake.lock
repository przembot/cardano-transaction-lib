--- conflicted
+++ resolved
@@ -600,29 +600,17 @@
         "servant-purescript": "servant-purescript_2"
       },
       "locked": {
-<<<<<<< HEAD
-        "lastModified": 1660562883,
-        "narHash": "sha256-HWuN4oxvHgKMwR3RjrfjcDieJlUFpiJieJlqk5COuYU=",
-        "owner": "Plutonomicon",
-        "repo": "cardano-transaction-lib",
-        "rev": "85b5d7e08650a3d1d1de3292bbce45cafaf6ad3a",
-=======
         "lastModified": 1660711758,
         "narHash": "sha256-mku0WujG45xplYwINoYhmnlOcIkIOj/aJ/LchzhNXy4=",
         "owner": "Plutonomicon",
         "repo": "cardano-transaction-lib",
         "rev": "8b90e8fa84ebbb529051dfad0cd712f1477742a9",
->>>>>>> 3ccbfde6
         "type": "github"
       },
       "original": {
         "owner": "Plutonomicon",
         "repo": "cardano-transaction-lib",
-<<<<<<< HEAD
-        "rev": "85b5d7e08650a3d1d1de3292bbce45cafaf6ad3a",
-=======
         "rev": "8b90e8fa84ebbb529051dfad0cd712f1477742a9",
->>>>>>> 3ccbfde6
         "type": "github"
       }
     },
