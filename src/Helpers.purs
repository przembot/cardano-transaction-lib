module Helpers
  ( (</>)
  , (<<>>)
  , (<\>)
  , appendFirstMaybe
  , appendLastMaybe
  , appendMap
<<<<<<< HEAD
  , appendRightMap
=======
  , appendRightHashMap
  , bigIntToUInt
  , filterMapWithKeyM
>>>>>>> 1e5c348e
  , fromJustEff
  , fromRightEff
  , liftEither
  , liftM
  , liftMWith
  , maybeArrayMerge
  , uIntToBigInt
  ) where

import Prelude

import Control.Monad.Error.Class (class MonadError, throwError)
import Data.Array (union)
import Data.BigInt (BigInt)
import Data.BigInt as BigInt
import Data.Either (Either(Right), either)
import Data.Function (on)
import Data.List.Lazy as LL
import Data.Map (Map)
import Data.Map as Map
import Data.Maybe (Maybe(Just, Nothing), fromJust, maybe)
import Data.Maybe.First (First(First))
import Data.Maybe.Last (Last(Last))
import Data.Tuple (uncurry)
import Data.UInt (UInt)
import Data.UInt as UInt
import Effect (Effect)
import Effect.Exception (throw)
import Partial.Unsafe (unsafePartial)

-- | Throws provided error on `Nothing`
fromJustEff :: forall (a :: Type). String -> Maybe a -> Effect a
fromJustEff e = case _ of
  Nothing -> throw e
  Just x -> pure x

liftEither
  :: forall (a :: Type) (e :: Type) (m :: Type -> Type)
   . MonadError e m
  => Either e a
  -> m a
liftEither = either throwError pure

fromRightEff :: forall (a :: Type) (e :: Type). Show e => Either e a -> Effect a
fromRightEff = either (throw <<< show) pure

-- | Given an error and a `Maybe` value, lift the context via `liftEither`.
liftM
  :: forall (e :: Type) (m :: Type -> Type) (a :: Type)
   . MonadError e m
  => e
  -> Maybe a
  -> m a
liftM err = liftEither <<< maybe (throwError err) Right

-- | Given an error and a `Maybe` value, lift the context via `liftEither` with
-- | a handler on `Right`.
liftMWith
  :: forall (e :: Type) (m :: Type -> Type) (a :: Type) (b :: Type)
   . MonadError e m
  => e
  -> (a -> b)
  -> Maybe a
  -> m b
liftMWith err f = liftEither <<< maybe (throwError err) (Right <<< f)

-- | Combine two `Maybe`s taking the `First` `Maybe`
appendFirstMaybe :: forall (a :: Type). Maybe a -> Maybe a -> Maybe a
appendFirstMaybe m m' = on (<>) First m m' # \(First m'') -> m''

infixr 5 appendFirstMaybe as <\>

-- | Combine two `Maybe`s taking the `Last` `Maybe`
appendLastMaybe :: forall (a :: Type). Maybe a -> Maybe a -> Maybe a
appendLastMaybe m m' = on (<>) Last m m' # \(Last m'') -> m''

infixr 5 appendLastMaybe as </>

-- | Combine two `Maybe` `Array`'s where `Nothing` and the empty `Array` both
-- | act as an identity
maybeArrayMerge
  :: forall (a :: Type)
   . Eq a
  => Maybe (Array a)
  -> Maybe (Array a)
  -> Maybe (Array a)
maybeArrayMerge Nothing y = y
maybeArrayMerge x Nothing = x
maybeArrayMerge (Just x) (Just y) = Just $ union x y

infixr 5 maybeArrayMerge as <<>>

-- | Provide an append for Maps where the value has as `Semigroup` instance
appendMap
  :: forall (k :: Type) (v :: Type)
   . Ord k
  => Semigroup v
  => Map k v
  -> Map k v
  -> Map k v
appendMap = Map.unionWith (<>)

-- | Provide an append for `Map`s where with right bias
appendRightMap
  :: forall (k :: Type) (v :: Type)
   . Ord k
  => Map k v
  -> Map k v
  -> Map k v
appendRightMap = Map.unionWith (flip const)

filterMapWithKeyM
  :: forall (m :: Type -> Type) (k :: Type) (v :: Type)
   . Ord k
  => Monad m
  => (k -> v -> m Boolean)
  -> Map k v
  -> m (Map k v)
filterMapWithKeyM p = map Map.fromFoldable <<< LL.filterM (uncurry p) <<< Map.toUnfoldable

-- UInt.toInt is unsafe so we'll go via String. BigInt.fromString returns a
-- Maybe but we should be safe if we go from UInt originally via String,
-- as this UInt can't be larger than BigInt.
-- | Converts an `UInt` to `BigInt`
uIntToBigInt :: UInt -> BigInt
uIntToBigInt = unsafePartial fromJust <<< BigInt.fromString <<< UInt.toString

-- This should be left allowed to fail as BigInt may exceed UInt
-- | Converts a `BigInt` to `UInt` with potential failure.
bigIntToUInt :: BigInt -> Maybe UInt
bigIntToUInt = UInt.fromString <<< BigInt.toString<|MERGE_RESOLUTION|>--- conflicted
+++ resolved
@@ -5,13 +5,9 @@
   , appendFirstMaybe
   , appendLastMaybe
   , appendMap
-<<<<<<< HEAD
   , appendRightMap
-=======
-  , appendRightHashMap
   , bigIntToUInt
   , filterMapWithKeyM
->>>>>>> 1e5c348e
   , fromJustEff
   , fromRightEff
   , liftEither
