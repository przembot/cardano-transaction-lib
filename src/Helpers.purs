module Helpers
  ( (</>)
  , (<<>>)
  , (<\>)
  , appendFirstMaybe
  , appendLastMaybe
  , appendMap
  , appendRightMap
  , bigIntToUInt
  , filterMapM
  , filterMapWithKeyM
  , fromJustEff
  , fromRightEff
  , liftEither
  , liftM
  , liftMWith
  , maybeArrayMerge
  , uIntToBigInt
<<<<<<< HEAD
  , notImplemented
=======
  , logWithLevel
  , logString
>>>>>>> 74fdafab
  ) where

import Prelude

import Control.Monad.Error.Class (class MonadError, throwError)
import Data.Array (union)
import Data.BigInt (BigInt)
import Data.BigInt as BigInt
import Data.Either (Either(Right), either)
import Data.Function (on)
import Data.JSDate (now)
import Data.List.Lazy as LL
import Data.Log.Formatter.Pretty (prettyFormatter)
import Data.Log.Level (LogLevel)
import Data.Log.Message (Message)
import Data.Map (Map)
import Data.Map as Map
import Data.Maybe (Maybe(Just, Nothing), fromJust, maybe)
import Data.Maybe.First (First(First))
import Data.Maybe.Last (Last(Last))
import Data.Tuple (snd, uncurry)
import Data.Typelevel.Undefined (undefined)
import Data.UInt (UInt)
import Data.UInt as UInt
import Effect (Effect)
import Effect.Class (class MonadEffect)
import Effect.Class.Console (log)
import Effect.Exception (throw)
import Partial.Unsafe (unsafePartial)
import Prim.TypeError (class Warn, Text)

-- | Throws provided error on `Nothing`
fromJustEff :: forall (a :: Type). String -> Maybe a -> Effect a
fromJustEff e = case _ of
  Nothing -> throw e
  Just x -> pure x

liftEither
  :: forall (a :: Type) (e :: Type) (m :: Type -> Type)
   . MonadError e m
  => Either e a
  -> m a
liftEither = either throwError pure

fromRightEff :: forall (a :: Type) (e :: Type). Show e => Either e a -> Effect a
fromRightEff = either (throw <<< show) pure

-- | Given an error and a `Maybe` value, lift the context via `liftEither`.
liftM
  :: forall (e :: Type) (m :: Type -> Type) (a :: Type)
   . MonadError e m
  => e
  -> Maybe a
  -> m a
liftM err = liftEither <<< maybe (throwError err) Right

-- | Given an error and a `Maybe` value, lift the context via `liftEither` with
-- | a handler on `Right`.
liftMWith
  :: forall (e :: Type) (m :: Type -> Type) (a :: Type) (b :: Type)
   . MonadError e m
  => e
  -> (a -> b)
  -> Maybe a
  -> m b
liftMWith err f = liftEither <<< maybe (throwError err) (Right <<< f)

-- | Combine two `Maybe`s taking the `First` `Maybe`
appendFirstMaybe :: forall (a :: Type). Maybe a -> Maybe a -> Maybe a
appendFirstMaybe m m' = on (<>) First m m' # \(First m'') -> m''

infixr 5 appendFirstMaybe as <\>

-- | Combine two `Maybe`s taking the `Last` `Maybe`
appendLastMaybe :: forall (a :: Type). Maybe a -> Maybe a -> Maybe a
appendLastMaybe m m' = on (<>) Last m m' # \(Last m'') -> m''

infixr 5 appendLastMaybe as </>

-- | Combine two `Maybe` `Array`'s where `Nothing` and the empty `Array` both
-- | act as an identity
maybeArrayMerge
  :: forall (a :: Type)
   . Eq a
  => Maybe (Array a)
  -> Maybe (Array a)
  -> Maybe (Array a)
maybeArrayMerge Nothing y = y
maybeArrayMerge x Nothing = x
maybeArrayMerge (Just x) (Just y) = Just $ union x y

infixr 5 maybeArrayMerge as <<>>

-- | Provide an append for Maps where the value has as `Semigroup` instance
appendMap
  :: forall (k :: Type) (v :: Type)
   . Ord k
  => Semigroup v
  => Map k v
  -> Map k v
  -> Map k v
appendMap = Map.unionWith (<>)

-- | Provide an append for `Map`s with right bias
appendRightMap
  :: forall (k :: Type) (v :: Type)
   . Ord k
  => Map k v
  -> Map k v
  -> Map k v
appendRightMap = Map.unionWith (flip const)

-- | Filters a map on a Monadic context over a lifted predicate on both the
-- | map's key and value
filterMapWithKeyM
  :: forall (m :: Type -> Type) (k :: Type) (v :: Type)
   . Ord k
  => Monad m
  => (k -> v -> m Boolean)
  -> Map k v
  -> m (Map k v)
filterMapWithKeyM p =
  map Map.fromFoldable <<< LL.filterM (uncurry p) <<< Map.toUnfoldable

-- | Filters a map on a Monadic context over a lifted predicate on the map's
-- | value
filterMapM
  :: forall (m :: Type -> Type) (k :: Type) (v :: Type)
   . Ord k
  => Monad m
  => (v -> m Boolean)
  -> Map k v
  -> m (Map k v)
filterMapM p =
  map Map.fromFoldable <<< LL.filterM (p <<< snd) <<< Map.toUnfoldable

-- UInt.toInt is unsafe so we'll go via String. BigInt.fromString returns a
-- Maybe but we should be safe if we go from UInt originally via String,
-- as this UInt can't be larger than BigInt.
-- | Converts an `UInt` to `BigInt`
uIntToBigInt :: UInt -> BigInt
uIntToBigInt = unsafePartial fromJust <<< BigInt.fromString <<< UInt.toString

-- This should be left allowed to fail as BigInt may exceed UInt
-- | Converts a `BigInt` to `UInt` with potential failure.
bigIntToUInt :: BigInt -> Maybe UInt
bigIntToUInt = UInt.fromString <<< BigInt.toString

<<<<<<< HEAD
notImplemented :: forall a. Warn (Text "Function not implemented!") => a
notImplemented = undefined
=======
-- | Log a message by printing it to the console, depending on the provided
-- | `LogLevel`
logWithLevel
  :: forall (m :: Type -> Type). MonadEffect m => LogLevel -> Message -> m Unit
logWithLevel lvl msg = when (msg.level >= lvl) $ log =<< prettyFormatter msg

-- | Log a message from the JS side of the FFI boundary. The first `LogLevel`
-- | argument represents the configured log level (e.g. within `QueryConfig`).
-- | The second argument is the level for this particular message
logString :: LogLevel -> LogLevel -> String -> Effect Unit
logString cfgLevel level message = do
  timestamp <- now
  logWithLevel cfgLevel $ { timestamp, message, level, tags: Map.empty }
>>>>>>> 74fdafab
<|MERGE_RESOLUTION|>--- conflicted
+++ resolved
@@ -16,12 +16,9 @@
   , liftMWith
   , maybeArrayMerge
   , uIntToBigInt
-<<<<<<< HEAD
   , notImplemented
-=======
   , logWithLevel
   , logString
->>>>>>> 74fdafab
   ) where
 
 import Prelude
@@ -170,10 +167,9 @@
 bigIntToUInt :: BigInt -> Maybe UInt
 bigIntToUInt = UInt.fromString <<< BigInt.toString
 
-<<<<<<< HEAD
 notImplemented :: forall a. Warn (Text "Function not implemented!") => a
 notImplemented = undefined
-=======
+
 -- | Log a message by printing it to the console, depending on the provided
 -- | `LogLevel`
 logWithLevel
@@ -187,4 +183,3 @@
 logString cfgLevel level message = do
   timestamp <- now
   logWithLevel cfgLevel $ { timestamp, message, level, tags: Map.empty }
->>>>>>> 74fdafab
