--- conflicted
+++ resolved
@@ -23,18 +23,11 @@
 import Serialization.PlutusData as Serialization.PlutusData
 import Serialization.Types as Serialization
 import Serialization.WitnessSet as Serialization.WitnessSet
-<<<<<<< HEAD
-import Types.Transaction
-  ( Datum(Datum)
-  , Transaction(Transaction)
-  , PlutusScript
-  , Redeemer
-=======
 import Types.Datum (Datum(Datum))
 import Types.Scripts (PlutusScript)
 import Types.Transaction
-  ( Redeemer
->>>>>>> 76dd92f1
+  ( Transaction(Transaction)
+  , Redeemer
   , ScriptDataHash(ScriptDataHash)
   , TransactionWitnessSet
   , TxBody(TxBody)
