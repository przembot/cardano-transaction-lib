module Lib where

import Prelude
import Types.Transaction as Types
import Data.Maybe (Maybe(..))
import Data.BigInt as BigInt

-- Ogmios fetching
-- 1. inputs

-- 
tx
  :: Array Types.TransactionInput
  -> Array Types.TransactionOutput
  -> Array Types.TransactionInput
<<<<<<< HEAD
  -> Types.Transaction
tx i o c = Types.Transaction
  { body: txBody i o c
=======
  -> Types.NetworkId
  -> Types.Transaction 
tx i o c id = Types.Transaction
  { body: txBody i o c id
>>>>>>> 827653e0
  , witness_set: txWitness
  , is_valid: true -- why is this?
  , auxiliary_data: Nothing
  }

txBody
  :: Array Types.TransactionInput
  -> Array Types.TransactionOutput
  -> Array Types.TransactionInput
  -> Types.NetworkId
  -> Types.TxBody
txBody inputs outputs collateral id = Types.TxBody
  { inputs: inputs
  , outputs: outputs
  , fee: Types.Coin $ BigInt.fromInt 1000000
  , ttl: Just $ Types.Slot $ BigInt.fromInt 10010000 -- validity_end
  , certs: Nothing
  , withdrawals: Nothing
  , update: Nothing
  , auxiliary_data_hash: Nothing
  , validity_start_interval: Just $ Types.Slot $ BigInt.fromInt 10000000
  , mint: Nothing
  , script_data_hash: Nothing
  , collateral: Just $ collateral
  , required_signers: Nothing
  , network_id: Just $ id
  }

txWitness :: Types.TransactionWitnessSet
txWitness = Types.TransactionWitnessSet
  { vkeys: Nothing -- maybe this should be Just []
  , native_scripts: Nothing
  , bootstraps: Nothing
  , plutus_scripts: Nothing
  , plutus_data: Nothing
  , redeemers: Nothing
  }
<|MERGE_RESOLUTION|>--- conflicted
+++ resolved
@@ -9,28 +9,22 @@
 -- 1. inputs
 
 -- 
-tx
-  :: Array Types.TransactionInput
-  -> Array Types.TransactionOutput
+tx 
+  :: Array Types.TransactionInput 
+  -> Array Types.TransactionOutput 
   -> Array Types.TransactionInput
-<<<<<<< HEAD
-  -> Types.Transaction
-tx i o c = Types.Transaction
-  { body: txBody i o c
-=======
   -> Types.NetworkId
   -> Types.Transaction 
 tx i o c id = Types.Transaction
   { body: txBody i o c id
->>>>>>> 827653e0
   , witness_set: txWitness
   , is_valid: true -- why is this?
   , auxiliary_data: Nothing
   }
 
-txBody
-  :: Array Types.TransactionInput
-  -> Array Types.TransactionOutput
+txBody 
+  :: Array Types.TransactionInput 
+  -> Array Types.TransactionOutput 
   -> Array Types.TransactionInput
   -> Types.NetworkId
   -> Types.TxBody
@@ -60,3 +54,4 @@
   , plutus_data: Nothing
   , redeemers: Nothing
   }
+
