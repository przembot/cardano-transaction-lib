module Lib where

import Prelude
import Types.Transaction as Types
import Data.Maybe (Maybe(..))
import Data.BigInt as BigInt

-- Ogmios fetching
-- 1. inputs

<<<<<<< HEAD
--
=======
-- 
>>>>>>> 1a15b966
tx
  :: Array Types.TransactionInput
  -> Array Types.TransactionOutput
  -> Array Types.TransactionInput
  -> Types.NetworkId
  -> Types.Transaction
tx i o c id = Types.Transaction
  { body: txBody i o c id
  , witness_set: txWitness
  , is_valid: true -- why is this?
  , auxiliary_data: Nothing
  }

txBody
  :: Array Types.TransactionInput
  -> Array Types.TransactionOutput
  -> Array Types.TransactionInput
  -> Types.NetworkId
  -> Types.TxBody
txBody inputs outputs collateral id = Types.TxBody
  { inputs: inputs
  , outputs: outputs
  , fee: Types.Coin $ BigInt.fromInt 1000000
  , ttl: Just $ Types.Slot $ BigInt.fromInt 10010000 -- validity_end
  , certs: Nothing
  , withdrawals: Nothing
  , update: Nothing
  , auxiliary_data_hash: Nothing
  , validity_start_interval: Just $ Types.Slot $ BigInt.fromInt 10000000
  , mint: Nothing
  , script_data_hash: Nothing
  , collateral: Just $ collateral
  , required_signers: Nothing
  , network_id: Just $ id
  }

txWitness :: Types.TransactionWitnessSet
txWitness = Types.TransactionWitnessSet
  { vkeys: Nothing -- maybe this should be Just []
  , native_scripts: Nothing
  , bootstraps: Nothing
  , plutus_scripts: Nothing
  , plutus_data: Nothing
  , redeemers: Nothing
  }
<|MERGE_RESOLUTION|>--- conflicted
+++ resolved
@@ -5,14 +5,12 @@
 import Data.Maybe (Maybe(..))
 import Data.BigInt as BigInt
 
+import Types.Value (Coin(Coin))
+
 -- Ogmios fetching
 -- 1. inputs
 
-<<<<<<< HEAD
 --
-=======
--- 
->>>>>>> 1a15b966
 tx
   :: Array Types.TransactionInput
   -> Array Types.TransactionOutput
@@ -35,7 +33,7 @@
 txBody inputs outputs collateral id = Types.TxBody
   { inputs: inputs
   , outputs: outputs
-  , fee: Types.Coin $ BigInt.fromInt 1000000
+  , fee: Coin $ BigInt.fromInt 1000000
   , ttl: Just $ Types.Slot $ BigInt.fromInt 10010000 -- validity_end
   , certs: Nothing
   , withdrawals: Nothing
