module BalanceTx.ExUnitsAndMinFee
  ( evalExUnitsAndMinFee
  , finalizeTransaction
  ) where

import Prelude

import BalanceTx.Error
  ( BalanceTxError(ExUnitsEvaluationFailed, ReindexRedeemersError)
<<<<<<< HEAD
  )
import BalanceTx.Helpers (_body', _redeemersTxIns)
import BalanceTx.Types
  ( BalanceTxM
  , FinalizedTransaction(FinalizedTransaction)
  , PrebalancedTransaction(PrebalancedTransaction)
=======
>>>>>>> e5cd1a85
  )
import BalanceTx.Helpers (_body', _redeemersTxIns)
import BalanceTx.Types
  ( BalanceTxM
  , FinalizedTransaction(FinalizedTransaction)
  , PrebalancedTransaction(PrebalancedTransaction)
  )
import Cardano.Types.ScriptRef as ScriptRef
import Cardano.Types.Transaction
  ( Redeemer(Redeemer)
  , Transaction
  , TransactionOutput(TransactionOutput)
  , TxBody(TxBody)
  , UtxoMap
  , _inputs
  , _plutusData
  , _redeemers
  , _witnessSet
  , _isValid
  )
<<<<<<< HEAD
import Control.Monad.Except.Trans (ExceptT(ExceptT))
import Control.Monad.Reader.Class (asks)
import Control.Monad.Trans.Class (lift)
=======
import Control.Monad.Error.Class (throwError)
import Control.Monad.Except.Trans (ExceptT(ExceptT))
import Control.Monad.Reader.Class (asks)
import Control.Monad.Trans.Class (lift)
import Data.Array (catMaybes)
>>>>>>> e5cd1a85
import Data.Array (findIndex, fromFoldable, uncons) as Array
import Data.Bifunctor (lmap)
import Data.BigInt (BigInt)
import Data.Either (Either(Left, Right))
import Data.Lens.Getter ((^.))
import Data.Lens.Index (ix) as Lens
import Data.Lens.Setter ((.~), (?~), (%~))
import Data.Map (fromFoldable, toUnfoldable, lookup, filterKeys, empty) as Map
import Data.Maybe (Maybe(Just, Nothing), fromMaybe, maybe)
import Data.Newtype (unwrap, wrap)
import Data.Set as Set
import Data.Traversable (foldMap, traverse)
import Data.Tuple (fst, snd)
import Data.Tuple.Nested ((/\), type (/\))
import Effect.Class (liftEffect)
import QueryM (QueryM)
import QueryM (evaluateTxOgmios) as QueryM
import QueryM.MinFee (calculateMinFee) as QueryM
import QueryM.Ogmios (TxEvaluationResult(TxEvaluationResult)) as Ogmios
import ReindexRedeemers (ReindexErrors, reindexSpentScriptRedeemers')
import Serialization (convertTransaction, toBytes) as Serialization
import Transaction (setScriptDataHash)
import Types.Natural (toBigInt) as Natural
import Types.ScriptLookups (UnattachedUnbalancedTx(UnattachedUnbalancedTx))
import Types.Scripts (PlutusScript)
import Types.Transaction (TransactionInput)
import Types.UnbalancedTransaction (_transaction)
import Untagged.Union (asOneOf)

evalTxExecutionUnits
  :: Transaction
  -> UnattachedUnbalancedTx
  -> BalanceTxM Ogmios.TxEvaluationResult
evalTxExecutionUnits tx unattachedTx = do
  txBytes <- liftEffect
    ( wrap <<< Serialization.toBytes <<< asOneOf <$>
        Serialization.convertTransaction tx
    )
  eResult <- unwrap <$> lift (QueryM.evaluateTxOgmios txBytes)
  case eResult of
    Right a -> pure a
    Left e | tx ^. _isValid -> throwError $ ExUnitsEvaluationFailed unattachedTx
      e
    Left _ -> pure $ wrap $ Map.empty

-- Calculates the execution units needed for each script in the transaction
-- and the minimum fee, including the script fees.
-- Returns a tuple consisting of updated `UnattachedUnbalancedTx` and
-- the minimum fee.
evalExUnitsAndMinFee
  :: PrebalancedTransaction
  -> UtxoMap
  -> BalanceTxM (UnattachedUnbalancedTx /\ BigInt)
evalExUnitsAndMinFee (PrebalancedTransaction unattachedTx) allUtxos = do
  -- Reindex `Spent` script redeemers:
  reindexedUnattachedTx <-
    ExceptT $ reindexRedeemers unattachedTx <#> lmap ReindexRedeemersError
  -- Reattach datums and redeemers before evaluating ex units:
  let attachedTx = reattachDatumsAndRedeemers reindexedUnattachedTx
  -- Evaluate transaction ex units:
  rdmrPtrExUnitsList <- evalTxExecutionUnits attachedTx reindexedUnattachedTx
  let
    -- Set execution units received from the server:
    reindexedUnattachedTxWithExUnits =
      updateTxExecutionUnits reindexedUnattachedTx rdmrPtrExUnitsList
  -- Attach datums and redeemers, set the script integrity hash:
  FinalizedTransaction finalizedTx <- lift $
    finalizeTransaction reindexedUnattachedTxWithExUnits allUtxos
  -- Calculate the minimum fee for a transaction:
  minFee <- ExceptT $ QueryM.calculateMinFee finalizedTx <#> pure <<< unwrap
  pure $ reindexedUnattachedTxWithExUnits /\ minFee

-- | Attaches datums and redeemers, sets the script integrity hash,
-- | for use after reindexing.
finalizeTransaction
  :: UnattachedUnbalancedTx -> UtxoMap -> QueryM FinalizedTransaction
finalizeTransaction reindexedUnattachedTxWithExUnits utxos = do
  let
    txBody = reindexedUnattachedTxWithExUnits ^. _body'
    attachedTxWithExUnits =
      reattachDatumsAndRedeemers reindexedUnattachedTxWithExUnits
    ws = attachedTxWithExUnits ^. _witnessSet # unwrap
    redeemers = fromMaybe mempty ws.redeemers
    datums = wrap <$> fromMaybe mempty ws.plutusData
    scripts = fromMaybe mempty ws.plutusScripts <> getRefPlutusScripts txBody
    languages = foldMap (unwrap >>> snd >>> Set.singleton) scripts
  costModels <- asks $ _.runtime >>> _.pparams <#> unwrap >>> _.costModels
    >>> unwrap
    >>> Map.filterKeys (flip Set.member languages)
    >>> wrap
  liftEffect $ FinalizedTransaction <$>
    setScriptDataHash costModels redeemers datums attachedTxWithExUnits
  where
  getRefPlutusScripts :: TxBody -> Array PlutusScript
  getRefPlutusScripts (TxBody txBody) =
    let
      spendAndRefInputs :: Array TransactionInput
      spendAndRefInputs =
        Array.fromFoldable (txBody.inputs <> txBody.referenceInputs)
    in
      fromMaybe mempty $ catMaybes <<< map getPlutusScript <$>
        traverse (flip Map.lookup utxos) spendAndRefInputs

  getPlutusScript :: TransactionOutput -> Maybe PlutusScript
  getPlutusScript (TransactionOutput { scriptRef }) =
    ScriptRef.getPlutusScript =<< scriptRef

reindexRedeemers
  :: UnattachedUnbalancedTx
  -> QueryM (Either ReindexErrors UnattachedUnbalancedTx)
reindexRedeemers
  unattachedTx@(UnattachedUnbalancedTx { redeemersTxIns }) =
  let
    inputs = Array.fromFoldable $ unattachedTx ^. _body' <<< _inputs
  in
    reindexSpentScriptRedeemers' inputs redeemersTxIns <#>
      map \redeemersTxInsReindexed ->
        unattachedTx # _redeemersTxIns .~ redeemersTxInsReindexed

reattachDatumsAndRedeemers :: UnattachedUnbalancedTx -> Transaction
reattachDatumsAndRedeemers
  (UnattachedUnbalancedTx { unbalancedTx, datums, redeemersTxIns }) =
  let
    transaction = unbalancedTx ^. _transaction
  in
    transaction # _witnessSet <<< _plutusData ?~ map unwrap datums
      # _witnessSet <<< _redeemers ?~ map fst redeemersTxIns

updateTxExecutionUnits
  :: UnattachedUnbalancedTx
  -> Ogmios.TxEvaluationResult
  -> UnattachedUnbalancedTx
updateTxExecutionUnits unattachedTx rdmrPtrExUnitsList =
  unattachedTx #
    _redeemersTxIns %~ flip setRdmrsExecutionUnits rdmrPtrExUnitsList

setRdmrsExecutionUnits
  :: Array (Redeemer /\ Maybe TransactionInput)
  -> Ogmios.TxEvaluationResult
  -> Array (Redeemer /\ Maybe TransactionInput)
setRdmrsExecutionUnits rs (Ogmios.TxEvaluationResult xxs) =
  case Array.uncons (Map.toUnfoldable xxs) of
    Nothing -> rs
    Just { head: ptr /\ exUnits, tail: xs } ->
      let
        xsWrapped = Ogmios.TxEvaluationResult (Map.fromFoldable xs)
        ixMaybe = flip Array.findIndex rs $ \(Redeemer rdmr /\ _) ->
          rdmr.tag == ptr.redeemerTag
            && rdmr.index == Natural.toBigInt ptr.redeemerIndex
      in
        ixMaybe # maybe (setRdmrsExecutionUnits rs xsWrapped) \ix ->
          flip setRdmrsExecutionUnits xsWrapped $
            rs # Lens.ix ix %~ \(Redeemer rec /\ txOutRef) ->
              let
                mem = Natural.toBigInt exUnits.memory
                steps = Natural.toBigInt exUnits.steps
              in
                Redeemer rec { exUnits = { mem, steps } } /\ txOutRef<|MERGE_RESOLUTION|>--- conflicted
+++ resolved
@@ -7,15 +7,6 @@
 
 import BalanceTx.Error
   ( BalanceTxError(ExUnitsEvaluationFailed, ReindexRedeemersError)
-<<<<<<< HEAD
-  )
-import BalanceTx.Helpers (_body', _redeemersTxIns)
-import BalanceTx.Types
-  ( BalanceTxM
-  , FinalizedTransaction(FinalizedTransaction)
-  , PrebalancedTransaction(PrebalancedTransaction)
-=======
->>>>>>> e5cd1a85
   )
 import BalanceTx.Helpers (_body', _redeemersTxIns)
 import BalanceTx.Types
@@ -36,17 +27,11 @@
   , _witnessSet
   , _isValid
   )
-<<<<<<< HEAD
 import Control.Monad.Except.Trans (ExceptT(ExceptT))
 import Control.Monad.Reader.Class (asks)
 import Control.Monad.Trans.Class (lift)
-=======
 import Control.Monad.Error.Class (throwError)
-import Control.Monad.Except.Trans (ExceptT(ExceptT))
-import Control.Monad.Reader.Class (asks)
-import Control.Monad.Trans.Class (lift)
 import Data.Array (catMaybes)
->>>>>>> e5cd1a85
 import Data.Array (findIndex, fromFoldable, uncons) as Array
 import Data.Bifunctor (lmap)
 import Data.BigInt (BigInt)
