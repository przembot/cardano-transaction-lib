module BalanceTx
  ( module BalanceTxErrorExport
  , module FinalizedTransaction
  , balanceTx
  , balanceTxWithAddress
  ) where

import Prelude

import BalanceTx.Error
  ( Actual(Actual)
  , BalanceTxError
<<<<<<< HEAD
      ( CouldNotConvertScriptOutputToTxInput
      , CouldNotGetCollateral
      , CouldNotGetUtxos
      , CouldNotGetWalletAddress
      , InsufficientTxInputs
=======
      ( GetWalletAddressError'
      , GetWalletCollateralError'
      , UtxosAtError'
      , UtxoMinAdaValueCalcError'
      , CollateralReturnError'
      , ReturnAdaChangeError'
      , AddTxCollateralsError'
      , GetPublicKeyTransactionInputError'
      , BalanceTxInsError'
      , BalanceNonAdaOutsError'
      , EvalExUnitsAndMinFeeError'
      , TxInputLockedError'
      )
  , BalanceTxInsError
      ( InsufficientTxInputs
      , BalanceTxInsCannotMinus
>>>>>>> 8ff11aec
      , UtxoLookupFailedFor
      , UtxoMinAdaValueCalculationFailed
      )
  , Expected(Expected)
  )
import BalanceTx.Error
  ( Actual(Actual)
  , BalanceTxError
      ( CouldNotConvertScriptOutputToTxInput
      , CouldNotGetCollateral
      , CouldNotGetUtxos
      , CouldNotGetWalletAddress
      , ExUnitsEvaluationFailed
      , InsufficientTxInputs
      , ReindexRedeemersError
      , UtxoLookupFailedFor
      , UtxoMinAdaValueCalculationFailed
      )
  , Expected(Expected)
  , printTxEvaluationFailure
<<<<<<< HEAD
  ) as BalanceTxErrorExport
import BalanceTx.ExUnitsAndMinFee (evalExUnitsAndMinFee, finalizeTransaction)
import BalanceTx.Helpers (_body', _redeemersTxIns, _transaction', _unbalancedTx)
import BalanceTx.Types
  ( BalanceTxM
  , FinalizedTransaction
  , PrebalancedTransaction(PrebalancedTransaction)
  )
import BalanceTx.Types
  ( FinalizedTransaction(FinalizedTransaction)
  ) as FinalizedTransaction
import BalanceTx.UtxoMinAda (utxoMinAdaValue)
=======
  , finalizeTransaction
  ) where

import Prelude

import BalanceTx.Collateral
  ( CollateralReturnError
  , addTxCollateral
  , addTxCollateralReturn
  ) as Collateral
import BalanceTx.UtxoMinAda (adaOnlyUtxoMinAdaValue, utxoMinAdaValue) as UtxoMinAda
import Cardano.Types.ScriptRef (getPlutusScript) as ScriptRef
>>>>>>> 8ff11aec
import Cardano.Types.Transaction
  ( Transaction(Transaction)
  , TransactionOutput(TransactionOutput)
  , TxBody(TxBody)
  , UtxoMap
  , _body
  , _fee
  , _inputs
  , _mint
  , _networkId
  , _outputs
<<<<<<< HEAD
=======
  , _plutusData
  , _redeemers
  , _referenceInputs
  , _witnessSet
  , _isValid
>>>>>>> 8ff11aec
  )
import Cardano.Types.Value
<<<<<<< HEAD
  ( Coin(Coin)
  , Value
=======
  ( Value
  , Coin
  , filterNonAda
>>>>>>> 8ff11aec
  , geq
  , getNonAdaAsset
  , minus
  , mkValue
  , posNonAdaAsset
  , valueToCoin'
  )
import Control.Monad.Except.Trans (ExceptT(ExceptT), except, runExceptT)
import Control.Monad.Logger.Class (class MonadLogger)
import Control.Monad.Logger.Class as Logger
import Control.Monad.Reader.Class (asks)
import Control.Monad.Trans.Class (lift)
import Data.Array as Array
import Data.BigInt (BigInt)
import Data.Either (Either(Left, Right), hush, note)
import Data.Foldable (foldl, foldMap)
import Data.Lens.Getter ((^.))
import Data.Lens.Setter ((.~), (?~), (%~))
import Data.Log.Tag (tag)
<<<<<<< HEAD
import Data.Map (lookup, toUnfoldable, union) as Map
import Data.Maybe (Maybe(Nothing, Just), maybe)
import Data.Newtype (unwrap, wrap)
import Data.Set (Set)
import Data.Set as Set
import Data.Traversable (traverse, traverse_)
=======
import Data.Map (fromFoldable, lookup, toUnfoldable, union, filterKeys, empty) as Map
import Data.Maybe (Maybe(Nothing, Just), fromMaybe, maybe, isJust)
import Data.Newtype (class Newtype, unwrap, wrap)
import Data.Set (Set)
import Data.Set (fromFoldable, member, singleton, union) as Set
import Data.Show.Generic (genericShow)
import Data.String (Pattern(Pattern))
import Data.String.Common (joinWith, split) as String
import Data.String.CodePoints (length) as String
import Data.String.Utils (padEnd)
import Data.Traversable (sequence, traverse, traverse_)
import Data.Tuple (Tuple(Tuple), fst, snd)
>>>>>>> 8ff11aec
import Data.Tuple.Nested ((/\), type (/\))
import Effect.Class (class MonadEffect)
import QueryM (QueryM)
import QueryM (getWalletAddress) as QueryM
import QueryM.Utxos (utxosAt, filterLockedUtxos, getWalletCollateral)
import Serialization.Address (Address, addressPaymentCred, withStakeCredential)
<<<<<<< HEAD
import Types.ScriptLookups (UnattachedUnbalancedTx)
import Types.Transaction (TransactionInput)
import Types.UnbalancedTransaction (_utxoIndex)

-- | Balances an unbalanced transaction using utxos from the current wallet's
-- | address.
balanceTx
=======
import Transaction (setScriptDataHash)
import Types.Natural (toBigInt) as Natural
import Types.OutputDatum (OutputDatum(NoOutputDatum))
import Types.Scripts (PlutusScript)
import Types.ScriptLookups (UnattachedUnbalancedTx(UnattachedUnbalancedTx))
import Types.Transaction (TransactionInput)
import Types.UnbalancedTransaction (UnbalancedTx(UnbalancedTx), _transaction)
import Untagged.Union (asOneOf)
import Wallet (cip30Wallet)

-- This module replicates functionality from
-- https://github.com/mlabs-haskell/bot-plutus-interface/blob/master/src/BotPlutusInterface/PreBalance.hs

--------------------------------------------------------------------------------
-- Errors for Balancing functions
--------------------------------------------------------------------------------
-- These derivations may need tweaking when testing to make sure they are easy
-- to read, especially with generic show vs newtype show derivations.
data BalanceTxError
  = GetWalletAddressError' GetWalletAddressError
  | GetWalletCollateralError' GetWalletCollateralError
  | UtxosAtError' UtxosAtError
  | CollateralReturnError' Collateral.CollateralReturnError
  | ReturnAdaChangeError' ReturnAdaChangeError
  | AddTxCollateralsError' AddTxCollateralsError
  | GetPublicKeyTransactionInputError' GetPublicKeyTransactionInputError
  | BalanceTxInsError' BalanceTxInsError
  | BalanceNonAdaOutsError' BalanceNonAdaOutsError
  | EvalExUnitsAndMinFeeError' EvalExUnitsAndMinFeeError
  | TxInputLockedError' TxInputLockedError
  | UtxoMinAdaValueCalcError' UtxoMinAdaValueCalcError

derive instance Generic BalanceTxError _

instance Show BalanceTxError where
  show (EvalExUnitsAndMinFeeError' (EvalTxFailure tx failure)) =
    "EvalExUnitsAndMinFeeError': EvalTxFailure: " <> printTxEvaluationFailure tx
      failure
  show e = genericShow e

type WorkingLine = String
type FrozenLine = String

type PrettyString = Array (Either WorkingLine FrozenLine)

runPrettyString :: PrettyString -> String
runPrettyString ary = String.joinWith "" (either identity identity <$> ary)

freeze :: PrettyString -> PrettyString
freeze ary = either Right Right <$> ary

line :: String -> PrettyString
line s =
  case Array.uncons lines of
    Nothing -> []
    Just { head, tail } -> [ head ] <> freeze tail
  where
  lines = Left <<< (_ <> "\n") <$> String.split (Pattern "\n") s

bullet :: PrettyString -> PrettyString
bullet ary = freeze (bimap ("- " <> _) ("  " <> _) <$> ary)

number :: PrettyString -> PrettyString
number ary = freeze (foldl go [] ary)
  where
  biggestPrefix :: String
  biggestPrefix = toStringAs decimal (length (filter isLeft ary)) <> ". "

  width :: Int
  width = ceil (toNumber (String.length biggestPrefix) / 2.0) * 2

  numberLine :: Int -> String -> String
  numberLine i l = padEnd width (toStringAs decimal (i + 1) <> ". ") <> l

  indentLine :: String -> String
  indentLine = applyN ("  " <> _) (width / 2)

  go :: PrettyString -> Either WorkingLine FrozenLine -> PrettyString
  go b a = b <> [ bimap (numberLine $ length b) indentLine a ]

-- | Pretty print the failure response from Ogmios's EvaluateTx endpoint.
-- | Exported to allow testing, use `Test.Ogmios.Aeson.printEvaluateTxFailures`
-- | to visually verify the printing of errors without a context on fixtures.
printTxEvaluationFailure
  :: UnattachedUnbalancedTx -> Ogmios.TxEvaluationFailure -> String
printTxEvaluationFailure (UnattachedUnbalancedTx { redeemersTxIns }) e =
  runPrettyString $ case e of
    Ogmios.UnparsedError error -> line $ "Unknown error: " <> error
    Ogmios.ScriptFailures sf -> line "Script failures:" <> bullet
      (foldMapWithIndex printScriptFailures sf)
  where
  lookupRedeemerPointer
    :: Ogmios.RedeemerPointer -> Maybe (Redeemer /\ Maybe TransactionInput)
  lookupRedeemerPointer ptr = flip find redeemersTxIns
    $ \(Redeemer rdmr /\ _) -> rdmr.tag == ptr.redeemerTag && rdmr.index ==
        Natural.toBigInt ptr.redeemerIndex

  printRedeemerPointer :: Ogmios.RedeemerPointer -> PrettyString
  printRedeemerPointer ptr =
    line
      ( show ptr.redeemerTag <> ":" <> BigInt.toString
          (Natural.toBigInt ptr.redeemerIndex)
      )

  -- TODO Investigate if more details can be printed, for example minting
  -- policy/minted assets
  -- https://github.com/Plutonomicon/cardano-transaction-lib/issues/881
  printRedeemerDetails :: Ogmios.RedeemerPointer -> PrettyString
  printRedeemerDetails ptr =
    let
      mbRedeemerTxIn = lookupRedeemerPointer ptr
      mbData = mbRedeemerTxIn <#> \(Redeemer r /\ _) -> "Redeemer: " <> show
        r.data
      mbTxIn = (mbRedeemerTxIn >>= snd) <#> \txIn -> "Input: " <> show txIn
    in
      foldMap line $ catMaybes [ mbData, mbTxIn ]

  printRedeemer :: Ogmios.RedeemerPointer -> PrettyString
  printRedeemer ptr =
    printRedeemerPointer ptr <> bullet (printRedeemerDetails ptr)

  printScriptFailure :: Ogmios.ScriptFailure -> PrettyString
  printScriptFailure = case _ of
    Ogmios.ExtraRedeemers ptrs -> line "Extra redeemers:" <> bullet
      (foldMap printRedeemer ptrs)
    Ogmios.MissingRequiredDatums { provided, missing }
    -> line "Supplied with datums:"
      <> bullet (foldMap (foldMap line) provided)
      <> line "But missing required datums:"
      <> bullet (foldMap line missing)
    Ogmios.MissingRequiredScripts { resolved, missing }
    -> line "Supplied with scripts:"
      <> bullet
        ( foldMapWithIndex
            (\ptr scr -> printRedeemer ptr <> line ("Script: " <> scr))
            resolved
        )
      <> line "But missing required scripts:"
      <> bullet (foldMap line missing)
    Ogmios.ValidatorFailed { error, traces } -> line error <> line "Trace:" <>
      number
        (foldMap line traces)
    Ogmios.UnknownInputReferencedByRedeemer txIn -> line
      ("Unknown input referenced by redeemer: " <> show txIn)
    Ogmios.NonScriptInputReferencedByRedeemer txIn -> line
      ("Non script input referenced by redeemer: " <> show txIn)
    Ogmios.IllFormedExecutionBudget Nothing -> line
      ("Ill formed execution budget: Execution budget missing")
    Ogmios.IllFormedExecutionBudget (Just { memory, steps }) ->
      line "Ill formed execution budget:"
        <> bullet
          ( line ("Memory: " <> BigInt.toString (Natural.toBigInt memory))
              <> line ("Steps: " <> BigInt.toString (Natural.toBigInt steps))
          )
    Ogmios.NoCostModelForLanguage language -> line
      ("No cost model for language \"" <> language <> "\"")

  printScriptFailures
    :: Ogmios.RedeemerPointer -> Array Ogmios.ScriptFailure -> PrettyString
  printScriptFailures ptr sfs = printRedeemer ptr <> bullet
    (foldMap printScriptFailure sfs)

data GetWalletAddressError = CouldNotGetWalletAddress

derive instance Generic GetWalletAddressError _

instance Show GetWalletAddressError where
  show = genericShow

data GetWalletCollateralError = CouldNotGetCollateral

derive instance Generic GetWalletCollateralError _

instance Show GetWalletCollateralError where
  show = genericShow

data UtxosAtError = CouldNotGetUtxos

derive instance Generic UtxosAtError _

instance Show UtxosAtError where
  show = genericShow

data EvalExUnitsAndMinFeeError
  = EvalMinFeeError ClientError
  | ReindexRedeemersError ReindexErrors
  | EvalTxFailure UnattachedUnbalancedTx Ogmios.TxEvaluationFailure

derive instance Generic EvalExUnitsAndMinFeeError _

instance Show EvalExUnitsAndMinFeeError where
  show = genericShow

data ReturnAdaChangeError
  = ReturnAdaChangeError String
  | ReturnAdaChangeImpossibleError String ImpossibleError
  | ReturnAdaChangeCalculateMinFee EvalExUnitsAndMinFeeError

derive instance Generic ReturnAdaChangeError _

instance Show ReturnAdaChangeError where
  show = genericShow

data AddTxCollateralsError
  = CollateralUtxosUnavailable
  | AddTxCollateralsError

derive instance Generic AddTxCollateralsError _

instance Show AddTxCollateralsError where
  show = genericShow

data GetPublicKeyTransactionInputError = CannotConvertScriptOutputToTxInput

derive instance Generic GetPublicKeyTransactionInputError _

instance Show GetPublicKeyTransactionInputError where
  show = genericShow

data BalanceTxInsError
  = InsufficientTxInputs Expected Actual
  | BalanceTxInsCannotMinus CannotMinusError
  | UtxoLookupFailedFor TransactionInput

derive instance Generic BalanceTxInsError _

instance Show BalanceTxInsError where
  show = genericShow

data CannotMinusError = CannotMinus Actual

derive instance Generic CannotMinusError _

instance Show CannotMinusError where
  show = genericShow

newtype Expected = Expected Value

derive instance Generic Expected _
derive instance Newtype Expected _

instance Show Expected where
  show = genericShow

newtype Actual = Actual Value

derive instance Generic Actual _
derive instance Newtype Actual _

instance Show Actual where
  show = genericShow

data BalanceNonAdaOutsError
  = InputsCannotBalanceNonAdaTokens
  | BalanceNonAdaOutsCannotMinus CannotMinusError

derive instance Generic BalanceNonAdaOutsError _

instance Show BalanceNonAdaOutsError where
  show = genericShow

data TxInputLockedError = TxInputLockedError

derive instance Generic TxInputLockedError _

instance Show TxInputLockedError where
  show = genericShow

data UtxoMinAdaValueCalcError = UtxoMinAdaValueCalcError

derive instance Generic UtxoMinAdaValueCalcError _

instance Show UtxoMinAdaValueCalcError where
  show = genericShow

-- | Represents that an error reason should be impossible
data ImpossibleError = Impossible

derive instance Generic ImpossibleError _

instance Show ImpossibleError where
  show = genericShow

--------------------------------------------------------------------------------
-- Newtype wrappers, Type aliases, Temporary placeholder types
--------------------------------------------------------------------------------

-- Output utxos with the amount of lovelaces required.
type MinUtxos = Array (TransactionOutput /\ BigInt)

newtype FinalizedTransaction = FinalizedTransaction Transaction

derive instance Generic FinalizedTransaction _
derive instance Newtype FinalizedTransaction _
derive newtype instance Eq FinalizedTransaction

instance Show FinalizedTransaction where
  show = genericShow

--------------------------------------------------------------------------------
-- Evaluation of fees and execution units, Updating redeemers
--------------------------------------------------------------------------------

evalTxExecutionUnits
  :: Transaction
  -> UnattachedUnbalancedTx
  -> QueryM (Either EvalExUnitsAndMinFeeError Ogmios.TxEvaluationResult)
evalTxExecutionUnits tx unattachedTx = do
  txBytes <- liftEffect
    ( wrap <<< Serialization.toBytes <<< asOneOf <$>
        Serialization.convertTransaction tx
    )
  eResult <- unwrap <$> QueryM.evaluateTxOgmios txBytes
  pure case eResult of
    Right a -> Right a
    Left e | tx ^. _isValid -> Left $ EvalTxFailure unattachedTx e
    Left _ -> Right $ wrap $ Map.empty

-- Calculates the execution units needed for each script in the transaction
-- and the minimum fee, including the script fees.
-- Returns a tuple consisting of updated `UnattachedUnbalancedTx` and
-- the minimum fee.
evalExUnitsAndMinFee'
  :: UnattachedUnbalancedTx
  -> Utxos
  -> QueryM
       (Either EvalExUnitsAndMinFeeError (UnattachedUnbalancedTx /\ BigInt))
evalExUnitsAndMinFee' unattachedTx utxos =
  runExceptT do
    -- Reindex `Spent` script redeemers:
    reindexedUnattachedTx <- ExceptT $ reindexRedeemers unattachedTx
      <#> lmap ReindexRedeemersError
    -- Reattach datums and redeemers before evaluating ex units:
    let attachedTx = reattachDatumsAndRedeemers reindexedUnattachedTx
    -- Evaluate transaction ex units:
    rdmrPtrExUnitsList <- ExceptT $ evalTxExecutionUnits attachedTx
      reindexedUnattachedTx
    let
      -- Set execution units received from the server:
      reindexedUnattachedTxWithExUnits =
        updateTxExecutionUnits reindexedUnattachedTx rdmrPtrExUnitsList
    -- Attach datums and redeemers, set the script integrity hash:
    FinalizedTransaction finalizedTx <- lift $
      finalizeTransaction reindexedUnattachedTxWithExUnits utxos
    -- Calculate the minimum fee for a transaction:
    minFee <- ExceptT $ QueryM.calculateMinFee finalizedTx <#> pure <<< unwrap
    pure $ reindexedUnattachedTxWithExUnits /\ minFee

evalExUnitsAndMinFee
  :: UnattachedUnbalancedTx
  -> Utxos
  -> QueryM (Either BalanceTxError (UnattachedUnbalancedTx /\ BigInt))
evalExUnitsAndMinFee unattachedTx =
  map (lmap EvalExUnitsAndMinFeeError') <<< evalExUnitsAndMinFee' unattachedTx

-- | Attaches datums and redeemers, sets the script integrity hash,
-- | for use after reindexing.
finalizeTransaction
  :: UnattachedUnbalancedTx -> Utxos -> QueryM FinalizedTransaction
finalizeTransaction reindexedUnattachedTxWithExUnits utxos = do
  let
    txBody = reindexedUnattachedTxWithExUnits ^. _body'
    attachedTxWithExUnits =
      reattachDatumsAndRedeemers reindexedUnattachedTxWithExUnits
    ws = attachedTxWithExUnits ^. _witnessSet # unwrap
    redeemers = fromMaybe mempty ws.redeemers
    datums = wrap <$> fromMaybe mempty ws.plutusData
    scripts = fromMaybe mempty ws.plutusScripts <> getRefPlutusScripts txBody
    languages = foldMap (unwrap >>> snd >>> Set.singleton) scripts
  costModels <- asks $ _.runtime >>> _.pparams <#> unwrap >>> _.costModels
    >>> unwrap
    >>> Map.filterKeys (flip Set.member languages)
    >>> wrap
  liftEffect $ FinalizedTransaction <$>
    setScriptDataHash costModels redeemers datums attachedTxWithExUnits
  where
  getRefPlutusScripts :: TxBody -> Array PlutusScript
  getRefPlutusScripts (TxBody txBody) =
    let
      spendAndRefInputs :: Array TransactionInput
      spendAndRefInputs =
        Array.fromFoldable (txBody.inputs <> txBody.referenceInputs)
    in
      fromMaybe mempty $ catMaybes <<< map getPlutusScript <$>
        traverse (flip Map.lookup utxos) spendAndRefInputs

  getPlutusScript :: TransactionOutput -> Maybe PlutusScript
  getPlutusScript (TransactionOutput { scriptRef }) =
    ScriptRef.getPlutusScript =<< scriptRef

reindexRedeemers
>>>>>>> 8ff11aec
  :: UnattachedUnbalancedTx
  -> QueryM (Either BalanceTxError FinalizedTransaction)
balanceTx unbalancedTx = do
  QueryM.getWalletAddress >>= case _ of
    Nothing ->
      pure $ Left CouldNotGetWalletAddress
    Just address ->
      balanceTxWithAddress address unbalancedTx

-- | Like `balanceTx`, but allows to provide an address that is treated like
-- | user's own (while `balanceTx` gets it from the attached wallet).
balanceTxWithAddress
  :: Address
  -> UnattachedUnbalancedTx
  -> QueryM (Either BalanceTxError FinalizedTransaction)
balanceTxWithAddress ownAddr unbalancedTx = runExceptT do
  utxos <- ExceptT $ utxosAt ownAddr
    <#> note CouldNotGetUtxos

  unbalancedCollTx <-
    case Array.null (unbalancedTx ^. _redeemersTxIns) of
      true ->
        -- Don't set collateral if tx doesn't contain phase-2 scripts:
        lift unbalancedTxWithNetworkId
      false ->
        setTransactionCollateral =<< lift unbalancedTxWithNetworkId

  let
    allUtxos :: UtxoMap
    allUtxos =
      -- Combine utxos at the user address and those from any scripts
      -- involved with the contract in the unbalanced transaction:
      utxos `Map.union` (unbalancedTx ^. _unbalancedTx <<< _utxoIndex)

  availableUtxos <- lift $ filterLockedUtxos allUtxos

  logTx "unbalancedCollTx" availableUtxos unbalancedCollTx

  -- Balance and finalize the transaction:
  ExceptT $ runBalancer availableUtxos ownAddr
    (unbalancedTx # _transaction' .~ unbalancedCollTx)
  where
  unbalancedTxWithNetworkId :: QueryM Transaction
  unbalancedTxWithNetworkId = do
    let transaction = unbalancedTx ^. _transaction'
    networkId <-
      transaction ^. _body <<< _networkId #
        maybe (asks $ _.networkId <<< _.config) pure
    pure (transaction # _body <<< _networkId ?~ networkId)

  setTransactionCollateral :: Transaction -> BalanceTxM Transaction
  setTransactionCollateral transaction = do
    collateral <-
      ExceptT $ note CouldNotGetCollateral <<< map (map (_.input <<< unwrap))
        <$> getWalletCollateral
    pure $ transaction # _body <<< _collateral ?~ collateral

--------------------------------------------------------------------------------
-- Balancing Algorithm
--------------------------------------------------------------------------------

<<<<<<< HEAD
type ChangeAddress = Address
type TransactionChangeOutput = TransactionOutput
type MinFee = BigInt
type Iteration = Int
=======
setCollateral
  :: Transaction
  -> Address
  -> QueryM (Either BalanceTxError Transaction)
setCollateral transaction ownAddr = runExceptT do
  collateral <- ExceptT $ getWalletCollateral <#> note
    (GetWalletCollateralError' CouldNotGetCollateral)
  let collaterisedTx = Collateral.addTxCollateral collateral transaction
  -- Don't mess with Cip30 collateral
  isCip30 <- asks $ (_.runtime >>> _.wallet >=> cip30Wallet) >>> isJust
  if isCip30 then pure collaterisedTx
  else ExceptT $ lmap CollateralReturnError' <$> addTxCollateralReturn
    collateral
    collaterisedTx
    ownAddr

askCoinsPerUtxoByte :: QueryM Coin
askCoinsPerUtxoByte =
  asks (_.runtime >>> _.pparams) <#> unwrap >>>
    _.coinsPerUtxoByte

addTxCollateralReturn
  :: Array TransactionUnspentOutput
  -> Transaction
  -> Address
  -> QueryM (Either Collateral.CollateralReturnError Transaction)
addTxCollateralReturn collateral transaction ownAddress = do
  coinsPerUtxoByte <- askCoinsPerUtxoByte
  liftEffect
    ( Collateral.addTxCollateralReturn coinsPerUtxoByte collateral transaction
        ownAddress
    )

--------------------------------------------------------------------------------
-- Balancing functions and helpers
--------------------------------------------------------------------------------
-- https://github.com/mlabs-haskell/bot-plutus-interface/blob/master/src/BotPlutusInterface/PreBalance.hs#L54
-- FIX ME: UnbalancedTx contains requiredSignatories which would be a part of
-- multisig but we don't have such functionality ATM.
>>>>>>> 8ff11aec

runBalancer
  :: UtxoMap
  -> ChangeAddress
  -> UnattachedUnbalancedTx
  -> QueryM (Either BalanceTxError FinalizedTransaction)
<<<<<<< HEAD
runBalancer utxos changeAddress =
  runExceptT <<<
    (mainLoop one zero <=< addLovelacesToTransactionOutputs)
=======
balanceTxWithAddress
  ownAddr
  unattachedTx@(UnattachedUnbalancedTx { unbalancedTx: t }) = do
  let (UnbalancedTx { transaction: unbalancedTx, utxoIndex }) = t
  networkId <- (unbalancedTx ^. _body <<< _networkId) #
    maybe (asks $ _.config >>> _.networkId) pure
  let unbalancedTx' = unbalancedTx # _body <<< _networkId ?~ networkId
  utxoMinVal <- adaOnlyUtxoMinAdaValue
  runExceptT do
    -- Get own wallet address, collateral and utxo set:
    utxos <- ExceptT $ utxosAt ownAddr <#>
      (note (UtxosAtError' CouldNotGetUtxos) >>> map unwrap)

    -- After adding collateral, we need to balance the inputs and
    -- non-Ada outputs before looping, i.e. we need to add input fees
    -- for the Ada only collateral. No MinUtxos required. Perhaps
    -- for some wallets this step can be skipped and we can go straight
    -- to prebalancer.
    unbalancedCollTx <-
      if Array.null (unattachedTx ^. _redeemersTxIns)
      -- Don't set collateral if tx doesn't contain phase-2 scripts:
      then pure unbalancedTx'
      else ExceptT $ setCollateral unbalancedTx' ownAddr

    let
      -- Combines utxos at the user address and those from any scripts
      -- involved with the contract in the unbalanced transaction.
      allUtxos :: Utxos
      allUtxos = utxos `Map.union` utxoIndex

      refInputs :: Set TransactionInput
      refInputs = unbalancedCollTx ^. _body <<< _referenceInputs

    availableUtxos <- lift $ filterLockedUtxos allUtxos
      -- Filter out reference unspent outputs from the utxo set 
      -- used during balancing:
      <#> Map.filterKeys (not <<< flip Set.member refInputs)

    -- Logging Unbalanced Tx with collateral added:
    logTx "Unbalanced Collaterised Tx " availableUtxos unbalancedCollTx

    -- Prebalance collaterised tx without fees:
    ubcTx <- except $
      prebalanceCollateral zero availableUtxos utxoMinVal unbalancedCollTx
    -- Prebalance collaterised tx with fees:
    let unattachedTx' = unattachedTx # _transaction' .~ ubcTx
    _ /\ fees <- ExceptT $ evalExUnitsAndMinFee unattachedTx' allUtxos
    ubcTx' <- except $
      prebalanceCollateral (fees + feeBuffer) availableUtxos utxoMinVal
        ubcTx
    -- Loop to balance non-Ada assets
    nonAdaBalancedCollTx <- ExceptT $ loop availableUtxos ownAddr [] $
      unattachedTx' #
        _transaction' .~ ubcTx'
    -- Return excess Ada change to wallet:
    unsignedTx <- ExceptT $
      returnAdaChangeAndFinalizeFees ownAddr allUtxos nonAdaBalancedCollTx
        <#>
          lmap ReturnAdaChangeError'
    -- Attach datums and redeemers, set the script integrity hash:
    finalizedTx <- lift $ finalizeTransaction unsignedTx allUtxos
    -- Log final balanced tx and return it:
    logTx "Post-balancing Tx " availableUtxos (unwrap finalizedTx)
    except $ Right finalizedTx
>>>>>>> 8ff11aec
  where
  mainLoop
    :: Iteration
    -> MinFee
    -> UnattachedUnbalancedTx
    -> BalanceTxM FinalizedTransaction
  mainLoop iteration minFee unbalancedTx = do
    let
      unbalancedTxWithMinFee =
        setTransactionMinFee minFee unbalancedTx

    unbalancedTxWithInputs <-
      addTransactionInputs changeAddress utxos unbalancedTxWithMinFee

    traceMainLoop "added transaction inputs" "unbalancedTxWithInputs"
      unbalancedTxWithInputs

    let
      prebalancedTx =
        addTransactionChangeOutput changeAddress utxos unbalancedTxWithInputs

    traceMainLoop "added transaction change output" "prebalancedTx"
      prebalancedTx

    balancedTx /\ newMinFee <- evalExUnitsAndMinFee prebalancedTx

    traceMainLoop "calculated ex units and min fee" "balancedTx" balancedTx

    case newMinFee == minFee of
      true -> do
        finalizedTransaction <- lift $ finalizeTransaction balancedTx

        traceMainLoop "finalized transaction" "finalizedTransaction"
          finalizedTransaction
        pure finalizedTransaction
      false ->
        mainLoop (iteration + one) newMinFee unbalancedTxWithInputs
    where
    traceMainLoop
      :: forall (a :: Type). Show a => String -> String -> a -> BalanceTxM Unit
    traceMainLoop meta message object =
      let
<<<<<<< HEAD
        tagMessage :: String
        tagMessage =
          "mainLoop (iteration " <> show iteration <> "): " <> meta
      in
        Logger.trace (tag tagMessage "^") $ message <> ": " <> show object

setTransactionMinFee
  :: MinFee -> UnattachedUnbalancedTx -> UnattachedUnbalancedTx
setTransactionMinFee minFee = _body' <<< _fee .~ Coin minFee

-- | For each transaction output, if necessary, adds some number of lovelaces
-- | to cover the utxo min-ada-value requirement.
addLovelacesToTransactionOutputs
  :: UnattachedUnbalancedTx -> BalanceTxM UnattachedUnbalancedTx
addLovelacesToTransactionOutputs unbalancedTx =
  map (\txOutputs -> unbalancedTx # _body' <<< _outputs .~ txOutputs) $
    traverse addLovelacesToTransactionOutput
      (unbalancedTx ^. _body' <<< _outputs)

addLovelacesToTransactionOutput
  :: TransactionOutput -> BalanceTxM TransactionOutput
addLovelacesToTransactionOutput txOutput = do
  txOutputMinAda <- ExceptT $ utxoMinAdaValue txOutput
    <#> note UtxoMinAdaValueCalculationFailed
  let
    txOutputRec = unwrap txOutput

    txOutputValue :: Value
    txOutputValue = txOutputRec.amount

    newCoin :: Coin
    newCoin = Coin $ max (valueToCoin' txOutputValue) txOutputMinAda

  pure $ wrap txOutputRec
    { amount = mkValue newCoin (getNonAdaAsset txOutputValue) }

-- | Generates a change output to return all excess `Value` back to the owner's
-- | address. Does NOT check if the generated output fulfills the utxo
-- | min-ada-value requirement (see Prerequisites).
-- |
-- | Prerequisites:
-- |   1. Must be called after `addTransactionInputs`, which guarantees that
-- |   the change output will cover the utxo min-ada-value requirement.
-- |
-- | TODO: Modify the logic to handle "The Problem of Concurrency"
-- | https://github.com/Plutonomicon/cardano-transaction-lib/issues/924
buildTransactionChangeOutput
  :: ChangeAddress
  -> UtxoMap
  -> UnattachedUnbalancedTx
  -> TransactionChangeOutput
buildTransactionChangeOutput changeAddress utxos tx =
=======
        tx' = wrap tx { body = txBodyWithoutFees' }
        unattachedTx'' = unattachedTx' # _unbalancedTx <<< _transaction .~ tx'
      unattachedTx''' /\ fees' <- ExceptT $
        evalExUnitsAndMinFee unattachedTx'' utxoIndex'
      let feesWithBuffer = fees' + feeBuffer
      except <<< map (\body -> unattachedTx''' # _body' .~ body) $
        preBalanceTxBody minUtxos' feesWithBuffer utxoIndex' ownAddr' utxoMinVal
          txBody'

  -- We expect the user has a minimum amount of Ada (this buffer) on top of
  -- their transaction, so by the time the prebalancer finishes, should it
  -- succeed, there will be some excess Ada (since all non Ada is balanced).
  -- In particular, this excess Ada will be at least this buffer. This is
  -- important for when returnAdaChange is called to return Ada change back
  -- to the user. The idea is this buffer provides enough so that returning
  -- excess Ada is covered by two main scenarios (see returnAdaChange for more
  -- details):
  -- 1) A new utxo doesn't need to be created (no extra fees).
  -- 2) A new utxo needs to be created but the buffer provides enough Ada to
  -- create the utxo, cover any extra fees without a further need for looping.
  -- This buffer could potentially be calculated exactly using (the Haskell server)
  -- https://github.com/input-output-hk/plutus/blob/8abffd78abd48094cfc72f1ad7b81b61e760c4a0/plutus-core/untyped-plutus-core/src/UntypedPlutusCore/Evaluation/Machine/Cek/Internal.hs#L723
  -- The trade off for this set up is any transaction requires this buffer on
  -- top of their transaction as input.
  feeBuffer :: BigInt
  feeBuffer = fromInt 500000

-- | Balances an unbalanced transaction. For submitting a tx via Nami, the
-- | utxo set shouldn't include the collateral which is vital for balancing.
-- | In particular, the transaction inputs must not include the collateral.
balanceTx
  :: UnattachedUnbalancedTx
  -> QueryM (Either BalanceTxError FinalizedTransaction)
balanceTx tx = do
  QueryM.getWalletAddress >>= case _ of
    Nothing -> pure $ Left $ GetWalletAddressError' CouldNotGetWalletAddress
    Just address -> balanceTxWithAddress address tx

-- Logging for Transaction type without returning Transaction
logTx
  :: forall (m :: Type -> Type)
   . MonadEffect m
  => MonadLogger m
  => String
  -> Utxos
  -> Transaction
  -> m Unit
logTx msg utxos (Transaction { body: body'@(TxBody body) }) =
  traverse_ (Logger.trace (tag msg mempty))
    [ "Input Value: " <> show (getInputValue utxos body')
    , "Output Value: " <> show (Array.foldMap getAmount body.outputs)
    , "Fees: " <> show body.fee
    ]

-- Transaction should be pre-balanced at this point, and the Ada value of the
-- inputs should be greater than or equal to the value of the outputs.
-- This should be called with a Tx with min Ada in each output utxo,
-- namely, after "loop".
returnAdaChangeAndFinalizeFees
  :: Address
  -> Utxos
  -> UnattachedUnbalancedTx
  -> QueryM (Either ReturnAdaChangeError UnattachedUnbalancedTx)
returnAdaChangeAndFinalizeFees changeAddr utxos unattachedTx =
  runExceptT do
    -- Calculate min fee before returning ada change to the owner's address:
    unattachedTxAndFees@(_ /\ fees) <-
      ExceptT $ evalExUnitsAndMinFee' unattachedTx utxos
        <#> lmap ReturnAdaChangeCalculateMinFee
    -- If required, create an extra output to return the change:
    unattachedTxWithChangeTxOut /\ { recalculateFees } <-
      except $ returnAdaChange changeAddr utxos unattachedTxAndFees
    case recalculateFees of
      false -> except <<< Right $
        -- Set min fee and return tx without recalculating fees:
        unattachedTxSetFees unattachedTxWithChangeTxOut fees
      true -> do
        -- Recalculate min fee, then adjust the change output:
        unattachedTx' /\ fees' <-
          ExceptT $ evalExUnitsAndMinFee' unattachedTxWithChangeTxOut utxos
            <#> lmap ReturnAdaChangeCalculateMinFee
        ExceptT $ adaOnlyUtxoMinAdaValue <#>
          adjustAdaChangeAndSetFees unattachedTx' fees' (fees' - fees)
  where
  adjustAdaChangeAndSetFees
    :: UnattachedUnbalancedTx
    -> BigInt
    -> BigInt
    -> BigInt
    -> Either ReturnAdaChangeError UnattachedUnbalancedTx
  adjustAdaChangeAndSetFees unattachedTx' fees feesDelta changeUtxoMinValue
    | feesDelta <= zero = Right $
        unattachedTxSetFees unattachedTx' fees
    | otherwise =
        let
          txOutputs :: Array TransactionOutput
          txOutputs = unattachedTx' ^. _body' <<< _outputs

          returnAda :: BigInt
          returnAda = fromMaybe zero $
            Array.head txOutputs <#> \(TransactionOutput rec) ->
              (valueToCoin' rec.amount) - feesDelta
        in
          case returnAda >= changeUtxoMinValue of
            true -> do
              newOutputs <- updateChangeTxOutputValue returnAda txOutputs
              pure $
                unattachedTx' # _body' %~ \(TxBody txBody) ->
                  wrap txBody { outputs = newOutputs, fee = wrap fees }
            false ->
              Left $
                ReturnAdaChangeError
                  "returnAda does not cover min utxo requirement for \
                  \single Ada-only output."

  unattachedTxSetFees
    :: UnattachedUnbalancedTx -> BigInt -> UnattachedUnbalancedTx
  unattachedTxSetFees unattachedTx' fees =
    unattachedTx' #
      _body' <<< _fee .~ wrap fees

  updateChangeTxOutputValue
    :: BigInt
    -> Array TransactionOutput
    -> Either ReturnAdaChangeError (Array TransactionOutput)
  updateChangeTxOutputValue returnAda =
    note (ReturnAdaChangeError "Couldn't modify utxo to return change.")
      <<< modifyAt zero
        \(TransactionOutput rec) -> TransactionOutput
          rec { amount = lovelaceValueOf returnAda }

returnAdaChange
  :: Address
  -> Utxos
  -> UnattachedUnbalancedTx /\ BigInt
  -> Either ReturnAdaChangeError
       (UnattachedUnbalancedTx /\ { recalculateFees :: Boolean })
returnAdaChange changeAddr utxos (unattachedTx /\ fees) =
>>>>>>> 8ff11aec
  let
    txBody :: TxBody
    txBody = tx ^. _body'

    totalInputValue :: Value
    totalInputValue = getInputValue utxos txBody

    changeValue :: Value
    changeValue = posValue $
      (totalInputValue <> mintValue txBody)
        `minus` (totalOutputValue txBody <> minFeeValue txBody)
  in
<<<<<<< HEAD
    TransactionOutput
      { address: changeAddress, amount: changeValue, dataHash: Nothing }
=======
    case compare returnAda zero of
      EQ ->
        Right $
          unattachedTx /\ { recalculateFees: false }
      LT ->
        Left $
          ReturnAdaChangeImpossibleError
            "Not enough Input Ada to cover output and fees after prebalance."
            Impossible
      GT ->
        let
          changeTxOutput :: TransactionOutput
          changeTxOutput = wrap
            { address: changeAddr
            , amount: lovelaceValueOf returnAda
            , datum: NoOutputDatum
            , scriptRef: Nothing
            }

          unattachedTxWithChangeTxOut :: UnattachedUnbalancedTx
          unattachedTxWithChangeTxOut =
            unattachedTx # _body' <<< _outputs %~
              Array.cons changeTxOutput
        in
          Right $
            unattachedTxWithChangeTxOut /\ { recalculateFees: true }

-- | Given an array of transaction outputs, return the paired amount of
-- | lovelaces required by each utxo.
calculateMinUtxos
  :: Array TransactionOutput
  -> QueryM (Either UtxoMinAdaValueCalcError MinUtxos)
calculateMinUtxos = map sequence <<< traverse
  ( \txOutput ->
      utxoMinAdaValue txOutput
        <#> note UtxoMinAdaValueCalcError >>> map (Tuple txOutput)
  )

utxoMinAdaValue :: TransactionOutput -> QueryM (Maybe BigInt)
utxoMinAdaValue txOut = do
  coinsPerUtxoByte <- askCoinsPerUtxoByte
  liftEffect (UtxoMinAda.utxoMinAdaValue coinsPerUtxoByte txOut)

adaOnlyUtxoMinAdaValue :: QueryM BigInt
adaOnlyUtxoMinAdaValue = do
  coinsPerUtxoByte <- askCoinsPerUtxoByte
  liftEffect $ UtxoMinAda.adaOnlyUtxoMinAdaValue coinsPerUtxoByte

-- https://github.com/mlabs-haskell/bot-plutus-interface/blob/master/src/BotPlutusInterface/PreBalance.hs#L116
preBalanceTxBody
  :: MinUtxos
  -> BigInt
  -> Utxos
  -> Address
  -> BigInt
  -> TxBody
  -> Either BalanceTxError TxBody
preBalanceTxBody minUtxos fees utxos ownAddr adaOnlyUtxoMinValue txBody =
  -- -- Take a single Ada only utxo collateral
  -- addTxCollaterals utxos txBody
  --   >>= balanceTxIns utxos fees -- Add input fees for the Ada only collateral
  --   >>= balanceNonAdaOuts ownAddr utxos
  addLovelaces minUtxos txBody # pure
    -- Adding more inputs if required
    >>= balanceTxIns utxos fees adaOnlyUtxoMinValue
    >>= balanceNonAdaOuts ownAddr utxos

-- https://github.com/mlabs-haskell/bot-plutus-interface/blob/master/src/BotPlutusInterface/PreBalance.hs
-- | Get `TransactionInput` such that it is associated to `PaymentCredentialKey`
-- | and not `PaymentCredentialScript`, i.e. we want wallets only
getPublicKeyTransactionInput
  :: TransactionInput /\ TransactionOutput
  -> Either GetPublicKeyTransactionInputError TransactionInput
getPublicKeyTransactionInput (txOutRef /\ txOut) =
  note CannotConvertScriptOutputToTxInput $ do
    paymentCred <- unwrap txOut # (_.address >>> addressPaymentCred)
    -- TEST ME: using StakeCredential to determine whether wallet or script
    paymentCred # withStakeCredential
      { onKeyHash: const $ pure txOutRef
      , onScriptHash: const Nothing
      }
>>>>>>> 8ff11aec

addTransactionChangeOutput
  :: ChangeAddress
  -> UtxoMap
  -> UnattachedUnbalancedTx
  -> PrebalancedTransaction
addTransactionChangeOutput changeAddress utxos unbalancedTx =
  PrebalancedTransaction $ unbalancedTx # _body' <<< _outputs %~
    Array.cons (buildTransactionChangeOutput changeAddress utxos unbalancedTx)

-- | Selects a combination of unspent transaction outputs from the wallet's
-- | utxo set so that the total input value is sufficient to cover all
-- | transaction outputs, including the change that will be generated
-- | when using that particular combination of inputs.
-- |
-- | Prerequisites:
-- |   1. Must be called with a transaction with no change output.
-- |   2. The `fee` field of a transaction body must be set.
addTransactionInputs
  :: ChangeAddress
  -> UtxoMap
  -> UnattachedUnbalancedTx
  -> BalanceTxM UnattachedUnbalancedTx
addTransactionInputs changeAddress utxos unbalancedTx = do
  let
    txBody :: TxBody
    txBody = unbalancedTx ^. _body'

    txInputs :: Set TransactionInput
    txInputs = txBody ^. _inputs

    nonMintedValue :: Value
    nonMintedValue = totalOutputValue txBody `minus` mintValue txBody

  txChangeOutput <-
    addLovelacesToTransactionOutput
      (buildTransactionChangeOutput changeAddress utxos unbalancedTx)

  let
    changeValue :: Value
    changeValue = (unwrap txChangeOutput).amount

    requiredInputValue :: Value
    requiredInputValue = nonMintedValue <> minFeeValue txBody <> changeValue

  newTxInputs <-
    except $ collectTransactionInputs txInputs utxos requiredInputValue

  case newTxInputs == txInputs of
    true ->
      pure unbalancedTx
    false ->
      addTransactionInputs changeAddress utxos
        (unbalancedTx # _body' <<< _inputs %~ Set.union newTxInputs)

collectTransactionInputs
  :: Set TransactionInput
  -> UtxoMap
  -> Value
  -> Either BalanceTxError (Set TransactionInput)
collectTransactionInputs originalTxIns utxos value = do
  txInsValue <- updatedInputs >>= getTxInsValue utxos
  updatedInputs' <- updatedInputs
  case isSufficient updatedInputs' txInsValue of
    true ->
      pure $ Set.fromFoldable updatedInputs'
    false ->
      Left $ InsufficientTxInputs (Expected value) (Actual txInsValue)
  where
  updatedInputs :: Either BalanceTxError (Array TransactionInput)
  updatedInputs =
    foldl
      ( \newTxIns txIn -> do
          txIns <- newTxIns
          txInsValue <- getTxInsValue utxos txIns
          case Array.elem txIn txIns || isSufficient txIns txInsValue of
            true -> newTxIns
            false ->
              Right $ Array.insert txIn txIns -- treat as a set.
      )
      (Right $ Array.fromFoldable originalTxIns)
      $ utxosToTransactionInput utxos

  isSufficient :: Array TransactionInput -> Value -> Boolean
  isSufficient txIns' txInsValue =
    not (Array.null txIns') && txInsValue `geq` value

  getTxInsValue
    :: UtxoMap -> Array TransactionInput -> Either BalanceTxError Value
  getTxInsValue utxos' =
    map (Array.foldMap getAmount) <<<
      traverse (\x -> note (UtxoLookupFailedFor x) $ Map.lookup x utxos')

  utxosToTransactionInput :: UtxoMap -> Array TransactionInput
  utxosToTransactionInput =
    Array.mapMaybe (hush <<< getPublicKeyTransactionInput) <<< Map.toUnfoldable

<<<<<<< HEAD
=======
balanceNonAdaOuts
  :: Address
  -> Utxos
  -> TxBody
  -> Either BalanceTxError TxBody
balanceNonAdaOuts changeAddr utxos txBody =
  balanceNonAdaOuts' changeAddr utxos txBody # lmap BalanceNonAdaOutsError'

-- | We need to balance non ada values as part of the prebalancer before returning
-- | excess Ada to the owner.
balanceNonAdaOuts'
  :: Address
  -> Utxos
  -> TxBody
  -> Either BalanceNonAdaOutsError TxBody
balanceNonAdaOuts' changeAddr utxos txBody'@(TxBody txBody) = do
  let
    txOutputs :: Array TransactionOutput
    txOutputs = txBody.outputs

    inputValue :: Value
    inputValue = getInputValue utxos txBody'

    outputValue :: Value
    outputValue = Array.foldMap getAmount txOutputs

    mintVal :: Value
    mintVal = maybe mempty (mkValue (mkCoin zero) <<< unwrap) txBody.mint

  nonMintedOutputValue <-
    note (BalanceNonAdaOutsCannotMinus $ CannotMinus $ wrap mintVal)
      $ outputValue `minus` mintVal

  let (nonMintedAdaOutputValue :: Value) = filterNonAda nonMintedOutputValue

  nonAdaChange <-
    note
      ( BalanceNonAdaOutsCannotMinus $ CannotMinus $ wrap
          nonMintedAdaOutputValue
      )
      $ filterNonAda inputValue `minus` nonMintedAdaOutputValue

  let
    -- Useful spies for debugging:
    -- a = spy "balanceNonAdaOuts'nonMintedOutputValue" nonMintedOutputValue
    -- b = spy "balanceNonAdaOuts'nonMintedAdaOutputValue" nonMintedAdaOutputValue
    -- c = spy "balanceNonAdaOuts'nonAdaChange" nonAdaChange
    -- d = spy "balanceNonAdaOuts'inputValue" inputValue

    outputs :: Array TransactionOutput
    outputs =
      Array.fromFoldable $
        case
          partition
            ((==) changeAddr <<< _.address <<< unwrap) --  <<< txOutPaymentCredentials)

            $ Array.toUnfoldable txOutputs
          of
          { no: txOuts, yes: Nil } ->
            TransactionOutput
              { address: changeAddr
              , amount: nonAdaChange
              , datum: NoOutputDatum
              , scriptRef: Nothing
              } : txOuts
          { no: txOuts'
          , yes: TransactionOutput txOut@{ amount: v } : txOuts
          } ->
            TransactionOutput
              txOut { amount = v <> nonAdaChange } : txOuts <> txOuts'

  if isZero nonAdaChange then pure $ wrap txBody
  -- Original code uses "isNat" because there is a guard against zero, see
  -- isPos for more detail.
  else if isPos nonAdaChange then pure $ wrap txBody { outputs = outputs }
  else Left InputsCannotBalanceNonAdaTokens

>>>>>>> 8ff11aec
getAmount :: TransactionOutput -> Value
getAmount = _.amount <<< unwrap

totalOutputValue :: TxBody -> Value
totalOutputValue txBody = foldMap getAmount (txBody ^. _outputs)

mintValue :: TxBody -> Value
mintValue txBody = maybe mempty (mkValue mempty <<< unwrap) (txBody ^. _mint)

minFeeValue :: TxBody -> Value
minFeeValue txBody = mkValue (txBody ^. _fee) mempty

posValue :: Value -> Value
posValue value = mkValue
  (Coin $ max (valueToCoin' value) zero)
  (posNonAdaAsset $ getNonAdaAsset value)

-- | Get `TransactionInput` such that it is associated to `PaymentCredentialKey`
-- | and not `PaymentCredentialScript`, i.e. we want wallets only
getPublicKeyTransactionInput
  :: TransactionInput /\ TransactionOutput
  -> Either BalanceTxError TransactionInput
getPublicKeyTransactionInput (txOutRef /\ txOut) =
  note CouldNotConvertScriptOutputToTxInput $ do
    paymentCred <- unwrap txOut # (_.address >>> addressPaymentCred)
    -- TEST ME: using StakeCredential to determine whether wallet or script
    paymentCred # withStakeCredential
      { onKeyHash: const $ pure txOutRef
      , onScriptHash: const Nothing
      }

getInputValue :: UtxoMap -> TxBody -> Value
getInputValue utxos (TxBody txBody) =
  Array.foldMap
    getAmount
    ( Array.mapMaybe (flip Map.lookup utxos)
        <<< Array.fromFoldable
        <<< _.inputs $ txBody
    )

--------------------------------------------------------------------------------
-- Logging Helpers
--------------------------------------------------------------------------------

-- Logging for Transaction type without returning Transaction
logTx
  :: forall (m :: Type -> Type)
   . MonadEffect m
  => MonadLogger m
  => String
  -> UtxoMap
  -> Transaction
  -> m Unit
logTx msg utxos (Transaction { body: body'@(TxBody body) }) =
  traverse_ (Logger.trace (tag msg mempty))
    [ "Input Value: " <> show (getInputValue utxos body')
    , "Output Value: " <> show (Array.foldMap getAmount body.outputs)
    , "Fees: " <> show body.fee
    ]<|MERGE_RESOLUTION|>--- conflicted
+++ resolved
@@ -7,38 +7,6 @@
 
 import Prelude
 
-import BalanceTx.Error
-  ( Actual(Actual)
-  , BalanceTxError
-<<<<<<< HEAD
-      ( CouldNotConvertScriptOutputToTxInput
-      , CouldNotGetCollateral
-      , CouldNotGetUtxos
-      , CouldNotGetWalletAddress
-      , InsufficientTxInputs
-=======
-      ( GetWalletAddressError'
-      , GetWalletCollateralError'
-      , UtxosAtError'
-      , UtxoMinAdaValueCalcError'
-      , CollateralReturnError'
-      , ReturnAdaChangeError'
-      , AddTxCollateralsError'
-      , GetPublicKeyTransactionInputError'
-      , BalanceTxInsError'
-      , BalanceNonAdaOutsError'
-      , EvalExUnitsAndMinFeeError'
-      , TxInputLockedError'
-      )
-  , BalanceTxInsError
-      ( InsufficientTxInputs
-      , BalanceTxInsCannotMinus
->>>>>>> 8ff11aec
-      , UtxoLookupFailedFor
-      , UtxoMinAdaValueCalculationFailed
-      )
-  , Expected(Expected)
-  )
 import BalanceTx.Error
   ( Actual(Actual)
   , BalanceTxError
@@ -54,8 +22,20 @@
       )
   , Expected(Expected)
   , printTxEvaluationFailure
-<<<<<<< HEAD
   ) as BalanceTxErrorExport
+import BalanceTx.Error
+  ( Actual(Actual)
+  , BalanceTxError
+      ( CouldNotConvertScriptOutputToTxInput
+      , CouldNotGetCollateral
+      , CouldNotGetUtxos
+      , CouldNotGetWalletAddress
+      , InsufficientTxInputs
+      , UtxoLookupFailedFor
+      , UtxoMinAdaValueCalculationFailed
+      )
+  , Expected(Expected)
+  )
 import BalanceTx.ExUnitsAndMinFee (evalExUnitsAndMinFee, finalizeTransaction)
 import BalanceTx.Helpers (_body', _redeemersTxIns, _transaction', _unbalancedTx)
 import BalanceTx.Types
@@ -63,53 +43,24 @@
   , FinalizedTransaction
   , PrebalancedTransaction(PrebalancedTransaction)
   )
-import BalanceTx.Types
-  ( FinalizedTransaction(FinalizedTransaction)
-  ) as FinalizedTransaction
+import BalanceTx.Types (FinalizedTransaction(FinalizedTransaction)) as FinalizedTransaction
 import BalanceTx.UtxoMinAda (utxoMinAdaValue)
-=======
-  , finalizeTransaction
-  ) where
-
-import Prelude
-
-import BalanceTx.Collateral
-  ( CollateralReturnError
-  , addTxCollateral
-  , addTxCollateralReturn
-  ) as Collateral
-import BalanceTx.UtxoMinAda (adaOnlyUtxoMinAdaValue, utxoMinAdaValue) as UtxoMinAda
-import Cardano.Types.ScriptRef (getPlutusScript) as ScriptRef
->>>>>>> 8ff11aec
 import Cardano.Types.Transaction
   ( Transaction(Transaction)
   , TransactionOutput(TransactionOutput)
   , TxBody(TxBody)
   , UtxoMap
   , _body
+  , _collateral
   , _fee
   , _inputs
   , _mint
   , _networkId
   , _outputs
-<<<<<<< HEAD
-=======
-  , _plutusData
-  , _redeemers
-  , _referenceInputs
-  , _witnessSet
-  , _isValid
->>>>>>> 8ff11aec
   )
 import Cardano.Types.Value
-<<<<<<< HEAD
   ( Coin(Coin)
   , Value
-=======
-  ( Value
-  , Coin
-  , filterNonAda
->>>>>>> 8ff11aec
   , geq
   , getNonAdaAsset
   , minus
@@ -129,34 +80,19 @@
 import Data.Lens.Getter ((^.))
 import Data.Lens.Setter ((.~), (?~), (%~))
 import Data.Log.Tag (tag)
-<<<<<<< HEAD
 import Data.Map (lookup, toUnfoldable, union) as Map
 import Data.Maybe (Maybe(Nothing, Just), maybe)
 import Data.Newtype (unwrap, wrap)
 import Data.Set (Set)
 import Data.Set as Set
 import Data.Traversable (traverse, traverse_)
-=======
-import Data.Map (fromFoldable, lookup, toUnfoldable, union, filterKeys, empty) as Map
-import Data.Maybe (Maybe(Nothing, Just), fromMaybe, maybe, isJust)
-import Data.Newtype (class Newtype, unwrap, wrap)
-import Data.Set (Set)
-import Data.Set (fromFoldable, member, singleton, union) as Set
-import Data.Show.Generic (genericShow)
-import Data.String (Pattern(Pattern))
-import Data.String.Common (joinWith, split) as String
-import Data.String.CodePoints (length) as String
-import Data.String.Utils (padEnd)
-import Data.Traversable (sequence, traverse, traverse_)
-import Data.Tuple (Tuple(Tuple), fst, snd)
->>>>>>> 8ff11aec
 import Data.Tuple.Nested ((/\), type (/\))
-import Effect.Class (class MonadEffect)
+import Effect.Class (class MonadEffect, liftEffect)
 import QueryM (QueryM)
 import QueryM (getWalletAddress) as QueryM
 import QueryM.Utxos (utxosAt, filterLockedUtxos, getWalletCollateral)
 import Serialization.Address (Address, addressPaymentCred, withStakeCredential)
-<<<<<<< HEAD
+import Types.OutputDatum (OutputDatum(NoOutputDatum))
 import Types.ScriptLookups (UnattachedUnbalancedTx)
 import Types.Transaction (TransactionInput)
 import Types.UnbalancedTransaction (_utxoIndex)
@@ -164,399 +100,6 @@
 -- | Balances an unbalanced transaction using utxos from the current wallet's
 -- | address.
 balanceTx
-=======
-import Transaction (setScriptDataHash)
-import Types.Natural (toBigInt) as Natural
-import Types.OutputDatum (OutputDatum(NoOutputDatum))
-import Types.Scripts (PlutusScript)
-import Types.ScriptLookups (UnattachedUnbalancedTx(UnattachedUnbalancedTx))
-import Types.Transaction (TransactionInput)
-import Types.UnbalancedTransaction (UnbalancedTx(UnbalancedTx), _transaction)
-import Untagged.Union (asOneOf)
-import Wallet (cip30Wallet)
-
--- This module replicates functionality from
--- https://github.com/mlabs-haskell/bot-plutus-interface/blob/master/src/BotPlutusInterface/PreBalance.hs
-
---------------------------------------------------------------------------------
--- Errors for Balancing functions
---------------------------------------------------------------------------------
--- These derivations may need tweaking when testing to make sure they are easy
--- to read, especially with generic show vs newtype show derivations.
-data BalanceTxError
-  = GetWalletAddressError' GetWalletAddressError
-  | GetWalletCollateralError' GetWalletCollateralError
-  | UtxosAtError' UtxosAtError
-  | CollateralReturnError' Collateral.CollateralReturnError
-  | ReturnAdaChangeError' ReturnAdaChangeError
-  | AddTxCollateralsError' AddTxCollateralsError
-  | GetPublicKeyTransactionInputError' GetPublicKeyTransactionInputError
-  | BalanceTxInsError' BalanceTxInsError
-  | BalanceNonAdaOutsError' BalanceNonAdaOutsError
-  | EvalExUnitsAndMinFeeError' EvalExUnitsAndMinFeeError
-  | TxInputLockedError' TxInputLockedError
-  | UtxoMinAdaValueCalcError' UtxoMinAdaValueCalcError
-
-derive instance Generic BalanceTxError _
-
-instance Show BalanceTxError where
-  show (EvalExUnitsAndMinFeeError' (EvalTxFailure tx failure)) =
-    "EvalExUnitsAndMinFeeError': EvalTxFailure: " <> printTxEvaluationFailure tx
-      failure
-  show e = genericShow e
-
-type WorkingLine = String
-type FrozenLine = String
-
-type PrettyString = Array (Either WorkingLine FrozenLine)
-
-runPrettyString :: PrettyString -> String
-runPrettyString ary = String.joinWith "" (either identity identity <$> ary)
-
-freeze :: PrettyString -> PrettyString
-freeze ary = either Right Right <$> ary
-
-line :: String -> PrettyString
-line s =
-  case Array.uncons lines of
-    Nothing -> []
-    Just { head, tail } -> [ head ] <> freeze tail
-  where
-  lines = Left <<< (_ <> "\n") <$> String.split (Pattern "\n") s
-
-bullet :: PrettyString -> PrettyString
-bullet ary = freeze (bimap ("- " <> _) ("  " <> _) <$> ary)
-
-number :: PrettyString -> PrettyString
-number ary = freeze (foldl go [] ary)
-  where
-  biggestPrefix :: String
-  biggestPrefix = toStringAs decimal (length (filter isLeft ary)) <> ". "
-
-  width :: Int
-  width = ceil (toNumber (String.length biggestPrefix) / 2.0) * 2
-
-  numberLine :: Int -> String -> String
-  numberLine i l = padEnd width (toStringAs decimal (i + 1) <> ". ") <> l
-
-  indentLine :: String -> String
-  indentLine = applyN ("  " <> _) (width / 2)
-
-  go :: PrettyString -> Either WorkingLine FrozenLine -> PrettyString
-  go b a = b <> [ bimap (numberLine $ length b) indentLine a ]
-
--- | Pretty print the failure response from Ogmios's EvaluateTx endpoint.
--- | Exported to allow testing, use `Test.Ogmios.Aeson.printEvaluateTxFailures`
--- | to visually verify the printing of errors without a context on fixtures.
-printTxEvaluationFailure
-  :: UnattachedUnbalancedTx -> Ogmios.TxEvaluationFailure -> String
-printTxEvaluationFailure (UnattachedUnbalancedTx { redeemersTxIns }) e =
-  runPrettyString $ case e of
-    Ogmios.UnparsedError error -> line $ "Unknown error: " <> error
-    Ogmios.ScriptFailures sf -> line "Script failures:" <> bullet
-      (foldMapWithIndex printScriptFailures sf)
-  where
-  lookupRedeemerPointer
-    :: Ogmios.RedeemerPointer -> Maybe (Redeemer /\ Maybe TransactionInput)
-  lookupRedeemerPointer ptr = flip find redeemersTxIns
-    $ \(Redeemer rdmr /\ _) -> rdmr.tag == ptr.redeemerTag && rdmr.index ==
-        Natural.toBigInt ptr.redeemerIndex
-
-  printRedeemerPointer :: Ogmios.RedeemerPointer -> PrettyString
-  printRedeemerPointer ptr =
-    line
-      ( show ptr.redeemerTag <> ":" <> BigInt.toString
-          (Natural.toBigInt ptr.redeemerIndex)
-      )
-
-  -- TODO Investigate if more details can be printed, for example minting
-  -- policy/minted assets
-  -- https://github.com/Plutonomicon/cardano-transaction-lib/issues/881
-  printRedeemerDetails :: Ogmios.RedeemerPointer -> PrettyString
-  printRedeemerDetails ptr =
-    let
-      mbRedeemerTxIn = lookupRedeemerPointer ptr
-      mbData = mbRedeemerTxIn <#> \(Redeemer r /\ _) -> "Redeemer: " <> show
-        r.data
-      mbTxIn = (mbRedeemerTxIn >>= snd) <#> \txIn -> "Input: " <> show txIn
-    in
-      foldMap line $ catMaybes [ mbData, mbTxIn ]
-
-  printRedeemer :: Ogmios.RedeemerPointer -> PrettyString
-  printRedeemer ptr =
-    printRedeemerPointer ptr <> bullet (printRedeemerDetails ptr)
-
-  printScriptFailure :: Ogmios.ScriptFailure -> PrettyString
-  printScriptFailure = case _ of
-    Ogmios.ExtraRedeemers ptrs -> line "Extra redeemers:" <> bullet
-      (foldMap printRedeemer ptrs)
-    Ogmios.MissingRequiredDatums { provided, missing }
-    -> line "Supplied with datums:"
-      <> bullet (foldMap (foldMap line) provided)
-      <> line "But missing required datums:"
-      <> bullet (foldMap line missing)
-    Ogmios.MissingRequiredScripts { resolved, missing }
-    -> line "Supplied with scripts:"
-      <> bullet
-        ( foldMapWithIndex
-            (\ptr scr -> printRedeemer ptr <> line ("Script: " <> scr))
-            resolved
-        )
-      <> line "But missing required scripts:"
-      <> bullet (foldMap line missing)
-    Ogmios.ValidatorFailed { error, traces } -> line error <> line "Trace:" <>
-      number
-        (foldMap line traces)
-    Ogmios.UnknownInputReferencedByRedeemer txIn -> line
-      ("Unknown input referenced by redeemer: " <> show txIn)
-    Ogmios.NonScriptInputReferencedByRedeemer txIn -> line
-      ("Non script input referenced by redeemer: " <> show txIn)
-    Ogmios.IllFormedExecutionBudget Nothing -> line
-      ("Ill formed execution budget: Execution budget missing")
-    Ogmios.IllFormedExecutionBudget (Just { memory, steps }) ->
-      line "Ill formed execution budget:"
-        <> bullet
-          ( line ("Memory: " <> BigInt.toString (Natural.toBigInt memory))
-              <> line ("Steps: " <> BigInt.toString (Natural.toBigInt steps))
-          )
-    Ogmios.NoCostModelForLanguage language -> line
-      ("No cost model for language \"" <> language <> "\"")
-
-  printScriptFailures
-    :: Ogmios.RedeemerPointer -> Array Ogmios.ScriptFailure -> PrettyString
-  printScriptFailures ptr sfs = printRedeemer ptr <> bullet
-    (foldMap printScriptFailure sfs)
-
-data GetWalletAddressError = CouldNotGetWalletAddress
-
-derive instance Generic GetWalletAddressError _
-
-instance Show GetWalletAddressError where
-  show = genericShow
-
-data GetWalletCollateralError = CouldNotGetCollateral
-
-derive instance Generic GetWalletCollateralError _
-
-instance Show GetWalletCollateralError where
-  show = genericShow
-
-data UtxosAtError = CouldNotGetUtxos
-
-derive instance Generic UtxosAtError _
-
-instance Show UtxosAtError where
-  show = genericShow
-
-data EvalExUnitsAndMinFeeError
-  = EvalMinFeeError ClientError
-  | ReindexRedeemersError ReindexErrors
-  | EvalTxFailure UnattachedUnbalancedTx Ogmios.TxEvaluationFailure
-
-derive instance Generic EvalExUnitsAndMinFeeError _
-
-instance Show EvalExUnitsAndMinFeeError where
-  show = genericShow
-
-data ReturnAdaChangeError
-  = ReturnAdaChangeError String
-  | ReturnAdaChangeImpossibleError String ImpossibleError
-  | ReturnAdaChangeCalculateMinFee EvalExUnitsAndMinFeeError
-
-derive instance Generic ReturnAdaChangeError _
-
-instance Show ReturnAdaChangeError where
-  show = genericShow
-
-data AddTxCollateralsError
-  = CollateralUtxosUnavailable
-  | AddTxCollateralsError
-
-derive instance Generic AddTxCollateralsError _
-
-instance Show AddTxCollateralsError where
-  show = genericShow
-
-data GetPublicKeyTransactionInputError = CannotConvertScriptOutputToTxInput
-
-derive instance Generic GetPublicKeyTransactionInputError _
-
-instance Show GetPublicKeyTransactionInputError where
-  show = genericShow
-
-data BalanceTxInsError
-  = InsufficientTxInputs Expected Actual
-  | BalanceTxInsCannotMinus CannotMinusError
-  | UtxoLookupFailedFor TransactionInput
-
-derive instance Generic BalanceTxInsError _
-
-instance Show BalanceTxInsError where
-  show = genericShow
-
-data CannotMinusError = CannotMinus Actual
-
-derive instance Generic CannotMinusError _
-
-instance Show CannotMinusError where
-  show = genericShow
-
-newtype Expected = Expected Value
-
-derive instance Generic Expected _
-derive instance Newtype Expected _
-
-instance Show Expected where
-  show = genericShow
-
-newtype Actual = Actual Value
-
-derive instance Generic Actual _
-derive instance Newtype Actual _
-
-instance Show Actual where
-  show = genericShow
-
-data BalanceNonAdaOutsError
-  = InputsCannotBalanceNonAdaTokens
-  | BalanceNonAdaOutsCannotMinus CannotMinusError
-
-derive instance Generic BalanceNonAdaOutsError _
-
-instance Show BalanceNonAdaOutsError where
-  show = genericShow
-
-data TxInputLockedError = TxInputLockedError
-
-derive instance Generic TxInputLockedError _
-
-instance Show TxInputLockedError where
-  show = genericShow
-
-data UtxoMinAdaValueCalcError = UtxoMinAdaValueCalcError
-
-derive instance Generic UtxoMinAdaValueCalcError _
-
-instance Show UtxoMinAdaValueCalcError where
-  show = genericShow
-
--- | Represents that an error reason should be impossible
-data ImpossibleError = Impossible
-
-derive instance Generic ImpossibleError _
-
-instance Show ImpossibleError where
-  show = genericShow
-
---------------------------------------------------------------------------------
--- Newtype wrappers, Type aliases, Temporary placeholder types
---------------------------------------------------------------------------------
-
--- Output utxos with the amount of lovelaces required.
-type MinUtxos = Array (TransactionOutput /\ BigInt)
-
-newtype FinalizedTransaction = FinalizedTransaction Transaction
-
-derive instance Generic FinalizedTransaction _
-derive instance Newtype FinalizedTransaction _
-derive newtype instance Eq FinalizedTransaction
-
-instance Show FinalizedTransaction where
-  show = genericShow
-
---------------------------------------------------------------------------------
--- Evaluation of fees and execution units, Updating redeemers
---------------------------------------------------------------------------------
-
-evalTxExecutionUnits
-  :: Transaction
-  -> UnattachedUnbalancedTx
-  -> QueryM (Either EvalExUnitsAndMinFeeError Ogmios.TxEvaluationResult)
-evalTxExecutionUnits tx unattachedTx = do
-  txBytes <- liftEffect
-    ( wrap <<< Serialization.toBytes <<< asOneOf <$>
-        Serialization.convertTransaction tx
-    )
-  eResult <- unwrap <$> QueryM.evaluateTxOgmios txBytes
-  pure case eResult of
-    Right a -> Right a
-    Left e | tx ^. _isValid -> Left $ EvalTxFailure unattachedTx e
-    Left _ -> Right $ wrap $ Map.empty
-
--- Calculates the execution units needed for each script in the transaction
--- and the minimum fee, including the script fees.
--- Returns a tuple consisting of updated `UnattachedUnbalancedTx` and
--- the minimum fee.
-evalExUnitsAndMinFee'
-  :: UnattachedUnbalancedTx
-  -> Utxos
-  -> QueryM
-       (Either EvalExUnitsAndMinFeeError (UnattachedUnbalancedTx /\ BigInt))
-evalExUnitsAndMinFee' unattachedTx utxos =
-  runExceptT do
-    -- Reindex `Spent` script redeemers:
-    reindexedUnattachedTx <- ExceptT $ reindexRedeemers unattachedTx
-      <#> lmap ReindexRedeemersError
-    -- Reattach datums and redeemers before evaluating ex units:
-    let attachedTx = reattachDatumsAndRedeemers reindexedUnattachedTx
-    -- Evaluate transaction ex units:
-    rdmrPtrExUnitsList <- ExceptT $ evalTxExecutionUnits attachedTx
-      reindexedUnattachedTx
-    let
-      -- Set execution units received from the server:
-      reindexedUnattachedTxWithExUnits =
-        updateTxExecutionUnits reindexedUnattachedTx rdmrPtrExUnitsList
-    -- Attach datums and redeemers, set the script integrity hash:
-    FinalizedTransaction finalizedTx <- lift $
-      finalizeTransaction reindexedUnattachedTxWithExUnits utxos
-    -- Calculate the minimum fee for a transaction:
-    minFee <- ExceptT $ QueryM.calculateMinFee finalizedTx <#> pure <<< unwrap
-    pure $ reindexedUnattachedTxWithExUnits /\ minFee
-
-evalExUnitsAndMinFee
-  :: UnattachedUnbalancedTx
-  -> Utxos
-  -> QueryM (Either BalanceTxError (UnattachedUnbalancedTx /\ BigInt))
-evalExUnitsAndMinFee unattachedTx =
-  map (lmap EvalExUnitsAndMinFeeError') <<< evalExUnitsAndMinFee' unattachedTx
-
--- | Attaches datums and redeemers, sets the script integrity hash,
--- | for use after reindexing.
-finalizeTransaction
-  :: UnattachedUnbalancedTx -> Utxos -> QueryM FinalizedTransaction
-finalizeTransaction reindexedUnattachedTxWithExUnits utxos = do
-  let
-    txBody = reindexedUnattachedTxWithExUnits ^. _body'
-    attachedTxWithExUnits =
-      reattachDatumsAndRedeemers reindexedUnattachedTxWithExUnits
-    ws = attachedTxWithExUnits ^. _witnessSet # unwrap
-    redeemers = fromMaybe mempty ws.redeemers
-    datums = wrap <$> fromMaybe mempty ws.plutusData
-    scripts = fromMaybe mempty ws.plutusScripts <> getRefPlutusScripts txBody
-    languages = foldMap (unwrap >>> snd >>> Set.singleton) scripts
-  costModels <- asks $ _.runtime >>> _.pparams <#> unwrap >>> _.costModels
-    >>> unwrap
-    >>> Map.filterKeys (flip Set.member languages)
-    >>> wrap
-  liftEffect $ FinalizedTransaction <$>
-    setScriptDataHash costModels redeemers datums attachedTxWithExUnits
-  where
-  getRefPlutusScripts :: TxBody -> Array PlutusScript
-  getRefPlutusScripts (TxBody txBody) =
-    let
-      spendAndRefInputs :: Array TransactionInput
-      spendAndRefInputs =
-        Array.fromFoldable (txBody.inputs <> txBody.referenceInputs)
-    in
-      fromMaybe mempty $ catMaybes <<< map getPlutusScript <$>
-        traverse (flip Map.lookup utxos) spendAndRefInputs
-
-  getPlutusScript :: TransactionOutput -> Maybe PlutusScript
-  getPlutusScript (TransactionOutput { scriptRef }) =
-    ScriptRef.getPlutusScript =<< scriptRef
-
-reindexRedeemers
->>>>>>> 8ff11aec
   :: UnattachedUnbalancedTx
   -> QueryM (Either BalanceTxError FinalizedTransaction)
 balanceTx unbalancedTx = do
@@ -618,128 +161,19 @@
 -- Balancing Algorithm
 --------------------------------------------------------------------------------
 
-<<<<<<< HEAD
 type ChangeAddress = Address
 type TransactionChangeOutput = TransactionOutput
 type MinFee = BigInt
 type Iteration = Int
-=======
-setCollateral
-  :: Transaction
-  -> Address
-  -> QueryM (Either BalanceTxError Transaction)
-setCollateral transaction ownAddr = runExceptT do
-  collateral <- ExceptT $ getWalletCollateral <#> note
-    (GetWalletCollateralError' CouldNotGetCollateral)
-  let collaterisedTx = Collateral.addTxCollateral collateral transaction
-  -- Don't mess with Cip30 collateral
-  isCip30 <- asks $ (_.runtime >>> _.wallet >=> cip30Wallet) >>> isJust
-  if isCip30 then pure collaterisedTx
-  else ExceptT $ lmap CollateralReturnError' <$> addTxCollateralReturn
-    collateral
-    collaterisedTx
-    ownAddr
-
-askCoinsPerUtxoByte :: QueryM Coin
-askCoinsPerUtxoByte =
-  asks (_.runtime >>> _.pparams) <#> unwrap >>>
-    _.coinsPerUtxoByte
-
-addTxCollateralReturn
-  :: Array TransactionUnspentOutput
-  -> Transaction
-  -> Address
-  -> QueryM (Either Collateral.CollateralReturnError Transaction)
-addTxCollateralReturn collateral transaction ownAddress = do
-  coinsPerUtxoByte <- askCoinsPerUtxoByte
-  liftEffect
-    ( Collateral.addTxCollateralReturn coinsPerUtxoByte collateral transaction
-        ownAddress
-    )
-
---------------------------------------------------------------------------------
--- Balancing functions and helpers
---------------------------------------------------------------------------------
--- https://github.com/mlabs-haskell/bot-plutus-interface/blob/master/src/BotPlutusInterface/PreBalance.hs#L54
--- FIX ME: UnbalancedTx contains requiredSignatories which would be a part of
--- multisig but we don't have such functionality ATM.
->>>>>>> 8ff11aec
 
 runBalancer
   :: UtxoMap
   -> ChangeAddress
   -> UnattachedUnbalancedTx
   -> QueryM (Either BalanceTxError FinalizedTransaction)
-<<<<<<< HEAD
 runBalancer utxos changeAddress =
   runExceptT <<<
     (mainLoop one zero <=< addLovelacesToTransactionOutputs)
-=======
-balanceTxWithAddress
-  ownAddr
-  unattachedTx@(UnattachedUnbalancedTx { unbalancedTx: t }) = do
-  let (UnbalancedTx { transaction: unbalancedTx, utxoIndex }) = t
-  networkId <- (unbalancedTx ^. _body <<< _networkId) #
-    maybe (asks $ _.config >>> _.networkId) pure
-  let unbalancedTx' = unbalancedTx # _body <<< _networkId ?~ networkId
-  utxoMinVal <- adaOnlyUtxoMinAdaValue
-  runExceptT do
-    -- Get own wallet address, collateral and utxo set:
-    utxos <- ExceptT $ utxosAt ownAddr <#>
-      (note (UtxosAtError' CouldNotGetUtxos) >>> map unwrap)
-
-    -- After adding collateral, we need to balance the inputs and
-    -- non-Ada outputs before looping, i.e. we need to add input fees
-    -- for the Ada only collateral. No MinUtxos required. Perhaps
-    -- for some wallets this step can be skipped and we can go straight
-    -- to prebalancer.
-    unbalancedCollTx <-
-      if Array.null (unattachedTx ^. _redeemersTxIns)
-      -- Don't set collateral if tx doesn't contain phase-2 scripts:
-      then pure unbalancedTx'
-      else ExceptT $ setCollateral unbalancedTx' ownAddr
-
-    let
-      -- Combines utxos at the user address and those from any scripts
-      -- involved with the contract in the unbalanced transaction.
-      allUtxos :: Utxos
-      allUtxos = utxos `Map.union` utxoIndex
-
-      refInputs :: Set TransactionInput
-      refInputs = unbalancedCollTx ^. _body <<< _referenceInputs
-
-    availableUtxos <- lift $ filterLockedUtxos allUtxos
-      -- Filter out reference unspent outputs from the utxo set 
-      -- used during balancing:
-      <#> Map.filterKeys (not <<< flip Set.member refInputs)
-
-    -- Logging Unbalanced Tx with collateral added:
-    logTx "Unbalanced Collaterised Tx " availableUtxos unbalancedCollTx
-
-    -- Prebalance collaterised tx without fees:
-    ubcTx <- except $
-      prebalanceCollateral zero availableUtxos utxoMinVal unbalancedCollTx
-    -- Prebalance collaterised tx with fees:
-    let unattachedTx' = unattachedTx # _transaction' .~ ubcTx
-    _ /\ fees <- ExceptT $ evalExUnitsAndMinFee unattachedTx' allUtxos
-    ubcTx' <- except $
-      prebalanceCollateral (fees + feeBuffer) availableUtxos utxoMinVal
-        ubcTx
-    -- Loop to balance non-Ada assets
-    nonAdaBalancedCollTx <- ExceptT $ loop availableUtxos ownAddr [] $
-      unattachedTx' #
-        _transaction' .~ ubcTx'
-    -- Return excess Ada change to wallet:
-    unsignedTx <- ExceptT $
-      returnAdaChangeAndFinalizeFees ownAddr allUtxos nonAdaBalancedCollTx
-        <#>
-          lmap ReturnAdaChangeError'
-    -- Attach datums and redeemers, set the script integrity hash:
-    finalizedTx <- lift $ finalizeTransaction unsignedTx allUtxos
-    -- Log final balanced tx and return it:
-    logTx "Post-balancing Tx " availableUtxos (unwrap finalizedTx)
-    except $ Right finalizedTx
->>>>>>> 8ff11aec
   where
   mainLoop
     :: Iteration
@@ -764,13 +198,13 @@
     traceMainLoop "added transaction change output" "prebalancedTx"
       prebalancedTx
 
-    balancedTx /\ newMinFee <- evalExUnitsAndMinFee prebalancedTx
+    balancedTx /\ newMinFee <- evalExUnitsAndMinFee prebalancedTx utxos
 
     traceMainLoop "calculated ex units and min fee" "balancedTx" balancedTx
 
     case newMinFee == minFee of
       true -> do
-        finalizedTransaction <- lift $ finalizeTransaction balancedTx
+        finalizedTransaction <- lift $ finalizeTransaction balancedTx utxos -- TODO: all available?
 
         traceMainLoop "finalized transaction" "finalizedTransaction"
           finalizedTransaction
@@ -782,7 +216,6 @@
       :: forall (a :: Type). Show a => String -> String -> a -> BalanceTxM Unit
     traceMainLoop meta message object =
       let
-<<<<<<< HEAD
         tagMessage :: String
         tagMessage =
           "mainLoop (iteration " <> show iteration <> "): " <> meta
@@ -797,16 +230,19 @@
 -- | to cover the utxo min-ada-value requirement.
 addLovelacesToTransactionOutputs
   :: UnattachedUnbalancedTx -> BalanceTxM UnattachedUnbalancedTx
-addLovelacesToTransactionOutputs unbalancedTx =
+addLovelacesToTransactionOutputs unbalancedTx = do
+  coinsPerUtxoByte <- lift $ asks
+    (_.runtime >>> _.pparams >>> unwrap >>> _.coinsPerUtxoByte)
   map (\txOutputs -> unbalancedTx # _body' <<< _outputs .~ txOutputs) $
-    traverse addLovelacesToTransactionOutput
+    traverse (addLovelacesToTransactionOutput coinsPerUtxoByte)
       (unbalancedTx ^. _body' <<< _outputs)
 
 addLovelacesToTransactionOutput
-  :: TransactionOutput -> BalanceTxM TransactionOutput
-addLovelacesToTransactionOutput txOutput = do
-  txOutputMinAda <- ExceptT $ utxoMinAdaValue txOutput
-    <#> note UtxoMinAdaValueCalculationFailed
+  :: Coin -> TransactionOutput -> BalanceTxM TransactionOutput
+addLovelacesToTransactionOutput coinsPerUtxoByte txOutput = do
+  txOutputMinAda <- ExceptT $ liftEffect $
+    utxoMinAdaValue coinsPerUtxoByte txOutput
+      <#> note UtxoMinAdaValueCalculationFailed
   let
     txOutputRec = unwrap txOutput
 
@@ -835,146 +271,6 @@
   -> UnattachedUnbalancedTx
   -> TransactionChangeOutput
 buildTransactionChangeOutput changeAddress utxos tx =
-=======
-        tx' = wrap tx { body = txBodyWithoutFees' }
-        unattachedTx'' = unattachedTx' # _unbalancedTx <<< _transaction .~ tx'
-      unattachedTx''' /\ fees' <- ExceptT $
-        evalExUnitsAndMinFee unattachedTx'' utxoIndex'
-      let feesWithBuffer = fees' + feeBuffer
-      except <<< map (\body -> unattachedTx''' # _body' .~ body) $
-        preBalanceTxBody minUtxos' feesWithBuffer utxoIndex' ownAddr' utxoMinVal
-          txBody'
-
-  -- We expect the user has a minimum amount of Ada (this buffer) on top of
-  -- their transaction, so by the time the prebalancer finishes, should it
-  -- succeed, there will be some excess Ada (since all non Ada is balanced).
-  -- In particular, this excess Ada will be at least this buffer. This is
-  -- important for when returnAdaChange is called to return Ada change back
-  -- to the user. The idea is this buffer provides enough so that returning
-  -- excess Ada is covered by two main scenarios (see returnAdaChange for more
-  -- details):
-  -- 1) A new utxo doesn't need to be created (no extra fees).
-  -- 2) A new utxo needs to be created but the buffer provides enough Ada to
-  -- create the utxo, cover any extra fees without a further need for looping.
-  -- This buffer could potentially be calculated exactly using (the Haskell server)
-  -- https://github.com/input-output-hk/plutus/blob/8abffd78abd48094cfc72f1ad7b81b61e760c4a0/plutus-core/untyped-plutus-core/src/UntypedPlutusCore/Evaluation/Machine/Cek/Internal.hs#L723
-  -- The trade off for this set up is any transaction requires this buffer on
-  -- top of their transaction as input.
-  feeBuffer :: BigInt
-  feeBuffer = fromInt 500000
-
--- | Balances an unbalanced transaction. For submitting a tx via Nami, the
--- | utxo set shouldn't include the collateral which is vital for balancing.
--- | In particular, the transaction inputs must not include the collateral.
-balanceTx
-  :: UnattachedUnbalancedTx
-  -> QueryM (Either BalanceTxError FinalizedTransaction)
-balanceTx tx = do
-  QueryM.getWalletAddress >>= case _ of
-    Nothing -> pure $ Left $ GetWalletAddressError' CouldNotGetWalletAddress
-    Just address -> balanceTxWithAddress address tx
-
--- Logging for Transaction type without returning Transaction
-logTx
-  :: forall (m :: Type -> Type)
-   . MonadEffect m
-  => MonadLogger m
-  => String
-  -> Utxos
-  -> Transaction
-  -> m Unit
-logTx msg utxos (Transaction { body: body'@(TxBody body) }) =
-  traverse_ (Logger.trace (tag msg mempty))
-    [ "Input Value: " <> show (getInputValue utxos body')
-    , "Output Value: " <> show (Array.foldMap getAmount body.outputs)
-    , "Fees: " <> show body.fee
-    ]
-
--- Transaction should be pre-balanced at this point, and the Ada value of the
--- inputs should be greater than or equal to the value of the outputs.
--- This should be called with a Tx with min Ada in each output utxo,
--- namely, after "loop".
-returnAdaChangeAndFinalizeFees
-  :: Address
-  -> Utxos
-  -> UnattachedUnbalancedTx
-  -> QueryM (Either ReturnAdaChangeError UnattachedUnbalancedTx)
-returnAdaChangeAndFinalizeFees changeAddr utxos unattachedTx =
-  runExceptT do
-    -- Calculate min fee before returning ada change to the owner's address:
-    unattachedTxAndFees@(_ /\ fees) <-
-      ExceptT $ evalExUnitsAndMinFee' unattachedTx utxos
-        <#> lmap ReturnAdaChangeCalculateMinFee
-    -- If required, create an extra output to return the change:
-    unattachedTxWithChangeTxOut /\ { recalculateFees } <-
-      except $ returnAdaChange changeAddr utxos unattachedTxAndFees
-    case recalculateFees of
-      false -> except <<< Right $
-        -- Set min fee and return tx without recalculating fees:
-        unattachedTxSetFees unattachedTxWithChangeTxOut fees
-      true -> do
-        -- Recalculate min fee, then adjust the change output:
-        unattachedTx' /\ fees' <-
-          ExceptT $ evalExUnitsAndMinFee' unattachedTxWithChangeTxOut utxos
-            <#> lmap ReturnAdaChangeCalculateMinFee
-        ExceptT $ adaOnlyUtxoMinAdaValue <#>
-          adjustAdaChangeAndSetFees unattachedTx' fees' (fees' - fees)
-  where
-  adjustAdaChangeAndSetFees
-    :: UnattachedUnbalancedTx
-    -> BigInt
-    -> BigInt
-    -> BigInt
-    -> Either ReturnAdaChangeError UnattachedUnbalancedTx
-  adjustAdaChangeAndSetFees unattachedTx' fees feesDelta changeUtxoMinValue
-    | feesDelta <= zero = Right $
-        unattachedTxSetFees unattachedTx' fees
-    | otherwise =
-        let
-          txOutputs :: Array TransactionOutput
-          txOutputs = unattachedTx' ^. _body' <<< _outputs
-
-          returnAda :: BigInt
-          returnAda = fromMaybe zero $
-            Array.head txOutputs <#> \(TransactionOutput rec) ->
-              (valueToCoin' rec.amount) - feesDelta
-        in
-          case returnAda >= changeUtxoMinValue of
-            true -> do
-              newOutputs <- updateChangeTxOutputValue returnAda txOutputs
-              pure $
-                unattachedTx' # _body' %~ \(TxBody txBody) ->
-                  wrap txBody { outputs = newOutputs, fee = wrap fees }
-            false ->
-              Left $
-                ReturnAdaChangeError
-                  "returnAda does not cover min utxo requirement for \
-                  \single Ada-only output."
-
-  unattachedTxSetFees
-    :: UnattachedUnbalancedTx -> BigInt -> UnattachedUnbalancedTx
-  unattachedTxSetFees unattachedTx' fees =
-    unattachedTx' #
-      _body' <<< _fee .~ wrap fees
-
-  updateChangeTxOutputValue
-    :: BigInt
-    -> Array TransactionOutput
-    -> Either ReturnAdaChangeError (Array TransactionOutput)
-  updateChangeTxOutputValue returnAda =
-    note (ReturnAdaChangeError "Couldn't modify utxo to return change.")
-      <<< modifyAt zero
-        \(TransactionOutput rec) -> TransactionOutput
-          rec { amount = lovelaceValueOf returnAda }
-
-returnAdaChange
-  :: Address
-  -> Utxos
-  -> UnattachedUnbalancedTx /\ BigInt
-  -> Either ReturnAdaChangeError
-       (UnattachedUnbalancedTx /\ { recalculateFees :: Boolean })
-returnAdaChange changeAddr utxos (unattachedTx /\ fees) =
->>>>>>> 8ff11aec
   let
     txBody :: TxBody
     txBody = tx ^. _body'
@@ -987,92 +283,12 @@
       (totalInputValue <> mintValue txBody)
         `minus` (totalOutputValue txBody <> minFeeValue txBody)
   in
-<<<<<<< HEAD
     TransactionOutput
-      { address: changeAddress, amount: changeValue, dataHash: Nothing }
-=======
-    case compare returnAda zero of
-      EQ ->
-        Right $
-          unattachedTx /\ { recalculateFees: false }
-      LT ->
-        Left $
-          ReturnAdaChangeImpossibleError
-            "Not enough Input Ada to cover output and fees after prebalance."
-            Impossible
-      GT ->
-        let
-          changeTxOutput :: TransactionOutput
-          changeTxOutput = wrap
-            { address: changeAddr
-            , amount: lovelaceValueOf returnAda
-            , datum: NoOutputDatum
-            , scriptRef: Nothing
-            }
-
-          unattachedTxWithChangeTxOut :: UnattachedUnbalancedTx
-          unattachedTxWithChangeTxOut =
-            unattachedTx # _body' <<< _outputs %~
-              Array.cons changeTxOutput
-        in
-          Right $
-            unattachedTxWithChangeTxOut /\ { recalculateFees: true }
-
--- | Given an array of transaction outputs, return the paired amount of
--- | lovelaces required by each utxo.
-calculateMinUtxos
-  :: Array TransactionOutput
-  -> QueryM (Either UtxoMinAdaValueCalcError MinUtxos)
-calculateMinUtxos = map sequence <<< traverse
-  ( \txOutput ->
-      utxoMinAdaValue txOutput
-        <#> note UtxoMinAdaValueCalcError >>> map (Tuple txOutput)
-  )
-
-utxoMinAdaValue :: TransactionOutput -> QueryM (Maybe BigInt)
-utxoMinAdaValue txOut = do
-  coinsPerUtxoByte <- askCoinsPerUtxoByte
-  liftEffect (UtxoMinAda.utxoMinAdaValue coinsPerUtxoByte txOut)
-
-adaOnlyUtxoMinAdaValue :: QueryM BigInt
-adaOnlyUtxoMinAdaValue = do
-  coinsPerUtxoByte <- askCoinsPerUtxoByte
-  liftEffect $ UtxoMinAda.adaOnlyUtxoMinAdaValue coinsPerUtxoByte
-
--- https://github.com/mlabs-haskell/bot-plutus-interface/blob/master/src/BotPlutusInterface/PreBalance.hs#L116
-preBalanceTxBody
-  :: MinUtxos
-  -> BigInt
-  -> Utxos
-  -> Address
-  -> BigInt
-  -> TxBody
-  -> Either BalanceTxError TxBody
-preBalanceTxBody minUtxos fees utxos ownAddr adaOnlyUtxoMinValue txBody =
-  -- -- Take a single Ada only utxo collateral
-  -- addTxCollaterals utxos txBody
-  --   >>= balanceTxIns utxos fees -- Add input fees for the Ada only collateral
-  --   >>= balanceNonAdaOuts ownAddr utxos
-  addLovelaces minUtxos txBody # pure
-    -- Adding more inputs if required
-    >>= balanceTxIns utxos fees adaOnlyUtxoMinValue
-    >>= balanceNonAdaOuts ownAddr utxos
-
--- https://github.com/mlabs-haskell/bot-plutus-interface/blob/master/src/BotPlutusInterface/PreBalance.hs
--- | Get `TransactionInput` such that it is associated to `PaymentCredentialKey`
--- | and not `PaymentCredentialScript`, i.e. we want wallets only
-getPublicKeyTransactionInput
-  :: TransactionInput /\ TransactionOutput
-  -> Either GetPublicKeyTransactionInputError TransactionInput
-getPublicKeyTransactionInput (txOutRef /\ txOut) =
-  note CannotConvertScriptOutputToTxInput $ do
-    paymentCred <- unwrap txOut # (_.address >>> addressPaymentCred)
-    -- TEST ME: using StakeCredential to determine whether wallet or script
-    paymentCred # withStakeCredential
-      { onKeyHash: const $ pure txOutRef
-      , onScriptHash: const Nothing
+      { address: changeAddress
+      , amount: changeValue
+      , datum: NoOutputDatum
+      , scriptRef: Nothing
       }
->>>>>>> 8ff11aec
 
 addTransactionChangeOutput
   :: ChangeAddress
@@ -1107,8 +323,10 @@
     nonMintedValue :: Value
     nonMintedValue = totalOutputValue txBody `minus` mintValue txBody
 
+  coinsPerUtxoByte <- lift $ asks
+    (_.runtime >>> _.pparams >>> unwrap >>> _.coinsPerUtxoByte)
   txChangeOutput <-
-    addLovelacesToTransactionOutput
+    addLovelacesToTransactionOutput coinsPerUtxoByte
       (buildTransactionChangeOutput changeAddress utxos unbalancedTx)
 
   let
@@ -1170,86 +388,6 @@
   utxosToTransactionInput =
     Array.mapMaybe (hush <<< getPublicKeyTransactionInput) <<< Map.toUnfoldable
 
-<<<<<<< HEAD
-=======
-balanceNonAdaOuts
-  :: Address
-  -> Utxos
-  -> TxBody
-  -> Either BalanceTxError TxBody
-balanceNonAdaOuts changeAddr utxos txBody =
-  balanceNonAdaOuts' changeAddr utxos txBody # lmap BalanceNonAdaOutsError'
-
--- | We need to balance non ada values as part of the prebalancer before returning
--- | excess Ada to the owner.
-balanceNonAdaOuts'
-  :: Address
-  -> Utxos
-  -> TxBody
-  -> Either BalanceNonAdaOutsError TxBody
-balanceNonAdaOuts' changeAddr utxos txBody'@(TxBody txBody) = do
-  let
-    txOutputs :: Array TransactionOutput
-    txOutputs = txBody.outputs
-
-    inputValue :: Value
-    inputValue = getInputValue utxos txBody'
-
-    outputValue :: Value
-    outputValue = Array.foldMap getAmount txOutputs
-
-    mintVal :: Value
-    mintVal = maybe mempty (mkValue (mkCoin zero) <<< unwrap) txBody.mint
-
-  nonMintedOutputValue <-
-    note (BalanceNonAdaOutsCannotMinus $ CannotMinus $ wrap mintVal)
-      $ outputValue `minus` mintVal
-
-  let (nonMintedAdaOutputValue :: Value) = filterNonAda nonMintedOutputValue
-
-  nonAdaChange <-
-    note
-      ( BalanceNonAdaOutsCannotMinus $ CannotMinus $ wrap
-          nonMintedAdaOutputValue
-      )
-      $ filterNonAda inputValue `minus` nonMintedAdaOutputValue
-
-  let
-    -- Useful spies for debugging:
-    -- a = spy "balanceNonAdaOuts'nonMintedOutputValue" nonMintedOutputValue
-    -- b = spy "balanceNonAdaOuts'nonMintedAdaOutputValue" nonMintedAdaOutputValue
-    -- c = spy "balanceNonAdaOuts'nonAdaChange" nonAdaChange
-    -- d = spy "balanceNonAdaOuts'inputValue" inputValue
-
-    outputs :: Array TransactionOutput
-    outputs =
-      Array.fromFoldable $
-        case
-          partition
-            ((==) changeAddr <<< _.address <<< unwrap) --  <<< txOutPaymentCredentials)
-
-            $ Array.toUnfoldable txOutputs
-          of
-          { no: txOuts, yes: Nil } ->
-            TransactionOutput
-              { address: changeAddr
-              , amount: nonAdaChange
-              , datum: NoOutputDatum
-              , scriptRef: Nothing
-              } : txOuts
-          { no: txOuts'
-          , yes: TransactionOutput txOut@{ amount: v } : txOuts
-          } ->
-            TransactionOutput
-              txOut { amount = v <> nonAdaChange } : txOuts <> txOuts'
-
-  if isZero nonAdaChange then pure $ wrap txBody
-  -- Original code uses "isNat" because there is a guard against zero, see
-  -- isPos for more detail.
-  else if isPos nonAdaChange then pure $ wrap txBody { outputs = outputs }
-  else Left InputsCannotBalanceNonAdaTokens
-
->>>>>>> 8ff11aec
 getAmount :: TransactionOutput -> Value
 getAmount = _.amount <<< unwrap
 
