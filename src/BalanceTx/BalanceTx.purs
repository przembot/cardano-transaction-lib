module BalanceTx
  ( Actual(Actual)
  , AddTxCollateralsError
      ( CollateralUtxosUnavailable
      , AddTxCollateralsError
      )
  , BalanceNonAdaOutsError
      ( InputsCannotBalanceNonAdaTokens
      , BalanceNonAdaOutsCannotMinus
      )
  , BalanceTxError
      ( GetWalletAddressError'
      , GetWalletCollateralError'
      , UtxosAtError'
      , UtxoMinAdaValueCalcError'
      , CollateralReturnError'
      , ReturnAdaChangeError'
      , AddTxCollateralsError'
      , GetPublicKeyTransactionInputError'
      , BalanceTxInsError'
      , BalanceNonAdaOutsError'
      , EvalExUnitsAndMinFeeError'
      , TxInputLockedError'
      )
  , BalanceTxInsError
      ( InsufficientTxInputs
      , BalanceTxInsCannotMinus
      , UtxoLookupFailedFor
      )
  , CannotMinusError(CannotMinus)
  , EvalExUnitsAndMinFeeError
      ( EvalMinFeeError
      , ReindexRedeemersError
      , EvalTxFailure
      )
  , Expected(Expected)
  , FinalizedTransaction(FinalizedTransaction)
  , GetPublicKeyTransactionInputError(CannotConvertScriptOutputToTxInput)
  , GetWalletAddressError(CouldNotGetWalletAddress)
  , GetWalletCollateralError
      ( CouldNotGetCollateral
      )
  , TxInputLockedError(TxInputLockedError)
  , ImpossibleError(Impossible)
  , ReturnAdaChangeError
      ( ReturnAdaChangeError
      , ReturnAdaChangeImpossibleError
      , ReturnAdaChangeCalculateMinFee
      )
  , UtxosAtError(CouldNotGetUtxos)
  , UtxoMinAdaValueCalcError(UtxoMinAdaValueCalcError)
  , balanceTx
  , balanceTxWithAddress
  , printTxEvaluationFailure
  , finalizeTransaction
  ) where

import Prelude

<<<<<<< HEAD
import BalanceTx.Collateral (CollateralReturnError) as Collateral
import BalanceTx.UtxoMinAda (adaOnlyUtxoMinAdaValue, utxoMinAdaValue)
import Cardano.Types.ScriptRef (getPlutusScript) as ScriptRef
=======
import BalanceTx.Collateral
  ( CollateralReturnError
  , addTxCollateral
  , addTxCollateralReturn
  ) as Collateral
import BalanceTx.UtxoMinAda (adaOnlyUtxoMinAdaValue, utxoMinAdaValue) as UtxoMinAda
>>>>>>> 5b9db249
import Cardano.Types.Transaction
  ( Redeemer(Redeemer)
  , Transaction(Transaction)
  , TransactionOutput(TransactionOutput)
  , TxBody(TxBody)
  , Utxos
  , _body
  , _fee
  , _inputs
  , _networkId
  , _outputs
  , _plutusData
  , _redeemers
  , _referenceInputs
  , _witnessSet
  , _isValid
  )
import Cardano.Types.TransactionUnspentOutput (TransactionUnspentOutput)
import Cardano.Types.Value
  ( Value
  , Coin
  , filterNonAda
  , geq
  , getLovelace
  , isPos
  , isZero
  , lovelaceValueOf
  , minus
  , mkCoin
  , mkValue
  , valueToCoin
  , valueToCoin'
  )
import Control.Monad.Except.Trans (ExceptT(ExceptT), except, runExceptT)
import Control.Monad.Logger.Class (class MonadLogger)
import Control.Monad.Logger.Class as Logger
import Control.Monad.Reader.Class (asks)
import Control.Monad.Trans.Class (lift)
import Data.Array ((\\), modifyAt, filter, catMaybes)
import Data.Array as Array
import Data.Bifunctor (lmap, bimap)
import Data.BigInt (BigInt, fromInt)
import Data.BigInt as BigInt
import Data.Either (Either(Left, Right), hush, note, either, isLeft)
import Data.Foldable (find, foldl, length, foldMap)
import Data.Foldable (lookup) as Foldable
import Data.FoldableWithIndex (foldMapWithIndex)
import Data.Function (applyN)
import Data.Int (toStringAs, decimal, ceil, toNumber)
import Data.Generic.Rep (class Generic)
import Data.Lens (Lens', lens')
import Data.Lens.Getter ((^.))
import Data.Lens.Index (ix) as Lens
import Data.Lens.Setter ((.~), set, (?~), (%~))
import Data.List ((:), List(Nil), partition)
import Data.Log.Tag (tag)
import Data.Map (fromFoldable, lookup, toUnfoldable, union, filterKeys, empty) as Map
import Data.Maybe (Maybe(Nothing, Just), fromMaybe, maybe, isJust)
import Data.Newtype (class Newtype, unwrap, wrap)
import Data.Set (Set)
import Data.Set (fromFoldable, member, singleton, union) as Set
import Data.Show.Generic (genericShow)
import Data.String (Pattern(Pattern))
import Data.String.Common (joinWith, split) as String
import Data.String.CodePoints (length) as String
import Data.String.Utils (padEnd)
import Data.Traversable (sequence, traverse, traverse_)
import Data.Tuple (Tuple(Tuple), fst, snd)
import Data.Tuple.Nested ((/\), type (/\))
import Effect.Class (class MonadEffect, liftEffect)
import QueryM (ClientError, QueryM)
import QueryM
  ( evaluateTxOgmios
  , getWalletAddress
  ) as QueryM
import QueryM.MinFee (calculateMinFee) as QueryM
import QueryM.Ogmios
  ( TxEvaluationResult(TxEvaluationResult)
  , TxEvaluationFailure(UnparsedError, ScriptFailures)
  , RedeemerPointer
  , ScriptFailure
      ( ExtraRedeemers
      , MissingRequiredDatums
      , MissingRequiredScripts
      , ValidatorFailed
      , UnknownInputReferencedByRedeemer
      , NonScriptInputReferencedByRedeemer
      , IllFormedExecutionBudget
      , NoCostModelForLanguage
      )
  ) as Ogmios
import QueryM.Utxos (utxosAt, filterLockedUtxos, getWalletCollateral)
import ReindexRedeemers (ReindexErrors, reindexSpentScriptRedeemers')
import Serialization (convertTransaction, toBytes) as Serialization
import Serialization.Address (Address, addressPaymentCred, withStakeCredential)
import Transaction (setScriptDataHash)
import Types.Natural (toBigInt) as Natural
import Types.OutputDatum (OutputDatum(NoOutputDatum))
import Types.Scripts (PlutusScript)
import Types.ScriptLookups (UnattachedUnbalancedTx(UnattachedUnbalancedTx))
import Types.Transaction (TransactionInput)
import Types.UnbalancedTransaction (UnbalancedTx(UnbalancedTx), _transaction)
import Untagged.Union (asOneOf)
import Wallet (cip30Wallet)

-- This module replicates functionality from
-- https://github.com/mlabs-haskell/bot-plutus-interface/blob/master/src/BotPlutusInterface/PreBalance.hs

--------------------------------------------------------------------------------
-- Errors for Balancing functions
--------------------------------------------------------------------------------
-- These derivations may need tweaking when testing to make sure they are easy
-- to read, especially with generic show vs newtype show derivations.
data BalanceTxError
  = GetWalletAddressError' GetWalletAddressError
  | GetWalletCollateralError' GetWalletCollateralError
  | UtxosAtError' UtxosAtError
  | CollateralReturnError' Collateral.CollateralReturnError
  | ReturnAdaChangeError' ReturnAdaChangeError
  | AddTxCollateralsError' AddTxCollateralsError
  | GetPublicKeyTransactionInputError' GetPublicKeyTransactionInputError
  | BalanceTxInsError' BalanceTxInsError
  | BalanceNonAdaOutsError' BalanceNonAdaOutsError
  | EvalExUnitsAndMinFeeError' EvalExUnitsAndMinFeeError
  | TxInputLockedError' TxInputLockedError
  | UtxoMinAdaValueCalcError' UtxoMinAdaValueCalcError

derive instance Generic BalanceTxError _

instance Show BalanceTxError where
  show (EvalExUnitsAndMinFeeError' (EvalTxFailure tx failure)) =
    "EvalExUnitsAndMinFeeError': EvalTxFailure: " <> printTxEvaluationFailure tx
      failure
  show e = genericShow e

type WorkingLine = String
type FrozenLine = String

type PrettyString = Array (Either WorkingLine FrozenLine)

runPrettyString :: PrettyString -> String
runPrettyString ary = String.joinWith "" (either identity identity <$> ary)

freeze :: PrettyString -> PrettyString
freeze ary = either Right Right <$> ary

line :: String -> PrettyString
line s =
  case Array.uncons lines of
    Nothing -> []
    Just { head, tail } -> [ head ] <> freeze tail
  where
  lines = Left <<< (_ <> "\n") <$> String.split (Pattern "\n") s

bullet :: PrettyString -> PrettyString
bullet ary = freeze (bimap ("- " <> _) ("  " <> _) <$> ary)

number :: PrettyString -> PrettyString
number ary = freeze (foldl go [] ary)
  where
  biggestPrefix :: String
  biggestPrefix = toStringAs decimal (length (filter isLeft ary)) <> ". "

  width :: Int
  width = ceil (toNumber (String.length biggestPrefix) / 2.0) * 2

  numberLine :: Int -> String -> String
  numberLine i l = padEnd width (toStringAs decimal (i + 1) <> ". ") <> l

  indentLine :: String -> String
  indentLine = applyN ("  " <> _) (width / 2)

  go :: PrettyString -> Either WorkingLine FrozenLine -> PrettyString
  go b a = b <> [ bimap (numberLine $ length b) indentLine a ]

-- | Pretty print the failure response from Ogmios's EvaluateTx endpoint.
-- | Exported to allow testing, use `Test.Ogmios.Aeson.printEvaluateTxFailures`
-- | to visually verify the printing of errors without a context on fixtures.
printTxEvaluationFailure
  :: UnattachedUnbalancedTx -> Ogmios.TxEvaluationFailure -> String
printTxEvaluationFailure (UnattachedUnbalancedTx { redeemersTxIns }) e =
  runPrettyString $ case e of
    Ogmios.UnparsedError error -> line $ "Unknown error: " <> error
    Ogmios.ScriptFailures sf -> line "Script failures:" <> bullet
      (foldMapWithIndex printScriptFailures sf)
  where
  lookupRedeemerPointer
    :: Ogmios.RedeemerPointer -> Maybe (Redeemer /\ Maybe TransactionInput)
  lookupRedeemerPointer ptr = flip find redeemersTxIns
    $ \(Redeemer rdmr /\ _) -> rdmr.tag == ptr.redeemerTag && rdmr.index ==
        Natural.toBigInt ptr.redeemerIndex

  printRedeemerPointer :: Ogmios.RedeemerPointer -> PrettyString
  printRedeemerPointer ptr =
    line
      ( show ptr.redeemerTag <> ":" <> BigInt.toString
          (Natural.toBigInt ptr.redeemerIndex)
      )

  -- TODO Investigate if more details can be printed, for example minting
  -- policy/minted assets
  -- https://github.com/Plutonomicon/cardano-transaction-lib/issues/881
  printRedeemerDetails :: Ogmios.RedeemerPointer -> PrettyString
  printRedeemerDetails ptr =
    let
      mbRedeemerTxIn = lookupRedeemerPointer ptr
      mbData = mbRedeemerTxIn <#> \(Redeemer r /\ _) -> "Redeemer: " <> show
        r.data
      mbTxIn = (mbRedeemerTxIn >>= snd) <#> \txIn -> "Input: " <> show txIn
    in
      foldMap line $ catMaybes [ mbData, mbTxIn ]

  printRedeemer :: Ogmios.RedeemerPointer -> PrettyString
  printRedeemer ptr =
    printRedeemerPointer ptr <> bullet (printRedeemerDetails ptr)

  printScriptFailure :: Ogmios.ScriptFailure -> PrettyString
  printScriptFailure = case _ of
    Ogmios.ExtraRedeemers ptrs -> line "Extra redeemers:" <> bullet
      (foldMap printRedeemer ptrs)
    Ogmios.MissingRequiredDatums { provided, missing }
    -> line "Supplied with datums:"
      <> bullet (foldMap (foldMap line) provided)
      <> line "But missing required datums:"
      <> bullet (foldMap line missing)
    Ogmios.MissingRequiredScripts { resolved, missing }
    -> line "Supplied with scripts:"
      <> bullet
        ( foldMapWithIndex
            (\ptr scr -> printRedeemer ptr <> line ("Script: " <> scr))
            resolved
        )
      <> line "But missing required scripts:"
      <> bullet (foldMap line missing)
    Ogmios.ValidatorFailed { error, traces } -> line error <> line "Trace:" <>
      number
        (foldMap line traces)
    Ogmios.UnknownInputReferencedByRedeemer txIn -> line
      ("Unknown input referenced by redeemer: " <> show txIn)
    Ogmios.NonScriptInputReferencedByRedeemer txIn -> line
      ("Non script input referenced by redeemer: " <> show txIn)
    Ogmios.IllFormedExecutionBudget Nothing -> line
      ("Ill formed execution budget: Execution budget missing")
    Ogmios.IllFormedExecutionBudget (Just { memory, steps }) ->
      line "Ill formed execution budget:"
        <> bullet
          ( line ("Memory: " <> BigInt.toString (Natural.toBigInt memory))
              <> line ("Steps: " <> BigInt.toString (Natural.toBigInt steps))
          )
    Ogmios.NoCostModelForLanguage language -> line
      ("No cost model for language \"" <> language <> "\"")

  printScriptFailures
    :: Ogmios.RedeemerPointer -> Array Ogmios.ScriptFailure -> PrettyString
  printScriptFailures ptr sfs = printRedeemer ptr <> bullet
    (foldMap printScriptFailure sfs)

data GetWalletAddressError = CouldNotGetWalletAddress

derive instance Generic GetWalletAddressError _

instance Show GetWalletAddressError where
  show = genericShow

data GetWalletCollateralError = CouldNotGetCollateral

derive instance Generic GetWalletCollateralError _

instance Show GetWalletCollateralError where
  show = genericShow

data UtxosAtError = CouldNotGetUtxos

derive instance Generic UtxosAtError _

instance Show UtxosAtError where
  show = genericShow

data EvalExUnitsAndMinFeeError
  = EvalMinFeeError ClientError
  | ReindexRedeemersError ReindexErrors
  | EvalTxFailure UnattachedUnbalancedTx Ogmios.TxEvaluationFailure

derive instance Generic EvalExUnitsAndMinFeeError _

instance Show EvalExUnitsAndMinFeeError where
  show = genericShow

data ReturnAdaChangeError
  = ReturnAdaChangeError String
  | ReturnAdaChangeImpossibleError String ImpossibleError
  | ReturnAdaChangeCalculateMinFee EvalExUnitsAndMinFeeError

derive instance Generic ReturnAdaChangeError _

instance Show ReturnAdaChangeError where
  show = genericShow

data AddTxCollateralsError
  = CollateralUtxosUnavailable
  | AddTxCollateralsError

derive instance Generic AddTxCollateralsError _

instance Show AddTxCollateralsError where
  show = genericShow

data GetPublicKeyTransactionInputError = CannotConvertScriptOutputToTxInput

derive instance Generic GetPublicKeyTransactionInputError _

instance Show GetPublicKeyTransactionInputError where
  show = genericShow

data BalanceTxInsError
  = InsufficientTxInputs Expected Actual
  | BalanceTxInsCannotMinus CannotMinusError
  | UtxoLookupFailedFor TransactionInput

derive instance Generic BalanceTxInsError _

instance Show BalanceTxInsError where
  show = genericShow

data CannotMinusError = CannotMinus Actual

derive instance Generic CannotMinusError _

instance Show CannotMinusError where
  show = genericShow

newtype Expected = Expected Value

derive instance Generic Expected _
derive instance Newtype Expected _

instance Show Expected where
  show = genericShow

newtype Actual = Actual Value

derive instance Generic Actual _
derive instance Newtype Actual _

instance Show Actual where
  show = genericShow

data BalanceNonAdaOutsError
  = InputsCannotBalanceNonAdaTokens
  | BalanceNonAdaOutsCannotMinus CannotMinusError

derive instance Generic BalanceNonAdaOutsError _

instance Show BalanceNonAdaOutsError where
  show = genericShow

data TxInputLockedError = TxInputLockedError

derive instance Generic TxInputLockedError _

instance Show TxInputLockedError where
  show = genericShow

data UtxoMinAdaValueCalcError = UtxoMinAdaValueCalcError

derive instance Generic UtxoMinAdaValueCalcError _

instance Show UtxoMinAdaValueCalcError where
  show = genericShow

-- | Represents that an error reason should be impossible
data ImpossibleError = Impossible

derive instance Generic ImpossibleError _

instance Show ImpossibleError where
  show = genericShow

--------------------------------------------------------------------------------
-- Newtype wrappers, Type aliases, Temporary placeholder types
--------------------------------------------------------------------------------

-- Output utxos with the amount of lovelaces required.
type MinUtxos = Array (TransactionOutput /\ BigInt)

newtype FinalizedTransaction = FinalizedTransaction Transaction

derive instance Generic FinalizedTransaction _
derive instance Newtype FinalizedTransaction _
derive newtype instance Eq FinalizedTransaction

instance Show FinalizedTransaction where
  show = genericShow

--------------------------------------------------------------------------------
-- Evaluation of fees and execution units, Updating redeemers
--------------------------------------------------------------------------------

evalTxExecutionUnits
  :: Transaction
  -> UnattachedUnbalancedTx
  -> QueryM (Either EvalExUnitsAndMinFeeError Ogmios.TxEvaluationResult)
evalTxExecutionUnits tx unattachedTx = do
  txBytes <- liftEffect
    ( wrap <<< Serialization.toBytes <<< asOneOf <$>
        Serialization.convertTransaction tx
    )
  eResult <- unwrap <$> QueryM.evaluateTxOgmios txBytes
  pure case eResult of
    Right a -> Right a
    Left e | tx ^. _isValid -> Left $ EvalTxFailure unattachedTx e
    Left _ -> Right $ wrap $ Map.empty

-- Calculates the execution units needed for each script in the transaction
-- and the minimum fee, including the script fees.
-- Returns a tuple consisting of updated `UnattachedUnbalancedTx` and
-- the minimum fee.
evalExUnitsAndMinFee'
  :: UnattachedUnbalancedTx
  -> Utxos
  -> QueryM
       (Either EvalExUnitsAndMinFeeError (UnattachedUnbalancedTx /\ BigInt))
evalExUnitsAndMinFee' unattachedTx utxos =
  runExceptT do
    -- Reindex `Spent` script redeemers:
    reindexedUnattachedTx <- ExceptT $ reindexRedeemers unattachedTx
      <#> lmap ReindexRedeemersError
    -- Reattach datums and redeemers before evaluating ex units:
    let attachedTx = reattachDatumsAndRedeemers reindexedUnattachedTx
    -- Evaluate transaction ex units:
    rdmrPtrExUnitsList <- ExceptT $ evalTxExecutionUnits attachedTx
      reindexedUnattachedTx
    let
      -- Set execution units received from the server:
      reindexedUnattachedTxWithExUnits =
        updateTxExecutionUnits reindexedUnattachedTx rdmrPtrExUnitsList
    -- Attach datums and redeemers, set the script integrity hash:
    FinalizedTransaction finalizedTx <- lift $
      finalizeTransaction reindexedUnattachedTxWithExUnits utxos
    -- Calculate the minimum fee for a transaction:
    minFee <- ExceptT $ QueryM.calculateMinFee finalizedTx <#> pure <<< unwrap
    pure $ reindexedUnattachedTxWithExUnits /\ minFee

evalExUnitsAndMinFee
  :: UnattachedUnbalancedTx
  -> Utxos
  -> QueryM (Either BalanceTxError (UnattachedUnbalancedTx /\ BigInt))
evalExUnitsAndMinFee unattachedTx =
  map (lmap EvalExUnitsAndMinFeeError') <<< evalExUnitsAndMinFee' unattachedTx

-- | Attaches datums and redeemers, sets the script integrity hash,
-- | for use after reindexing.
finalizeTransaction
  :: UnattachedUnbalancedTx -> Utxos -> QueryM FinalizedTransaction
finalizeTransaction reindexedUnattachedTxWithExUnits utxos = do
  let
    txBody = reindexedUnattachedTxWithExUnits ^. _body'
    attachedTxWithExUnits =
      reattachDatumsAndRedeemers reindexedUnattachedTxWithExUnits
    ws = attachedTxWithExUnits ^. _witnessSet # unwrap
    redeemers = fromMaybe mempty ws.redeemers
    datums = wrap <$> fromMaybe mempty ws.plutusData
    scripts = fromMaybe mempty ws.plutusScripts <> getRefPlutusScripts txBody
    languages = foldMap (unwrap >>> snd >>> Set.singleton) scripts
  costModels <- asks $ _.runtime >>> _.pparams <#> unwrap >>> _.costModels
    >>> unwrap
    >>> Map.filterKeys (flip Set.member languages)
    >>> wrap
  liftEffect $ FinalizedTransaction <$>
    setScriptDataHash costModels redeemers datums attachedTxWithExUnits
  where
  getRefPlutusScripts :: TxBody -> Array PlutusScript
  getRefPlutusScripts (TxBody txBody) =
    let
      spendAndRefInputs :: Array TransactionInput
      spendAndRefInputs =
        Array.fromFoldable (txBody.inputs <> txBody.referenceInputs)
    in
      fromMaybe mempty $ catMaybes <<< map getPlutusScript <$>
        traverse (flip Map.lookup utxos) spendAndRefInputs

  getPlutusScript :: TransactionOutput -> Maybe PlutusScript
  getPlutusScript (TransactionOutput { scriptRef }) =
    ScriptRef.getPlutusScript =<< scriptRef

reindexRedeemers
  :: UnattachedUnbalancedTx
  -> QueryM (Either ReindexErrors UnattachedUnbalancedTx)
reindexRedeemers
  unattachedTx@(UnattachedUnbalancedTx { redeemersTxIns }) =
  let
    inputs = Array.fromFoldable $ unattachedTx ^. _body' <<< _inputs
  in
    reindexSpentScriptRedeemers' inputs redeemersTxIns <#>
      map \redeemersTxInsReindexed ->
        unattachedTx # _redeemersTxIns .~ redeemersTxInsReindexed

-- | Reattaches datums and redeemers to the transaction.
reattachDatumsAndRedeemers :: UnattachedUnbalancedTx -> Transaction
reattachDatumsAndRedeemers
  (UnattachedUnbalancedTx { unbalancedTx, datums, redeemersTxIns }) =
  let
    transaction = unbalancedTx ^. _transaction
  in
    transaction # _witnessSet <<< _plutusData ?~ map unwrap datums
      # _witnessSet <<< _redeemers ?~ map fst redeemersTxIns

updateTxExecutionUnits
  :: UnattachedUnbalancedTx
  -> Ogmios.TxEvaluationResult
  -> UnattachedUnbalancedTx
updateTxExecutionUnits unattachedTx rdmrPtrExUnitsList =
  unattachedTx #
    _redeemersTxIns %~ flip setRdmrsExecutionUnits rdmrPtrExUnitsList

setRdmrsExecutionUnits
  :: Array (Redeemer /\ Maybe TransactionInput)
  -> Ogmios.TxEvaluationResult
  -> Array (Redeemer /\ Maybe TransactionInput)
setRdmrsExecutionUnits rs (Ogmios.TxEvaluationResult xxs) =
  case Array.uncons (Map.toUnfoldable xxs) of
    Nothing -> rs
    Just { head: ptr /\ exUnits, tail: xs } ->
      let
        xsWrapped = Ogmios.TxEvaluationResult (Map.fromFoldable xs)
        ixMaybe = flip Array.findIndex rs $ \(Redeemer rdmr /\ _) ->
          rdmr.tag == ptr.redeemerTag
            && rdmr.index == Natural.toBigInt ptr.redeemerIndex
      in
        ixMaybe # maybe (setRdmrsExecutionUnits rs xsWrapped) \ix ->
          flip setRdmrsExecutionUnits xsWrapped $
            rs # Lens.ix ix %~ \(Redeemer rec /\ txOutRef) ->
              let
                mem = Natural.toBigInt exUnits.memory
                steps = Natural.toBigInt exUnits.steps
              in
                Redeemer rec { exUnits = { mem, steps } } /\ txOutRef

--------------------------------------------------------------------------------
-- `UnattachedUnbalancedTx` Lenses
--------------------------------------------------------------------------------

_unbalancedTx :: Lens' UnattachedUnbalancedTx UnbalancedTx
_unbalancedTx = lens' \(UnattachedUnbalancedTx rec@{ unbalancedTx }) ->
  unbalancedTx /\
    \ubTx -> UnattachedUnbalancedTx rec { unbalancedTx = ubTx }

_transaction' :: Lens' UnattachedUnbalancedTx Transaction
_transaction' = lens' \unattachedTx ->
  unattachedTx ^. _unbalancedTx <<< _transaction /\
    \tx -> unattachedTx # _unbalancedTx %~ (_transaction .~ tx)

_body' :: Lens' UnattachedUnbalancedTx TxBody
_body' = lens' \unattachedTx ->
  unattachedTx ^. _transaction' <<< _body /\
    \txBody -> unattachedTx # _transaction' %~ (_body .~ txBody)

_redeemersTxIns
  :: Lens' UnattachedUnbalancedTx (Array (Redeemer /\ Maybe TransactionInput))
_redeemersTxIns = lens' \(UnattachedUnbalancedTx rec@{ redeemersTxIns }) ->
  redeemersTxIns /\
    \rdmrs -> UnattachedUnbalancedTx rec { redeemersTxIns = rdmrs }

--------------------------------------------------------------------------------
-- Setting collateral
--------------------------------------------------------------------------------

setCollateral
  :: Transaction
  -> Address
  -> QueryM (Either BalanceTxError Transaction)
setCollateral transaction ownAddr = runExceptT do
  collateral <- ExceptT $ getWalletCollateral <#> note
    (GetWalletCollateralError' CouldNotGetCollateral)
  let collaterisedTx = Collateral.addTxCollateral collateral transaction
  -- Don't mess with Cip30 collateral
  isCip30 <- asks $ (_.runtime >>> _.wallet >=> cip30Wallet) >>> isJust
  if isCip30 then pure collaterisedTx
  else ExceptT $ lmap CollateralReturnError' <$> addTxCollateralReturn
    collateral
    collaterisedTx
    ownAddr

askCoinsPerUtxoByte :: QueryM Coin
askCoinsPerUtxoByte =
  asks (_.runtime >>> _.pparams) <#> unwrap >>>
    _.coinsPerUtxoByte

addTxCollateralReturn
  :: Array TransactionUnspentOutput
  -> Transaction
  -> Address
  -> QueryM (Either Collateral.CollateralReturnError Transaction)
addTxCollateralReturn collateral transaction ownAddress = do
  coinsPerUtxoByte <- askCoinsPerUtxoByte
  liftEffect
    ( Collateral.addTxCollateralReturn coinsPerUtxoByte collateral transaction
        ownAddress
    )

--------------------------------------------------------------------------------
-- Balancing functions and helpers
--------------------------------------------------------------------------------
-- https://github.com/mlabs-haskell/bot-plutus-interface/blob/master/src/BotPlutusInterface/PreBalance.hs#L54
-- FIX ME: UnbalancedTx contains requiredSignatories which would be a part of
-- multisig but we don't have such functionality ATM.

-- | Like `balanceTx`, but allows to provide an address that is treated like
-- | user's own (while `balanceTx` gets it from the wallet).
balanceTxWithAddress
  :: Address
  -> UnattachedUnbalancedTx
  -> QueryM (Either BalanceTxError FinalizedTransaction)
balanceTxWithAddress
  ownAddr
  unattachedTx@(UnattachedUnbalancedTx { unbalancedTx: t }) = do
  let (UnbalancedTx { transaction: unbalancedTx, utxoIndex }) = t
  networkId <- (unbalancedTx ^. _body <<< _networkId) #
    maybe (asks $ _.config >>> _.networkId) pure
  let unbalancedTx' = unbalancedTx # _body <<< _networkId ?~ networkId
  utxoMinVal <- adaOnlyUtxoMinAdaValue
  runExceptT do
    -- Get own wallet address, collateral and utxo set:
    utxos <- ExceptT $ utxosAt ownAddr <#>
      (note (UtxosAtError' CouldNotGetUtxos) >>> map unwrap)

    -- After adding collateral, we need to balance the inputs and
    -- non-Ada outputs before looping, i.e. we need to add input fees
    -- for the Ada only collateral. No MinUtxos required. Perhaps
    -- for some wallets this step can be skipped and we can go straight
    -- to prebalancer.
    unbalancedCollTx <-
      if Array.null (unattachedTx ^. _redeemersTxIns)
      -- Don't set collateral if tx doesn't contain phase-2 scripts:
      then pure unbalancedTx'
      else ExceptT $ setCollateral unbalancedTx' ownAddr

    let
      -- Combines utxos at the user address and those from any scripts
      -- involved with the contract in the unbalanced transaction.
      allUtxos :: Utxos
      allUtxos = utxos `Map.union` utxoIndex

      refInputs :: Set TransactionInput
      refInputs = unbalancedCollTx ^. _body <<< _referenceInputs

    availableUtxos <- lift $ filterLockedUtxos allUtxos
      -- Filter out reference unspent outputs from the utxo set 
      -- used during balancing:
      <#> Map.filterKeys (not <<< flip Set.member refInputs)

    -- Logging Unbalanced Tx with collateral added:
    logTx "Unbalanced Collaterised Tx " availableUtxos unbalancedCollTx

    -- Prebalance collaterised tx without fees:
    ubcTx <- except $
      prebalanceCollateral zero availableUtxos utxoMinVal unbalancedCollTx
    -- Prebalance collaterised tx with fees:
    let unattachedTx' = unattachedTx # _transaction' .~ ubcTx
    _ /\ fees <- ExceptT $ evalExUnitsAndMinFee unattachedTx' allUtxos
    ubcTx' <- except $
      prebalanceCollateral (fees + feeBuffer) availableUtxos utxoMinVal
        ubcTx
    -- Loop to balance non-Ada assets
    nonAdaBalancedCollTx <- ExceptT $ loop availableUtxos ownAddr [] $
      unattachedTx' #
        _transaction' .~ ubcTx'
    -- Return excess Ada change to wallet:
    unsignedTx <- ExceptT $
      returnAdaChangeAndFinalizeFees ownAddr allUtxos nonAdaBalancedCollTx
        <#>
          lmap ReturnAdaChangeError'
    -- Attach datums and redeemers, set the script integrity hash:
    finalizedTx <- lift $ finalizeTransaction unsignedTx allUtxos
    -- Log final balanced tx and return it:
    logTx "Post-balancing Tx " availableUtxos (unwrap finalizedTx)
    except $ Right finalizedTx
  where
  prebalanceCollateral
    :: BigInt
    -> Utxos
    -> BigInt
    -> Transaction
    -> Either BalanceTxError Transaction
  prebalanceCollateral fees utxos adaOnlyUtxoMinValue tx =
    balanceTxIns utxos fees adaOnlyUtxoMinValue (tx ^. _body)
      >>= balanceNonAdaOuts ownAddr utxos
      <#> flip (set _body) tx

  loop
    :: Utxos
    -> Address
    -> MinUtxos
    -> UnattachedUnbalancedTx
    -> QueryM (Either BalanceTxError UnattachedUnbalancedTx)
  loop utxoIndex' ownAddr' prevMinUtxos' unattachedTx' = runExceptT do
    let
      Transaction { body: txBody'@(TxBody txB) } =
        unattachedTx' ^. _transaction'

    nextMinUtxos' :: MinUtxos <-
      ExceptT $ calculateMinUtxos (txB.outputs \\ map fst prevMinUtxos')
        <#> lmap UtxoMinAdaValueCalcError'

    let
      minUtxos' :: MinUtxos
      minUtxos' = prevMinUtxos' <> nextMinUtxos'

    unattachedTxWithBalancedBody <-
      ExceptT $ chainedBalancer minUtxos' utxoIndex' ownAddr' unattachedTx'

    let balancedTxBody = unattachedTxWithBalancedBody ^. _body'

    if txBody' == balancedTxBody then
      pure unattachedTxWithBalancedBody
    else
      ExceptT $
        loop utxoIndex' ownAddr' minUtxos' unattachedTxWithBalancedBody

  chainedBalancer
    :: MinUtxos
    -> Utxos
    -> Address
    -> UnattachedUnbalancedTx
    -> QueryM (Either BalanceTxError UnattachedUnbalancedTx)
  chainedBalancer minUtxos' utxoIndex' ownAddr' unattachedTx' =
    adaOnlyUtxoMinAdaValue >>= \utxoMinVal -> runExceptT do
      let Transaction tx@{ body: txBody' } = unattachedTx' ^. _transaction'
      txBodyWithoutFees' <- except $
        preBalanceTxBody minUtxos' zero utxoIndex' ownAddr' utxoMinVal txBody'
      let
        tx' = wrap tx { body = txBodyWithoutFees' }
        unattachedTx'' = unattachedTx' # _unbalancedTx <<< _transaction .~ tx'
      unattachedTx''' /\ fees' <- ExceptT $
        evalExUnitsAndMinFee unattachedTx'' utxoIndex'
      let feesWithBuffer = fees' + feeBuffer
      except <<< map (\body -> unattachedTx''' # _body' .~ body) $
        preBalanceTxBody minUtxos' feesWithBuffer utxoIndex' ownAddr' utxoMinVal
          txBody'

  -- We expect the user has a minimum amount of Ada (this buffer) on top of
  -- their transaction, so by the time the prebalancer finishes, should it
  -- succeed, there will be some excess Ada (since all non Ada is balanced).
  -- In particular, this excess Ada will be at least this buffer. This is
  -- important for when returnAdaChange is called to return Ada change back
  -- to the user. The idea is this buffer provides enough so that returning
  -- excess Ada is covered by two main scenarios (see returnAdaChange for more
  -- details):
  -- 1) A new utxo doesn't need to be created (no extra fees).
  -- 2) A new utxo needs to be created but the buffer provides enough Ada to
  -- create the utxo, cover any extra fees without a further need for looping.
  -- This buffer could potentially be calculated exactly using (the Haskell server)
  -- https://github.com/input-output-hk/plutus/blob/8abffd78abd48094cfc72f1ad7b81b61e760c4a0/plutus-core/untyped-plutus-core/src/UntypedPlutusCore/Evaluation/Machine/Cek/Internal.hs#L723
  -- The trade off for this set up is any transaction requires this buffer on
  -- top of their transaction as input.
  feeBuffer :: BigInt
  feeBuffer = fromInt 500000

-- | Balances an unbalanced transaction. For submitting a tx via Nami, the
-- | utxo set shouldn't include the collateral which is vital for balancing.
-- | In particular, the transaction inputs must not include the collateral.
balanceTx
  :: UnattachedUnbalancedTx
  -> QueryM (Either BalanceTxError FinalizedTransaction)
balanceTx tx = do
  QueryM.getWalletAddress >>= case _ of
    Nothing -> pure $ Left $ GetWalletAddressError' CouldNotGetWalletAddress
    Just address -> balanceTxWithAddress address tx

-- Logging for Transaction type without returning Transaction
logTx
  :: forall (m :: Type -> Type)
   . MonadEffect m
  => MonadLogger m
  => String
  -> Utxos
  -> Transaction
  -> m Unit
logTx msg utxos (Transaction { body: body'@(TxBody body) }) =
  traverse_ (Logger.trace (tag msg mempty))
    [ "Input Value: " <> show (getInputValue utxos body')
    , "Output Value: " <> show (Array.foldMap getAmount body.outputs)
    , "Fees: " <> show body.fee
    ]

-- Transaction should be pre-balanced at this point, and the Ada value of the
-- inputs should be greater than or equal to the value of the outputs.
-- This should be called with a Tx with min Ada in each output utxo,
-- namely, after "loop".
returnAdaChangeAndFinalizeFees
  :: Address
  -> Utxos
  -> UnattachedUnbalancedTx
  -> QueryM (Either ReturnAdaChangeError UnattachedUnbalancedTx)
returnAdaChangeAndFinalizeFees changeAddr utxos unattachedTx =
  runExceptT do
    -- Calculate min fee before returning ada change to the owner's address:
    unattachedTxAndFees@(_ /\ fees) <-
      ExceptT $ evalExUnitsAndMinFee' unattachedTx utxos
        <#> lmap ReturnAdaChangeCalculateMinFee
    -- If required, create an extra output to return the change:
    unattachedTxWithChangeTxOut /\ { recalculateFees } <-
      except $ returnAdaChange changeAddr utxos unattachedTxAndFees
    case recalculateFees of
      false -> except <<< Right $
        -- Set min fee and return tx without recalculating fees:
        unattachedTxSetFees unattachedTxWithChangeTxOut fees
      true -> do
        -- Recalculate min fee, then adjust the change output:
        unattachedTx' /\ fees' <-
          ExceptT $ evalExUnitsAndMinFee' unattachedTxWithChangeTxOut utxos
            <#> lmap ReturnAdaChangeCalculateMinFee
        ExceptT $ adaOnlyUtxoMinAdaValue <#>
          adjustAdaChangeAndSetFees unattachedTx' fees' (fees' - fees)
  where
  adjustAdaChangeAndSetFees
    :: UnattachedUnbalancedTx
    -> BigInt
    -> BigInt
    -> BigInt
    -> Either ReturnAdaChangeError UnattachedUnbalancedTx
  adjustAdaChangeAndSetFees unattachedTx' fees feesDelta changeUtxoMinValue
    | feesDelta <= zero = Right $
        unattachedTxSetFees unattachedTx' fees
    | otherwise =
        let
          txOutputs :: Array TransactionOutput
          txOutputs = unattachedTx' ^. _body' <<< _outputs

          returnAda :: BigInt
          returnAda = fromMaybe zero $
            Array.head txOutputs <#> \(TransactionOutput rec) ->
              (valueToCoin' rec.amount) - feesDelta
        in
          case returnAda >= changeUtxoMinValue of
            true -> do
              newOutputs <- updateChangeTxOutputValue returnAda txOutputs
              pure $
                unattachedTx' # _body' %~ \(TxBody txBody) ->
                  wrap txBody { outputs = newOutputs, fee = wrap fees }
            false ->
              Left $
                ReturnAdaChangeError
                  "returnAda does not cover min utxo requirement for \
                  \single Ada-only output."

  unattachedTxSetFees
    :: UnattachedUnbalancedTx -> BigInt -> UnattachedUnbalancedTx
  unattachedTxSetFees unattachedTx' fees =
    unattachedTx' #
      _body' <<< _fee .~ wrap fees

  updateChangeTxOutputValue
    :: BigInt
    -> Array TransactionOutput
    -> Either ReturnAdaChangeError (Array TransactionOutput)
  updateChangeTxOutputValue returnAda =
    note (ReturnAdaChangeError "Couldn't modify utxo to return change.")
      <<< modifyAt zero
        \(TransactionOutput rec) -> TransactionOutput
          rec { amount = lovelaceValueOf returnAda }

returnAdaChange
  :: Address
  -> Utxos
  -> UnattachedUnbalancedTx /\ BigInt
  -> Either ReturnAdaChangeError
       (UnattachedUnbalancedTx /\ { recalculateFees :: Boolean })
returnAdaChange changeAddr utxos (unattachedTx /\ fees) =
  let
    TxBody txBody = unattachedTx ^. _body'

    txOutputs :: Array TransactionOutput
    txOutputs = txBody.outputs

    inputValue :: Value
    inputValue = getInputValue utxos (wrap txBody)

    inputAda :: BigInt
    inputAda = getLovelace $ valueToCoin inputValue

    outputValue :: Value
    outputValue = Array.foldMap getAmount txOutputs

    outputAda :: BigInt
    outputAda = getLovelace $ valueToCoin outputValue

    returnAda :: BigInt
    returnAda = inputAda - outputAda - fees
  in
    case compare returnAda zero of
      EQ ->
        Right $
          unattachedTx /\ { recalculateFees: false }
      LT ->
        Left $
          ReturnAdaChangeImpossibleError
            "Not enough Input Ada to cover output and fees after prebalance."
            Impossible
      GT ->
        let
          changeTxOutput :: TransactionOutput
          changeTxOutput = wrap
            { address: changeAddr
            , amount: lovelaceValueOf returnAda
            , datum: NoOutputDatum
            , scriptRef: Nothing
            }

          unattachedTxWithChangeTxOut :: UnattachedUnbalancedTx
          unattachedTxWithChangeTxOut =
            unattachedTx # _body' <<< _outputs %~
              Array.cons changeTxOutput
        in
          Right $
            unattachedTxWithChangeTxOut /\ { recalculateFees: true }

-- | Given an array of transaction outputs, return the paired amount of
-- | lovelaces required by each utxo.
calculateMinUtxos
  :: Array TransactionOutput
  -> QueryM (Either UtxoMinAdaValueCalcError MinUtxos)
calculateMinUtxos = map sequence <<< traverse
  ( \txOutput ->
      utxoMinAdaValue txOutput
        <#> note UtxoMinAdaValueCalcError >>> map (Tuple txOutput)
  )

utxoMinAdaValue :: TransactionOutput -> QueryM (Maybe BigInt)
utxoMinAdaValue txOut = do
  coinsPerUtxoByte <- askCoinsPerUtxoByte
  liftEffect (UtxoMinAda.utxoMinAdaValue coinsPerUtxoByte txOut)

adaOnlyUtxoMinAdaValue :: QueryM BigInt
adaOnlyUtxoMinAdaValue = do
  coinsPerUtxoByte <- askCoinsPerUtxoByte
  liftEffect $ UtxoMinAda.adaOnlyUtxoMinAdaValue coinsPerUtxoByte

-- https://github.com/mlabs-haskell/bot-plutus-interface/blob/master/src/BotPlutusInterface/PreBalance.hs#L116
preBalanceTxBody
  :: MinUtxos
  -> BigInt
  -> Utxos
  -> Address
  -> BigInt
  -> TxBody
  -> Either BalanceTxError TxBody
preBalanceTxBody minUtxos fees utxos ownAddr adaOnlyUtxoMinValue txBody =
  -- -- Take a single Ada only utxo collateral
  -- addTxCollaterals utxos txBody
  --   >>= balanceTxIns utxos fees -- Add input fees for the Ada only collateral
  --   >>= balanceNonAdaOuts ownAddr utxos
  addLovelaces minUtxos txBody # pure
    -- Adding more inputs if required
    >>= balanceTxIns utxos fees adaOnlyUtxoMinValue
    >>= balanceNonAdaOuts ownAddr utxos

-- https://github.com/mlabs-haskell/bot-plutus-interface/blob/master/src/BotPlutusInterface/PreBalance.hs
-- | Get `TransactionInput` such that it is associated to `PaymentCredentialKey`
-- | and not `PaymentCredentialScript`, i.e. we want wallets only
getPublicKeyTransactionInput
  :: TransactionInput /\ TransactionOutput
  -> Either GetPublicKeyTransactionInputError TransactionInput
getPublicKeyTransactionInput (txOutRef /\ txOut) =
  note CannotConvertScriptOutputToTxInput $ do
    paymentCred <- unwrap txOut # (_.address >>> addressPaymentCred)
    -- TEST ME: using StakeCredential to determine whether wallet or script
    paymentCred # withStakeCredential
      { onKeyHash: const $ pure txOutRef
      , onScriptHash: const Nothing
      }

--------------------------------------------------------------------------------
-- Balance transaction inputs
--------------------------------------------------------------------------------

balanceTxIns
  :: Utxos -> BigInt -> BigInt -> TxBody -> Either BalanceTxError TxBody
balanceTxIns utxos fees changeUtxoMinValue txbody =
  balanceTxIns' utxos fees changeUtxoMinValue txbody
    # lmap BalanceTxInsError'

balanceTxIns'
  :: Utxos -> BigInt -> BigInt -> TxBody -> Either BalanceTxInsError TxBody
balanceTxIns' utxos fees changeUtxoMinValue (TxBody txBody) = do
  let
    txOutputs :: Array TransactionOutput
    txOutputs = txBody.outputs

    mintVal :: Value
    mintVal = maybe mempty (mkValue (mkCoin zero) <<< unwrap) txBody.mint

  nonMintedValue <- note (BalanceTxInsCannotMinus $ CannotMinus $ wrap mintVal)
    $ Array.foldMap getAmount txOutputs `minus` mintVal

  -- Useful spies for debugging:
  -- let x = spy "nonMintedVal" nonMintedValue
  --     y = spy "feees" fees
  --     z = spy "changeMinUtxo" changeMinUtxo
  --     a = spy "txBody" txBody

  let
    minSpending :: Value
    minSpending = lovelaceValueOf (fees + changeUtxoMinValue) <> nonMintedValue

  -- a = spy "minSpending" minSpending

  collectTxIns txBody.inputs utxos minSpending <#>
    \txIns -> wrap txBody { inputs = Set.union txIns txBody.inputs }

--https://github.com/mlabs-haskell/bot-plutus-interface/blob/master/src/BotPlutusInterface/PreBalance.hs
-- | Getting the necessary input utxos to cover the fees for the transaction
collectTxIns
  :: Set TransactionInput
  -> Utxos
  -> Value
  -> Either BalanceTxInsError (Set TransactionInput)
collectTxIns originalTxIns utxos value = do
  txInsValue <- updatedInputs >>= getTxInsValue utxos
  updatedInputs' <- updatedInputs
  case isSufficient updatedInputs' txInsValue of
    true ->
      pure $ Set.fromFoldable updatedInputs'
    false ->
      Left $ InsufficientTxInputs (Expected value) (Actual txInsValue)
  where
  updatedInputs :: Either BalanceTxInsError (Array TransactionInput)
  updatedInputs =
    foldl
      ( \newTxIns txIn -> do
          txIns <- newTxIns
          txInsValue <- getTxInsValue utxos txIns
          case Array.elem txIn txIns || isSufficient txIns txInsValue of
            true -> newTxIns
            false ->
              Right $ Array.insert txIn txIns -- treat as a set.
      )
      (Right $ Array.fromFoldable originalTxIns)
      $ utxosToTransactionInput utxos

  -- Useful spies for debugging:
  -- x = spy "collectTxIns:value" value
  -- y = spy "collectTxIns:txInsValueOG" (txInsValue utxos originalTxIns)
  -- z = spy "collectTxIns:txInsValueNEW" (txInsValue utxos updatedInputs)

  isSufficient :: Array TransactionInput -> Value -> Boolean
  isSufficient txIns' txInsValue =
    not (Array.null txIns') && txInsValue `geq` value

  getTxInsValue
    :: Utxos -> Array TransactionInput -> Either BalanceTxInsError Value
  getTxInsValue utxos' =
    map (Array.foldMap getAmount) <<<
      traverse (\x -> note (UtxoLookupFailedFor x) $ Map.lookup x utxos')

  utxosToTransactionInput :: Utxos -> Array TransactionInput
  utxosToTransactionInput =
    Array.mapMaybe (hush <<< getPublicKeyTransactionInput) <<< Map.toUnfoldable

balanceNonAdaOuts
  :: Address
  -> Utxos
  -> TxBody
  -> Either BalanceTxError TxBody
balanceNonAdaOuts changeAddr utxos txBody =
  balanceNonAdaOuts' changeAddr utxos txBody # lmap BalanceNonAdaOutsError'

-- | We need to balance non ada values as part of the prebalancer before returning
-- | excess Ada to the owner.
balanceNonAdaOuts'
  :: Address
  -> Utxos
  -> TxBody
  -> Either BalanceNonAdaOutsError TxBody
balanceNonAdaOuts' changeAddr utxos txBody'@(TxBody txBody) = do
  let
    txOutputs :: Array TransactionOutput
    txOutputs = txBody.outputs

    inputValue :: Value
    inputValue = getInputValue utxos txBody'

    outputValue :: Value
    outputValue = Array.foldMap getAmount txOutputs

    mintVal :: Value
    mintVal = maybe mempty (mkValue (mkCoin zero) <<< unwrap) txBody.mint

  nonMintedOutputValue <-
    note (BalanceNonAdaOutsCannotMinus $ CannotMinus $ wrap mintVal)
      $ outputValue `minus` mintVal

  let (nonMintedAdaOutputValue :: Value) = filterNonAda nonMintedOutputValue

  nonAdaChange <-
    note
      ( BalanceNonAdaOutsCannotMinus $ CannotMinus $ wrap
          nonMintedAdaOutputValue
      )
      $ filterNonAda inputValue `minus` nonMintedAdaOutputValue

  let
    -- Useful spies for debugging:
    -- a = spy "balanceNonAdaOuts'nonMintedOutputValue" nonMintedOutputValue
    -- b = spy "balanceNonAdaOuts'nonMintedAdaOutputValue" nonMintedAdaOutputValue
    -- c = spy "balanceNonAdaOuts'nonAdaChange" nonAdaChange
    -- d = spy "balanceNonAdaOuts'inputValue" inputValue

    outputs :: Array TransactionOutput
    outputs =
      Array.fromFoldable $
        case
          partition
            ((==) changeAddr <<< _.address <<< unwrap) --  <<< txOutPaymentCredentials)

            $ Array.toUnfoldable txOutputs
          of
          { no: txOuts, yes: Nil } ->
            TransactionOutput
              { address: changeAddr
              , amount: nonAdaChange
              , datum: NoOutputDatum
              , scriptRef: Nothing
              } : txOuts
          { no: txOuts'
          , yes: TransactionOutput txOut@{ amount: v } : txOuts
          } ->
            TransactionOutput
              txOut { amount = v <> nonAdaChange } : txOuts <> txOuts'

  if isZero nonAdaChange then pure $ wrap txBody
  -- Original code uses "isNat" because there is a guard against zero, see
  -- isPos for more detail.
  else if isPos nonAdaChange then pure $ wrap txBody { outputs = outputs }
  else Left InputsCannotBalanceNonAdaTokens

getAmount :: TransactionOutput -> Value
getAmount = _.amount <<< unwrap

-- | Add min lovelaces to each tx output
addLovelaces :: MinUtxos -> TxBody -> TxBody
addLovelaces minLovelaces (TxBody txBody) =
  let
    lovelacesAdded :: Array TransactionOutput
    lovelacesAdded =
      map
        ( \txOut' ->
            let
              txOut = unwrap txOut'

              outValue :: Value
              outValue = txOut.amount

              lovelaces :: BigInt
              lovelaces = getLovelace $ valueToCoin outValue

              minUtxo :: BigInt
              minUtxo = fromMaybe zero $ Foldable.lookup txOut' minLovelaces
            in
              wrap
                txOut
                  { amount =
                      outValue
                        <> lovelaceValueOf (max zero $ minUtxo - lovelaces)
                  }
        )
        txBody.outputs
  in
    wrap txBody { outputs = lovelacesAdded }

getInputValue :: Utxos -> TxBody -> Value
getInputValue utxos (TxBody txBody) =
  Array.foldMap
    getAmount
    ( Array.mapMaybe (flip Map.lookup utxos)
        <<< Array.fromFoldable
        <<< _.inputs $ txBody
    )<|MERGE_RESOLUTION|>--- conflicted
+++ resolved
@@ -57,18 +57,13 @@
 
 import Prelude
 
-<<<<<<< HEAD
-import BalanceTx.Collateral (CollateralReturnError) as Collateral
-import BalanceTx.UtxoMinAda (adaOnlyUtxoMinAdaValue, utxoMinAdaValue)
-import Cardano.Types.ScriptRef (getPlutusScript) as ScriptRef
-=======
 import BalanceTx.Collateral
   ( CollateralReturnError
   , addTxCollateral
   , addTxCollateralReturn
   ) as Collateral
 import BalanceTx.UtxoMinAda (adaOnlyUtxoMinAdaValue, utxoMinAdaValue) as UtxoMinAda
->>>>>>> 5b9db249
+import Cardano.Types.ScriptRef (getPlutusScript) as ScriptRef
 import Cardano.Types.Transaction
   ( Redeemer(Redeemer)
   , Transaction(Transaction)
