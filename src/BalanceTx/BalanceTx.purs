--- conflicted
+++ resolved
@@ -94,7 +94,7 @@
 import Control.Monad.Trans.Class (lift)
 import Data.Array ((\\), modifyAt, filter, catMaybes)
 import Data.Array as Array
-import Data.Bifunctor (lmap)
+import Data.Bifunctor (lmap, bimap)
 import Data.BigInt (BigInt, fromInt)
 import Data.BigInt as BigInt
 import Data.Either (Either(Left, Right), hush, note, either, isLeft)
@@ -129,7 +129,7 @@
   ( evaluateTxOgmios
   , getWalletAddress
   ) as QueryM
-<<<<<<< HEAD
+import QueryM.MinFee (calculateMinFee) as QueryM
 import QueryM.Ogmios
   ( TxEvaluationResult(TxEvaluationResult)
   , TxEvaluationFailure(UnparsedError, ScriptFailures)
@@ -145,10 +145,6 @@
       , NoCostModelForLanguage
       )
   ) as Ogmios
-=======
-import QueryM.MinFee (calculateMinFee) as QueryM
-import QueryM.Ogmios (TxEvaluationR(TxEvaluationR)) as Ogmios
->>>>>>> 36ed7b22
 import QueryM.Utxos (utxosAt, filterLockedUtxos, getWalletCollateral)
 import ReindexRedeemers (ReindexErrors, reindexSpentScriptRedeemers')
 import Serialization (convertTransaction, toBytes) as Serialization
