module BalanceTx
  ( module BalanceTxErrorExport
  , module FinalizedTransaction
  , balanceTx
  , balanceTxWithAddress
  ) where

import Prelude

import BalanceTx.Error
  ( Actual(Actual)
  , BalanceTxError
      ( CouldNotConvertScriptOutputToTxInput
      , CouldNotGetCollateral
      , CouldNotGetUtxos
      , CouldNotGetWalletAddress
      , ExUnitsEvaluationFailed
      , InsufficientTxInputs
      , ReindexRedeemersError
      , UtxoLookupFailedFor
      , UtxoMinAdaValueCalculationFailed
      )
  , Expected(Expected)
  , printTxEvaluationFailure
  ) as BalanceTxErrorExport
import BalanceTx.Error
  ( Actual(Actual)
  , BalanceTxError
      ( CouldNotConvertScriptOutputToTxInput
      , CouldNotGetCollateral
      , CouldNotGetUtxos
      , CouldNotGetWalletAddress
      , InsufficientTxInputs
      , UtxoLookupFailedFor
      , UtxoMinAdaValueCalculationFailed
      )
  , Expected(Expected)
  )
import BalanceTx.ExUnitsAndMinFee (evalExUnitsAndMinFee, finalizeTransaction)
import BalanceTx.Helpers (_body', _redeemersTxIns, _transaction', _unbalancedTx)
import BalanceTx.Types
  ( BalanceTxM
  , FinalizedTransaction
  , PrebalancedTransaction(PrebalancedTransaction)
  )
import BalanceTx.Types (FinalizedTransaction(FinalizedTransaction)) as FinalizedTransaction
import BalanceTx.UtxoMinAda (utxoMinAdaValue)
import Cardano.Types.Transaction
  ( Transaction(Transaction)
  , TransactionOutput(TransactionOutput)
  , TxBody(TxBody)
  , UtxoMap
  , _body
  , _collateral
  , _fee
  , _inputs
  , _mint
  , _networkId
  , _outputs
  )
import Cardano.Types.Value
  ( Coin(Coin)
  , Value
  , geq
  , getNonAdaAsset
  , minus
  , mkValue
  , posNonAdaAsset
  , valueToCoin'
  )
import Control.Monad.Except.Trans (ExceptT(ExceptT), except, runExceptT)
import Control.Monad.Logger.Class (class MonadLogger)
import Control.Monad.Logger.Class as Logger
import Control.Monad.Reader.Class (asks)
import Control.Monad.Trans.Class (lift)
import Data.Array (head)
import Data.Array as Array
import Data.BigInt (BigInt)
import Data.Either (Either(Left, Right), hush, note)
import Data.Foldable (foldMap, foldl, foldr)
import Data.Lens.Getter ((^.))
import Data.Lens.Setter ((.~), (?~), (%~))
import Data.Log.Tag (tag)
import Data.Map (lookup, toUnfoldable, union, empty) as Map
import Data.Maybe (Maybe(Nothing, Just), maybe)
import Data.Newtype (unwrap, wrap)
import Data.Set (Set)
import Data.Set as Set
import Data.Traversable (traverse, traverse_)
import Data.Tuple.Nested ((/\), type (/\))
import Effect.Class (class MonadEffect)
import QueryM (QueryM)
import QueryM (getWalletAddresses) as QueryM
import QueryM.Utxos (filterLockedUtxos, getWalletCollateral, utxosAt)
import Serialization.Address (Address, addressPaymentCred, withStakeCredential)
import Types.ScriptLookups (UnattachedUnbalancedTx)
import Types.Transaction (TransactionInput)
import Types.UnbalancedTransaction (_utxoIndex)

-- | Balances an unbalanced transaction using utxos from the current wallet's
-- | address.
balanceTx
  :: UnattachedUnbalancedTx
  -> QueryM (Either BalanceTxError FinalizedTransaction)
balanceTx unbalancedTx = do
  QueryM.getWalletAddresses >>= case _ of
    Nothing ->
      pure $ Left CouldNotGetWalletAddress
    Just address ->
      balanceTxWithAddress address unbalancedTx

-- | Like `balanceTx`, but allows to provide an address that is treated like
-- | user's own (while `balanceTx` gets it from the attached wallet).
balanceTxWithAddress
  :: Array Address
  -> UnattachedUnbalancedTx
  -> QueryM (Either BalanceTxError FinalizedTransaction)
<<<<<<< HEAD
balanceTxWithAddress ownAddrs unbalancedTx = runExceptT do

  utxos <- ExceptT $ traverse utxosAt ownAddrs <#>
    ( traverse (note CouldNotGetUtxos >>> map unwrap) --Maybe -> Either and unwrap UtxoM

        >>> map (foldr Map.union Map.empty) -- merge all utxos into one map
    )
=======
balanceTxWithAddress ownAddr unbalancedTx = runExceptT do
  utxos <- ExceptT $ utxosAt ownAddr
    <#> note CouldNotGetUtxos
>>>>>>> e2d6eac8

  unbalancedCollTx <-
    case Array.null (unbalancedTx ^. _redeemersTxIns) of
      true ->
        -- Don't set collateral if tx doesn't contain phase-2 scripts:
        lift unbalancedTxWithNetworkId
      false ->
        setTransactionCollateral =<< lift unbalancedTxWithNetworkId

  let
    allUtxos :: UtxoMap
    allUtxos =
      -- Combine utxos at the user address and those from any scripts
      -- involved with the contract in the unbalanced transaction:
      utxos `Map.union` (unbalancedTx ^. _unbalancedTx <<< _utxoIndex)

  availableUtxos <- lift $ filterLockedUtxos allUtxos

  logTx "unbalancedCollTx" availableUtxos unbalancedCollTx

<<<<<<< HEAD
  changeAddr <- ExceptT $ pure $ note CouldNotGetWalletAddress $ head ownAddrs

  -- Balance and finalize the transaction: 
  ExceptT $ runBalancer availableUtxos changeAddr
=======
  -- Balance and finalize the transaction:
  ExceptT $ runBalancer availableUtxos ownAddr
>>>>>>> e2d6eac8
    (unbalancedTx # _transaction' .~ unbalancedCollTx)
  where
  unbalancedTxWithNetworkId :: QueryM Transaction
  unbalancedTxWithNetworkId = do
    let transaction = unbalancedTx ^. _transaction'
    networkId <-
      transaction ^. _body <<< _networkId #
        maybe (asks $ _.networkId <<< _.config) pure
    pure (transaction # _body <<< _networkId ?~ networkId)

  setTransactionCollateral :: Transaction -> BalanceTxM Transaction
  setTransactionCollateral transaction = do
    collateral <-
      ExceptT $ note CouldNotGetCollateral <<< map (map (_.input <<< unwrap))
        <$> getWalletCollateral
    pure $ transaction # _body <<< _collateral ?~ collateral

--------------------------------------------------------------------------------
-- Balancing Algorithm
--------------------------------------------------------------------------------

type ChangeAddress = Address
type TransactionChangeOutput = TransactionOutput
type MinFee = BigInt
type Iteration = Int

runBalancer
  :: UtxoMap
  -> ChangeAddress
  -> UnattachedUnbalancedTx
  -> QueryM (Either BalanceTxError FinalizedTransaction)
runBalancer utxos changeAddress =
  runExceptT <<<
    (mainLoop one zero <=< addLovelacesToTransactionOutputs)
  where
  mainLoop
    :: Iteration
    -> MinFee
    -> UnattachedUnbalancedTx
    -> BalanceTxM FinalizedTransaction
  mainLoop iteration minFee unbalancedTx = do
    let
      unbalancedTxWithMinFee =
        setTransactionMinFee minFee unbalancedTx

    unbalancedTxWithInputs <-
      addTransactionInputs changeAddress utxos unbalancedTxWithMinFee

    traceMainLoop "added transaction inputs" "unbalancedTxWithInputs"
      unbalancedTxWithInputs

    let
      prebalancedTx =
        addTransactionChangeOutput changeAddress utxos unbalancedTxWithInputs

    traceMainLoop "added transaction change output" "prebalancedTx"
      prebalancedTx

    balancedTx /\ newMinFee <- evalExUnitsAndMinFee prebalancedTx

    traceMainLoop "calculated ex units and min fee" "balancedTx" balancedTx

    case newMinFee == minFee of
      true -> do
        finalizedTransaction <- lift $ finalizeTransaction balancedTx

        -- someMinFee <- lift $ calculateMinFee (unwrap finalizedTransaction)

        traceMainLoop "finalized transaction" "finalizedTransaction"
          finalizedTransaction

        pure finalizedTransaction
      false ->
        mainLoop (iteration + one) newMinFee unbalancedTxWithInputs
    where
    traceMainLoop
      :: forall (a :: Type). Show a => String -> String -> a -> BalanceTxM Unit
    traceMainLoop meta message object =
      let
        tagMessage :: String
        tagMessage =
          "mainLoop (iteration " <> show iteration <> "): " <> meta
      in
        Logger.trace (tag tagMessage "^") $ message <> ": " <> show object

setTransactionMinFee
  :: MinFee -> UnattachedUnbalancedTx -> UnattachedUnbalancedTx
setTransactionMinFee minFee = _body' <<< _fee .~ Coin minFee

-- | For each transaction output, if necessary, adds some number of lovelaces
-- | to cover the utxo min-ada-value requirement.
addLovelacesToTransactionOutputs
  :: UnattachedUnbalancedTx -> BalanceTxM UnattachedUnbalancedTx
addLovelacesToTransactionOutputs unbalancedTx =
  map (\txOutputs -> unbalancedTx # _body' <<< _outputs .~ txOutputs) $
    traverse addLovelacesToTransactionOutput
      (unbalancedTx ^. _body' <<< _outputs)

addLovelacesToTransactionOutput
  :: TransactionOutput -> BalanceTxM TransactionOutput
addLovelacesToTransactionOutput txOutput = do
  txOutputMinAda <- ExceptT $ utxoMinAdaValue txOutput
    <#> note UtxoMinAdaValueCalculationFailed
  let
    txOutputRec = unwrap txOutput

    txOutputValue :: Value
    txOutputValue = txOutputRec.amount

    newCoin :: Coin
    newCoin = Coin $ max (valueToCoin' txOutputValue) txOutputMinAda

  pure $ wrap txOutputRec
    { amount = mkValue newCoin (getNonAdaAsset txOutputValue) }

-- | Generates a change output to return all excess `Value` back to the owner's
-- | address. Does NOT check if the generated output fulfills the utxo
-- | min-ada-value requirement (see Prerequisites).
-- |
-- | Prerequisites:
-- |   1. Must be called after `addTransactionInputs`, which guarantees that
-- |   the change output will cover the utxo min-ada-value requirement.
-- |
-- | TODO: Modify the logic to handle "The Problem of Concurrency"
-- | https://github.com/Plutonomicon/cardano-transaction-lib/issues/924
buildTransactionChangeOutput
  :: ChangeAddress
  -> UtxoMap
  -> UnattachedUnbalancedTx
  -> TransactionChangeOutput
buildTransactionChangeOutput changeAddress utxos tx =
  let
    txBody :: TxBody
    txBody = tx ^. _body'

    totalInputValue :: Value
    totalInputValue = getInputValue utxos txBody

    changeValue :: Value
    changeValue = posValue $
      (totalInputValue <> mintValue txBody)
        `minus` (totalOutputValue txBody <> minFeeValue txBody)
  in
    TransactionOutput
      { address: changeAddress, amount: changeValue, dataHash: Nothing }

addTransactionChangeOutput
  :: ChangeAddress
  -> UtxoMap
  -> UnattachedUnbalancedTx
  -> PrebalancedTransaction
addTransactionChangeOutput changeAddress utxos unbalancedTx =
  PrebalancedTransaction $ unbalancedTx # _body' <<< _outputs %~
    Array.cons (buildTransactionChangeOutput changeAddress utxos unbalancedTx)

-- | Selects a combination of unspent transaction outputs from the wallet's
-- | utxo set so that the total input value is sufficient to cover all
-- | transaction outputs, including the change that will be generated
-- | when using that particular combination of inputs.
-- |
-- | Prerequisites:
-- |   1. Must be called with a transaction with no change output.
-- |   2. The `fee` field of a transaction body must be set.
addTransactionInputs
  :: ChangeAddress
  -> UtxoMap
  -> UnattachedUnbalancedTx
  -> BalanceTxM UnattachedUnbalancedTx
addTransactionInputs changeAddress utxos unbalancedTx = do
  let
    txBody :: TxBody
    txBody = unbalancedTx ^. _body'

    txInputs :: Set TransactionInput
    txInputs = txBody ^. _inputs

    nonMintedValue :: Value
    nonMintedValue = totalOutputValue txBody `minus` mintValue txBody

  txChangeOutput <-
    addLovelacesToTransactionOutput
      (buildTransactionChangeOutput changeAddress utxos unbalancedTx)

  let
    changeValue :: Value
    changeValue = (unwrap txChangeOutput).amount

    requiredInputValue :: Value
    requiredInputValue = nonMintedValue <> minFeeValue txBody <> changeValue

  newTxInputs <-
    except $ collectTransactionInputs txInputs utxos requiredInputValue

  case newTxInputs == txInputs of
    true ->
      pure unbalancedTx
    false ->
      addTransactionInputs changeAddress utxos
        (unbalancedTx # _body' <<< _inputs %~ Set.union newTxInputs)

collectTransactionInputs
  :: Set TransactionInput
  -> UtxoMap
  -> Value
  -> Either BalanceTxError (Set TransactionInput)
collectTransactionInputs originalTxIns utxos value = do
  txInsValue <- updatedInputs >>= getTxInsValue utxos
  updatedInputs' <- updatedInputs
  case isSufficient updatedInputs' txInsValue of
    true ->
      pure $ Set.fromFoldable updatedInputs'
    false ->
      Left $ InsufficientTxInputs (Expected value) (Actual txInsValue)
  where
  updatedInputs :: Either BalanceTxError (Array TransactionInput)
  updatedInputs =
    foldl
      ( \newTxIns txIn -> do
          txIns <- newTxIns
          txInsValue <- getTxInsValue utxos txIns
          case Array.elem txIn txIns || isSufficient txIns txInsValue of
            true -> newTxIns
            false ->
              Right $ Array.insert txIn txIns -- treat as a set.
      )
      (Right $ Array.fromFoldable originalTxIns)
      $ utxosToTransactionInput utxos

  isSufficient :: Array TransactionInput -> Value -> Boolean
  isSufficient txIns' txInsValue =
    not (Array.null txIns') && txInsValue `geq` value

  getTxInsValue
    :: UtxoMap -> Array TransactionInput -> Either BalanceTxError Value
  getTxInsValue utxos' =
    map (Array.foldMap getAmount) <<<
      traverse (\x -> note (UtxoLookupFailedFor x) $ Map.lookup x utxos')

  utxosToTransactionInput :: UtxoMap -> Array TransactionInput
  utxosToTransactionInput =
    Array.mapMaybe (hush <<< getPublicKeyTransactionInput) <<< Map.toUnfoldable

getAmount :: TransactionOutput -> Value
getAmount = _.amount <<< unwrap

totalOutputValue :: TxBody -> Value
totalOutputValue txBody = foldMap getAmount (txBody ^. _outputs)

mintValue :: TxBody -> Value
mintValue txBody = maybe mempty (mkValue mempty <<< unwrap) (txBody ^. _mint)

minFeeValue :: TxBody -> Value
minFeeValue txBody = mkValue (txBody ^. _fee) mempty

posValue :: Value -> Value
posValue value = mkValue
  (Coin $ max (valueToCoin' value) zero)
  (posNonAdaAsset $ getNonAdaAsset value)

-- | Get `TransactionInput` such that it is associated to `PaymentCredentialKey`
-- | and not `PaymentCredentialScript`, i.e. we want wallets only
getPublicKeyTransactionInput
  :: TransactionInput /\ TransactionOutput
  -> Either BalanceTxError TransactionInput
getPublicKeyTransactionInput (txOutRef /\ txOut) =
  note CouldNotConvertScriptOutputToTxInput $ do
    paymentCred <- unwrap txOut # (_.address >>> addressPaymentCred)
    -- TEST ME: using StakeCredential to determine whether wallet or script
    paymentCred # withStakeCredential
      { onKeyHash: const $ pure txOutRef
      , onScriptHash: const Nothing
      }

getInputValue :: UtxoMap -> TxBody -> Value
getInputValue utxos (TxBody txBody) =
  Array.foldMap
    getAmount
    ( Array.mapMaybe (flip Map.lookup utxos)
        <<< Array.fromFoldable
        <<< _.inputs $ txBody
    )

--------------------------------------------------------------------------------
-- Logging Helpers
--------------------------------------------------------------------------------

-- Logging for Transaction type without returning Transaction
logTx
  :: forall (m :: Type -> Type)
   . MonadEffect m
  => MonadLogger m
  => String
  -> UtxoMap
  -> Transaction
  -> m Unit
logTx msg utxos (Transaction { body: body'@(TxBody body) }) =
  traverse_ (Logger.trace (tag msg mempty))
    [ "Input Value: " <> show (getInputValue utxos body')
    , "Output Value: " <> show (Array.foldMap getAmount body.outputs)
    , "Fees: " <> show body.fee
    ]<|MERGE_RESOLUTION|>--- conflicted
+++ resolved
@@ -115,19 +115,13 @@
   :: Array Address
   -> UnattachedUnbalancedTx
   -> QueryM (Either BalanceTxError FinalizedTransaction)
-<<<<<<< HEAD
 balanceTxWithAddress ownAddrs unbalancedTx = runExceptT do
 
   utxos <- ExceptT $ traverse utxosAt ownAddrs <#>
-    ( traverse (note CouldNotGetUtxos >>> map unwrap) --Maybe -> Either and unwrap UtxoM
+    ( traverse (note CouldNotGetUtxos) --Maybe -> Either and unwrap UtxoM
 
         >>> map (foldr Map.union Map.empty) -- merge all utxos into one map
     )
-=======
-balanceTxWithAddress ownAddr unbalancedTx = runExceptT do
-  utxos <- ExceptT $ utxosAt ownAddr
-    <#> note CouldNotGetUtxos
->>>>>>> e2d6eac8
 
   unbalancedCollTx <-
     case Array.null (unbalancedTx ^. _redeemersTxIns) of
@@ -148,15 +142,10 @@
 
   logTx "unbalancedCollTx" availableUtxos unbalancedCollTx
 
-<<<<<<< HEAD
   changeAddr <- ExceptT $ pure $ note CouldNotGetWalletAddress $ head ownAddrs
 
   -- Balance and finalize the transaction: 
   ExceptT $ runBalancer availableUtxos changeAddr
-=======
-  -- Balance and finalize the transaction:
-  ExceptT $ runBalancer availableUtxos ownAddr
->>>>>>> e2d6eac8
     (unbalancedTx # _transaction' .~ unbalancedCollTx)
   where
   unbalancedTxWithNetworkId :: QueryM Transaction
