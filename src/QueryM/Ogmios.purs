--- conflicted
+++ resolved
@@ -4,13 +4,9 @@
   ( ChainOrigin(ChainOrigin)
   , ChainPoint
   , ChainTipQR(CtChainOrigin, CtChainPoint)
-<<<<<<< HEAD
   , CostModelV1
   , CostModelV2
-=======
   , CoinsPerUtxoUnit(CoinsPerUtxoByte, CoinsPerUtxoWord)
-  , CostModel
->>>>>>> e2d6eac8
   , CurrentEpoch(CurrentEpoch)
   , Epoch(Epoch)
   , EpochLength(EpochLength)
