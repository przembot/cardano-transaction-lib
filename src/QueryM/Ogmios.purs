-- | Provides types and instances to create Ogmios requests and decode
-- | its responses.
module QueryM.Ogmios
  ( ChainOrigin(ChainOrigin)
  , ChainPoint
  , ChainTipQR(CtChainOrigin, CtChainPoint)
  , CoinsPerUtxoUnit(CoinsPerUtxoByte, CoinsPerUtxoWord)
  , CostModel
  , CurrentEpoch(CurrentEpoch)
  , Epoch(Epoch)
  , EpochLength(EpochLength)
  , EraSummaries(EraSummaries)
  , EraSummary(EraSummary)
  , EraSummaryParameters(EraSummaryParameters)
  , EraSummaryTime(EraSummaryTime)
  , ExecutionUnits
  , MempoolSnapshotAcquired
  , OgmiosAddress
  , OgmiosBlockHeaderHash(OgmiosBlockHeaderHash)
  , OgmiosTxOut
  , OgmiosTxOutRef
  , PParamRational(PParamRational)
  , ProtocolParameters(ProtocolParameters)
  , RedeemerPointer
  , RelativeTime(RelativeTime)
  , SafeZone(SafeZone)
  , ScriptFailure
      ( ExtraRedeemers
      , MissingRequiredDatums
      , MissingRequiredScripts
      , ValidatorFailed
      , UnknownInputReferencedByRedeemer
      , NonScriptInputReferencedByRedeemer
      , IllFormedExecutionBudget
      , NoCostModelForLanguage
      )
  , OgmiosDatum
  , OgmiosScript
  , OgmiosTxIn
  , OgmiosTxId
  , SlotLength(SlotLength)
  , SubmitTxR(SubmitTxSuccess, SubmitFail)
  , SystemStart(SystemStart)
  , TxEvaluationFailure(UnparsedError, ScriptFailures)
  , TxEvaluationResult(TxEvaluationResult)
  , TxEvaluationR(TxEvaluationR)
  , TxHash
  , UtxoQR(UtxoQR)
  , UtxoQueryResult
  , acquireMempoolSnapshotCall
  , aesonArray
  , aesonObject
  , evaluateTxCall
  , mempoolSnapshotHasTxCall
  , mkOgmiosCallType
  , queryChainTipCall
  , queryCurrentEpochCall
  , queryEraSummariesCall
  , queryProtocolParametersCall
  , querySystemStartCall
  , queryUtxoCall
  , queryUtxosAtCall
  , queryUtxosCall
  , submitTxCall
  ) where

import Prelude

import Aeson
  ( class DecodeAeson
  , class EncodeAeson
  , Aeson
  , JsonDecodeError(AtKey, TypeMismatch, MissingValue)
  , caseAesonArray
  , caseAesonObject
  , caseAesonString
  , decodeAeson
  , encodeAeson
  , encodeAeson'
  , getField
  , getFieldOptional
  , isNull
  , stringifyAeson
  )
import Cardano.Types.Transaction
  ( Costmdls(Costmdls)
  , ExUnitPrices
  , ExUnits
  , Language(PlutusV1)
  , Nonce
  , SubCoin
  )
import Cardano.Types.Transaction as T
import Cardano.Types.Value
  ( Coin(Coin)
  , CurrencySymbol
  , Value
  , mkCurrencySymbol
  , mkNonAdaAsset
  , mkValue
  )
import Control.Alt ((<|>))
import Control.Monad.Reader.Trans (ReaderT(ReaderT), runReaderT)
import Data.Array (index, singleton)
import Data.BigInt (BigInt)
import Data.BigInt as BigInt
import Data.Either (Either(Left, Right), either, hush, note)
import Data.Foldable (foldl)
import Data.Generic.Rep (class Generic)
import Data.Map (Map)
import Data.Map as Map
import Data.Maybe (Maybe(Just, Nothing), fromMaybe, maybe)
import Data.Newtype (class Newtype, unwrap, wrap)
import Data.Show.Generic (genericShow)
import Data.String (Pattern(Pattern), indexOf, split, splitAt, uncons)
import Data.String.Common (split) as String
import Data.Traversable (sequence, traverse, for)
import Data.Tuple (snd, uncurry)
import Data.Tuple.Nested ((/\), type (/\))
import Data.UInt (UInt)
import Data.UInt as UInt
import Foreign.Object (Object)
import Foreign.Object (toUnfoldable) as ForeignObject
import Helpers (showWithParens)
import QueryM.JsonWsp (JsonWspCall, JsonWspRequest, mkCallType)
import Serialization.Address (Slot)
import Type.Proxy (Proxy(Proxy))
import Types.BigNum (fromBigInt) as BigNum
import Types.ByteArray (ByteArray, hexToByteArray)
import Types.CborBytes (CborBytes, cborBytesToHex)
import Types.Int as Csl
import Types.Natural (Natural)
import Types.Natural (fromString) as Natural
import Types.Rational (Rational, (%))
import Types.Rational as Rational
import Types.RedeemerTag (RedeemerTag)
import Types.RedeemerTag (fromString) as RedeemerTag
import Types.TokenName (TokenName, mkTokenName)
import Types.Transaction (TransactionHash, TransactionInput)
import Untagged.TypeCheck (class HasRuntimeType)
import Untagged.Union (type (|+|), toEither1)

--------------------------------------------------------------------------------
-- Local State Query Protocol
-- https://ogmios.dev/mini-protocols/local-state-query/
--------------------------------------------------------------------------------

-- | Queries Ogmios for the system start Datetime
querySystemStartCall :: JsonWspCall Unit SystemStart
querySystemStartCall = mkOgmiosCallType Proxy
  { methodname: "Query"
  , args: const { query: "systemStart" }
  }

-- | Queries Ogmios for the current epoch
queryCurrentEpochCall :: JsonWspCall Unit CurrentEpoch
queryCurrentEpochCall = mkOgmiosCallType Proxy
  { methodname: "Query"
  , args: const { query: "currentEpoch" }
  }

-- | Queries Ogmios for an array of era summaries, used for Slot arithmetic.
queryEraSummariesCall :: JsonWspCall Unit EraSummaries
queryEraSummariesCall = mkOgmiosCallType Proxy
  { methodname: "Query"
  , args: const { query: "eraSummaries" }
  }

-- | Queries Ogmios for the current protocol parameters
queryProtocolParametersCall :: JsonWspCall Unit ProtocolParameters
queryProtocolParametersCall = mkOgmiosCallType Proxy
  { methodname: "Query"
  , args: const { query: "currentProtocolParameters" }
  }

-- | Queries Ogmios for the chain’s current tip.
queryChainTipCall :: JsonWspCall Unit ChainTipQR
queryChainTipCall = mkOgmiosCallType Proxy
  { methodname: "Query"
  , args: const { query: "chainTip" }
  }

-- | Queries Ogmios for utxos at given addresses.
-- | NOTE. querying for utxos by address is deprecated, should use output reference instead
queryUtxosCall :: JsonWspCall { utxo :: Array OgmiosAddress } UtxoQR
queryUtxosCall = mkOgmiosCallType Proxy
  { methodname: "Query"
  , args: { query: _ }
  }

-- | Queries Ogmios for utxos at given address.
-- | NOTE. querying for utxos by address is deprecated, should use output reference instead
queryUtxosAtCall :: JsonWspCall OgmiosAddress UtxoQR
queryUtxosAtCall = mkOgmiosCallType Proxy
  { methodname: "Query"
  , args: { query: _ } <<< { utxo: _ } <<< singleton
  }

-- | Queries Ogmios for the utxo with the given output reference.
queryUtxoCall :: JsonWspCall TransactionInput UtxoQR
queryUtxoCall = mkOgmiosCallType Proxy
  { methodname: "Query"
  , args: { query: _ } <<< { utxo: _ } <<< singleton <<< renameFields <<< unwrap
  }
  where
  renameFields
    :: { transactionId :: TransactionHash, index :: UInt }
    -> { txId :: TransactionHash, index :: UInt }
  renameFields { transactionId: txId, index } = { txId, index }

type OgmiosAddress = String

--------------------------------------------------------------------------------
-- Local Tx Submission Protocol
-- https://ogmios.dev/mini-protocols/local-tx-submission/
--------------------------------------------------------------------------------

-- | Sends a serialized signed transaction with its full witness through the
-- | Cardano network via Ogmios.
submitTxCall :: JsonWspCall (TxHash /\ CborBytes) SubmitTxR
submitTxCall = mkOgmiosCallType Proxy
  { methodname: "SubmitTx"
  , args: { submit: _ } <<< cborBytesToHex <<< snd
  }

-- | Evaluates the execution units of scripts present in a given transaction,
-- | without actually submitting the transaction.
evaluateTxCall :: JsonWspCall CborBytes TxEvaluationR
evaluateTxCall = mkOgmiosCallType Proxy
  { methodname: "EvaluateTx"
  , args: { evaluate: _ } <<< cborBytesToHex
  }

--------------------------------------------------------------------------------
-- Local Tx Monitor Protocol
-- https://ogmios.dev/mini-protocols/local-tx-monitor/
--------------------------------------------------------------------------------

acquireMempoolSnapshotCall :: JsonWspCall Unit MempoolSnapshotAcquired
acquireMempoolSnapshotCall =
  mkOgmiosCallTypeNoArgs Proxy "AwaitAcquire"

mempoolSnapshotHasTxCall
  :: MempoolSnapshotAcquired -> JsonWspCall TxHash Boolean
mempoolSnapshotHasTxCall _ = mkOgmiosCallType Proxy
  { methodname: "HasTx"
  , args: { id: _ }
  }

--------------------------------------------------------------------------------
-- Local Tx Monitor Query Response & Parsing
--------------------------------------------------------------------------------

newtype MempoolSnapshotAcquired = AwaitAcquired Slot

instance Show MempoolSnapshotAcquired where
  show (AwaitAcquired slot) = "(AwaitAcquired " <> show slot <> ")"

instance DecodeAeson MempoolSnapshotAcquired where
  decodeAeson =
    map AwaitAcquired <<< aesonObject
      (flip getField "AwaitAcquired" >=> flip getField "slot")

--------------------------------------------------------------------------------
-- Helpers
--------------------------------------------------------------------------------

mkOgmiosCallTypeNoArgs
  :: forall (o :: Type). Proxy o -> String -> JsonWspCall Unit o
mkOgmiosCallTypeNoArgs proxy methodname =
  mkOgmiosCallType proxy { methodname, args: const {} }

mkOgmiosCallType
  :: forall (a :: Type) (i :: Type) (o :: Type)
   . EncodeAeson (JsonWspRequest a)
  => Proxy o
  -> { methodname :: String, args :: i -> a }
  -> JsonWspCall i o
mkOgmiosCallType = flip
  ( mkCallType
      { "type": "jsonwsp/request"
      , version: "1.0"
      , servicename: "ogmios"
      }
  )

---------------- TX SUBMISSION QUERY RESPONSE & PARSING

data SubmitTxR
  = SubmitTxSuccess TxHash
  | SubmitFail (Array Aeson)

derive instance Generic SubmitTxR _

instance Show SubmitTxR where
  show = genericShow

type TxHash = ByteArray

instance DecodeAeson SubmitTxR where
  decodeAeson = aesonObject $
    \o ->
      ( getField o "SubmitSuccess" >>= flip getField "txId" >>= hexToByteArray
          >>> maybe (Left (TypeMismatch "Expected hexstring"))
            (pure <<< SubmitTxSuccess)
      ) <|> (SubmitFail <$> getField o "SubmitFail")

---------------- SYSTEM START QUERY RESPONSE & PARSING
newtype SystemStart = SystemStart String

derive instance Generic SystemStart _
derive instance Newtype SystemStart _
derive newtype instance DecodeAeson SystemStart
derive newtype instance EncodeAeson SystemStart
derive newtype instance Eq SystemStart

instance Show SystemStart where
  show = genericShow

---------------- CURRENT EPOCH QUERY RESPONSE & PARSING
newtype CurrentEpoch = CurrentEpoch BigInt

derive instance Generic CurrentEpoch _
derive instance Newtype CurrentEpoch _
derive newtype instance DecodeAeson CurrentEpoch
derive newtype instance EncodeAeson CurrentEpoch
derive newtype instance Eq CurrentEpoch
derive newtype instance Ord CurrentEpoch

instance Show CurrentEpoch where
  show (CurrentEpoch ce) = showWithParens "CurrentEpoch" ce

---------------- ERA SUMMARY QUERY RESPONSE & PARSING

newtype EraSummaries = EraSummaries (Array EraSummary)

derive instance Generic EraSummaries _
derive instance Newtype EraSummaries _
derive newtype instance Eq EraSummaries
derive newtype instance EncodeAeson EraSummaries

instance Show EraSummaries where
  show = genericShow

instance DecodeAeson EraSummaries where
  decodeAeson = aesonArray (map wrap <<< traverse decodeAeson)

-- | From Ogmios:
-- | start: An era bound which captures the time, slot and epoch at which the
-- | era start. The time is relative to the start time of the network.
-- |
-- | end: An era bound which captures the time, slot and epoch at which the
-- | era start. The time is relative to the start time of the network.
-- |
-- | parameters: Parameters that can vary across hard forks.
newtype EraSummary = EraSummary
  { start :: EraSummaryTime
  , end :: Maybe EraSummaryTime
  , parameters :: EraSummaryParameters
  }

derive instance Generic EraSummary _
derive instance Newtype EraSummary _
derive newtype instance Eq EraSummary

instance Show EraSummary where
  show = genericShow

instance DecodeAeson EraSummary where
  decodeAeson = aesonObject $ \o -> do
    start <- getField o "start"
    -- The field "end" is required by Ogmios API, but it can optionally return
    -- Null, so we want to fail if the field is absent but make Null value
    -- acceptable in presence of the field (hence why "end" is wrapped in
    -- `Maybe`).
    end' <- getField o "end"
    end <- if isNull end' then pure Nothing else Just <$> decodeAeson end'
    parameters <- getField o "parameters"
    pure $ wrap { start, end, parameters }

instance EncodeAeson EraSummary where
  encodeAeson' (EraSummary { start, end, parameters }) =
    encodeAeson'
      { "start": start
      , "end": end
      , "parameters": parameters
      }

newtype EraSummaryTime = EraSummaryTime
  { time :: RelativeTime -- 0-18446744073709552000, The time is relative to the
  -- start time of the network.
  , slot :: Slot -- An absolute slot number
  -- Ogmios returns a number 0-18446744073709552000 but our `Slot` is a Rust
  -- u64 which has precision up to 18446744073709551615 (note 385 difference)
  -- we treat this as neglible instead of defining `AbsSlot BigInt`. See
  -- https://github.com/Plutonomicon/cardano-transaction-lib/issues/632 for
  -- details.
  , epoch :: Epoch -- 0-18446744073709552000, an epoch number or length, don't
  -- use `Cardano.Types.Epoch` because Epoch is bounded by UInt also.
  }

derive instance Generic EraSummaryTime _
derive instance Newtype EraSummaryTime _
derive newtype instance Eq EraSummaryTime

instance Show EraSummaryTime where
  show = genericShow

instance DecodeAeson EraSummaryTime where
  decodeAeson = aesonObject $ \o -> do
    time <- getField o "time"
    slot <- getField o "slot"
    epoch <- getField o "epoch"
    pure $ wrap { time, slot, epoch }

instance EncodeAeson EraSummaryTime where
  encodeAeson' (EraSummaryTime { time, slot, epoch }) =
    encodeAeson'
      { "time": time
      , "slot": slot
      , "epoch": epoch
      }

-- | A time in seconds relative to another one (typically, system start or era
-- | start). [ 0 .. 18446744073709552000 ]
newtype RelativeTime = RelativeTime BigInt

derive instance Generic RelativeTime _
derive instance Newtype RelativeTime _
derive newtype instance Eq RelativeTime
derive newtype instance Ord RelativeTime
derive newtype instance DecodeAeson RelativeTime
derive newtype instance EncodeAeson RelativeTime

instance Show RelativeTime where
  show (RelativeTime rt) = showWithParens "RelativeTime" rt

-- | An epoch number or length with greater precision for Ogmios than
-- | `Cardano.Types.Epoch`. [ 0 .. 18446744073709552000 ]
newtype Epoch = Epoch BigInt

derive instance Generic Epoch _
derive instance Newtype Epoch _
derive newtype instance Eq Epoch
derive newtype instance Ord Epoch
derive newtype instance DecodeAeson Epoch
derive newtype instance EncodeAeson Epoch

instance Show Epoch where
  show (Epoch e) = showWithParens "Epoch" e

newtype EraSummaryParameters = EraSummaryParameters
  { epochLength :: EpochLength -- 0-18446744073709552000 An epoch number or length.
  , slotLength :: SlotLength -- <= 18446744073709552000 A slot length, in seconds.
  , safeZone :: SafeZone -- 0-18446744073709552000 Number of slots from the tip of
  -- the ledger in which it is guaranteed that no hard fork can take place.
  -- This should be (at least) the number of slots in which we are guaranteed
  -- to have k blocks.
  }

derive instance Generic EraSummaryParameters _
derive instance Newtype EraSummaryParameters _
derive newtype instance Eq EraSummaryParameters

instance Show EraSummaryParameters where
  show = genericShow

instance DecodeAeson EraSummaryParameters where
  decodeAeson = aesonObject $ \o -> do
    epochLength <- getField o "epochLength"
    slotLength <- getField o "slotLength"
    safeZone <- fromMaybe zero <$> getField o "safeZone"
    pure $ wrap { epochLength, slotLength, safeZone }

instance EncodeAeson EraSummaryParameters where
  encodeAeson' (EraSummaryParameters { epochLength, slotLength, safeZone }) =
    encodeAeson'
      { "epochLength": epochLength
      , "slotLength": slotLength
      , "safeZone": safeZone
      }

-- | An epoch number or length. [ 0 .. 18446744073709552000 ]
newtype EpochLength = EpochLength BigInt

derive instance Generic EpochLength _
derive instance Newtype EpochLength _
derive newtype instance Eq EpochLength
derive newtype instance DecodeAeson EpochLength
derive newtype instance EncodeAeson EpochLength

instance Show EpochLength where
  show (EpochLength el) = showWithParens "EpochLength" el

-- | A slot length, in seconds <= 18446744073709552000
newtype SlotLength = SlotLength BigInt

derive instance Generic SlotLength _
derive instance Newtype SlotLength _
derive newtype instance Eq SlotLength
derive newtype instance DecodeAeson SlotLength
derive newtype instance EncodeAeson SlotLength

instance Show SlotLength where
  show (SlotLength sl) = showWithParens "SlotLength" sl

-- | Number of slots from the tip of the ledger in which it is guaranteed that
-- | no hard fork can take place. This should be (at least) the number of slots
-- | in which we are guaranteed to have k blocks.
newtype SafeZone = SafeZone BigInt

derive instance Generic SafeZone _
derive instance Newtype SafeZone _
derive newtype instance Eq SafeZone
derive newtype instance Semiring SafeZone
derive newtype instance DecodeAeson SafeZone
derive newtype instance EncodeAeson SafeZone

instance Show SafeZone where
  show (SafeZone sz) = showWithParens "SafeZone" sz

---------------- TX EVALUATION QUERY RESPONSE & PARSING

type RedeemerPointer = { redeemerTag :: RedeemerTag, redeemerIndex :: Natural }

type ExecutionUnits = { memory :: Natural, steps :: Natural }

newtype TxEvaluationR = TxEvaluationR
  (Either TxEvaluationFailure TxEvaluationResult)

derive instance Newtype TxEvaluationR _
derive instance Generic TxEvaluationR _

instance Show TxEvaluationR where
  show = genericShow

instance DecodeAeson TxEvaluationR where
  decodeAeson aeson = (wrap <<< Right <$> decodeAeson aeson) <|>
    (wrap <<< Left <$> decodeAeson aeson)

newtype TxEvaluationResult = TxEvaluationResult
  (Map RedeemerPointer ExecutionUnits)

derive instance Newtype TxEvaluationResult _
derive instance Generic TxEvaluationResult _

instance Show TxEvaluationResult where
  show = genericShow

instance DecodeAeson TxEvaluationResult where
  decodeAeson = aesonObject $ \obj -> do
    rdmrPtrExUnitsList :: Array (String /\ Aeson) <-
      ForeignObject.toUnfoldable <$> getField obj "EvaluationResult"
    TxEvaluationResult <<< Map.fromFoldable <$>
      traverse decodeRdmrPtrExUnitsItem rdmrPtrExUnitsList
    where
    decodeRdmrPtrExUnitsItem
      :: String /\ Aeson
      -> Either JsonDecodeError (RedeemerPointer /\ ExecutionUnits)
    decodeRdmrPtrExUnitsItem (redeemerPtrRaw /\ exUnitsAeson) = do
      redeemerPtr <- decodeRedeemerPointer redeemerPtrRaw
      flip aesonObject exUnitsAeson $ \exUnitsObj -> do
        memory <- getField exUnitsObj "memory"
        steps <- getField exUnitsObj "steps"
        pure $ redeemerPtr /\ { memory, steps }

redeemerPtrTypeMismatch :: JsonDecodeError
redeemerPtrTypeMismatch = TypeMismatch
  "Expected redeemer pointer to be encoded as: \
  \^(spend|mint|certificate|withdrawal):[0-9]+$"

decodeRedeemerPointer :: String -> Either JsonDecodeError RedeemerPointer
decodeRedeemerPointer redeemerPtrRaw = note redeemerPtrTypeMismatch
  case split (Pattern ":") redeemerPtrRaw of
    [ tagRaw, indexRaw ] ->
      { redeemerTag: _, redeemerIndex: _ }
        <$> RedeemerTag.fromString tagRaw
        <*> Natural.fromString indexRaw
    _ -> Nothing

type OgmiosDatum = String
type OgmiosScript = String
type OgmiosTxId = String
type OgmiosTxIn = { txId :: OgmiosTxId, index :: Int }

data ScriptFailure
  = ExtraRedeemers (Array RedeemerPointer)
  | MissingRequiredDatums
      { provided :: Maybe (Array OgmiosDatum), missing :: Array OgmiosDatum }
  | MissingRequiredScripts
      { resolved :: Map RedeemerPointer OgmiosScript
      , missing :: Array OgmiosScript
      }
  | ValidatorFailed { error :: String, traces :: Array String }
  | UnknownInputReferencedByRedeemer OgmiosTxIn
  | NonScriptInputReferencedByRedeemer OgmiosTxIn
  | IllFormedExecutionBudget (Maybe ExecutionUnits)
  | NoCostModelForLanguage String

derive instance Generic ScriptFailure _

instance Show ScriptFailure where
  show = genericShow

-- The following cases are fine to fall through into unparsed error:
-- IncompatibleEra
-- AdditionalUtxoOverlap
-- NotEnoughSynced
-- CannotCreateEvaluationContext
data TxEvaluationFailure
  = UnparsedError String
  | ScriptFailures (Map RedeemerPointer (Array ScriptFailure))

derive instance Generic TxEvaluationFailure _

instance Show TxEvaluationFailure where
  show = genericShow

type ObjectParser = ReaderT (Object Aeson) (Either JsonDecodeError)

liftField
  :: forall (a :: Type) (b :: Type)
   . DecodeAeson a
  => String
  -> (a -> Either JsonDecodeError b)
  -> ObjectParser b
liftField f act = ReaderT (flip getField f >=> act)

instance DecodeAeson ScriptFailure where
  decodeAeson = aesonObject $ runReaderT cases
    where
    cases :: ObjectParser ScriptFailure
    cases = decodeExtraRedeemers
      <|> decodeMissingRequiredDatums
      <|> decodeMissingRequiredScripts
      <|> decodeValidatorFailed
      <|> decodeUnknownInputReferencedByRedeemer
      <|> decodeNonScriptInputReferencedByRedeemer
      <|> decodeIllFormedExecutionBudget
      <|> decodeNoCostModelForLanguage
      <|> defaultCase

    defaultCase :: ObjectParser ScriptFailure
    defaultCase = ReaderT $ const $ Left $ TypeMismatch "Expected ScriptFailure"

    decodeExtraRedeemers :: ObjectParser ScriptFailure
    decodeExtraRedeemers = ExtraRedeemers <$> liftField "extraRedeemers"
      (traverse decodeRedeemerPointer)

    decodeMissingRequiredDatums :: ObjectParser ScriptFailure
    decodeMissingRequiredDatums = liftField "missingRequiredDatums" \o -> do
      pure $ MissingRequiredDatums o

    decodeMissingRequiredScripts :: ObjectParser ScriptFailure
    decodeMissingRequiredScripts = liftField "missingRequiredScripts" \o -> do
      resolvedKV <- ForeignObject.toUnfoldable <$> getField o "resolved"
      resolved <- Map.fromFoldable <$> for (resolvedKV :: Array _)
        \(k /\ v) -> (_ /\ v) <$> decodeRedeemerPointer k
      missing <- getField o "missing"
      pure $ MissingRequiredScripts { resolved, missing }

    decodeValidatorFailed :: ObjectParser ScriptFailure
    decodeValidatorFailed = liftField "validatorFailed" \o -> do
      pure $ ValidatorFailed o

    decodeUnknownInputReferencedByRedeemer :: ObjectParser ScriptFailure
    decodeUnknownInputReferencedByRedeemer = liftField
      "unknownInputReferencedByRedeemer"
      \o -> do
        pure $ UnknownInputReferencedByRedeemer o

    decodeNonScriptInputReferencedByRedeemer :: ObjectParser ScriptFailure
    decodeNonScriptInputReferencedByRedeemer = liftField
      "nonScriptInputReferencedByRedeemer"
      \o -> do
        pure $ NonScriptInputReferencedByRedeemer o

    decodeIllFormedExecutionBudget :: ObjectParser ScriptFailure
    decodeIllFormedExecutionBudget = liftField "illFormedExecutionBudget" \o ->
      do
        pure $ IllFormedExecutionBudget o

    decodeNoCostModelForLanguage :: ObjectParser ScriptFailure
    decodeNoCostModelForLanguage = liftField "noCostModelForLanguage" \o -> do
      pure $ NoCostModelForLanguage o

instance DecodeAeson TxEvaluationFailure where
  decodeAeson = aesonObject $ runReaderT cases
    where
    cases :: ObjectParser TxEvaluationFailure
    cases = decodeScriptFailures <|> defaultCase

    defaultCase :: ObjectParser TxEvaluationFailure
    defaultCase = ReaderT \o ->
      pure (UnparsedError (stringifyAeson (encodeAeson o)))

    decodeScriptFailures :: ObjectParser TxEvaluationFailure
    decodeScriptFailures = ReaderT \o -> do
      scriptFailuresKV <- ForeignObject.toUnfoldable
        <$> (getField o "EvaluationFailure" >>= flip getField "ScriptFailures")
      scriptFailures <- Map.fromFoldable <$> for (scriptFailuresKV :: Array _)
        \(k /\ v) -> do
          v' <- decodeAeson v
          (_ /\ v') <$> decodeRedeemerPointer k
      pure $ ScriptFailures scriptFailures

---------------- PROTOCOL PARAMETERS QUERY RESPONSE & PARSING

-- | A version of `Rational` with Aeson instance that decodes from `x/y`
-- | representation, instead of `{ numerator, denominator }`
newtype PParamRational = PParamRational Rational

derive instance Newtype PParamRational _
derive instance Generic PParamRational _

instance Show PParamRational where
  show = genericShow

instance DecodeAeson PParamRational where
  decodeAeson =
    caseAesonString (Left err)
      \string -> do
        case String.split (Pattern "/") string of
          [ numeratorStr, denominatorStr ] -> note err do
            numerator <- BigInt.fromString numeratorStr
            denominator <- BigInt.fromString denominatorStr
            PParamRational <$> numerator % denominator
          _ -> Left err
    where
    err :: JsonDecodeError
    err = TypeMismatch "PParamRaional"

rationalToSubcoin :: PParamRational -> Maybe SubCoin
rationalToSubcoin (PParamRational rat) = do
  numerator <- BigNum.fromBigInt $ Rational.numerator rat
  denominator <- BigNum.fromBigInt $ Rational.denominator rat
  pure { numerator, denominator }

-- | A type that corresponds to Ogmios response.
type ProtocolParametersRaw =
  { "minFeeCoefficient" :: UInt
  , "minFeeConstant" :: UInt
  , "maxBlockBodySize" :: UInt
  , "maxBlockHeaderSize" :: UInt
  , "maxTxSize" :: UInt
  , "stakeKeyDeposit" :: BigInt
  , "poolDeposit" :: BigInt
  , "poolRetirementEpochBound" :: BigInt
  , "desiredNumberOfPools" :: BigInt
  , "poolInfluence" :: PParamRational
  , "monetaryExpansion" :: PParamRational
  , "treasuryExpansion" :: PParamRational
  , "protocolVersion" ::
      { "major" :: UInt
      , "minor" :: UInt
      }
  , "minPoolCost" :: BigInt
  , "coinsPerUtxoByte" :: Maybe BigInt
  , "coinsPerUtxoWord" :: Maybe BigInt
  , "costModels" ::
      { "plutus:v1" :: CostModel
      }
  , "prices" ::
      { "memory" :: PParamRational
      , "steps" :: PParamRational
      }
  , "maxExecutionUnitsPerTransaction" ::
      { "memory" :: BigInt
      , "steps" :: BigInt
      }
  , "maxExecutionUnitsPerBlock" ::
      { "memory" :: BigInt
      , "steps" :: BigInt
      }
  , "maxValueSize" :: Maybe UInt
  , "collateralPercentage" :: Maybe UInt
  , "maxCollateralInputs" :: Maybe UInt
  }

data CoinsPerUtxoUnit = CoinsPerUtxoByte Coin | CoinsPerUtxoWord Coin

derive instance Generic CoinsPerUtxoUnit _

instance Show CoinsPerUtxoUnit where
  show = genericShow

-- Based on `Cardano.Api.ProtocolParameters.ProtocolParameters` from
-- `cardano-api`.
newtype ProtocolParameters = ProtocolParameters
  { protocolVersion :: UInt /\ UInt
  , decentralization :: Rational
  , extraPraosEntropy :: Maybe Nonce
  , maxBlockHeaderSize :: UInt
  , maxBlockBodySize :: UInt
  , maxTxSize :: UInt
  , txFeeFixed :: UInt
  , txFeePerByte :: UInt
  , stakeAddressDeposit :: Coin
  , stakePoolDeposit :: Coin
  , minPoolCost :: Coin
  , poolRetireMaxEpoch :: Epoch
  -- TODO: add stakePoolTargetNum :: UInt
  -- https://github.com/Plutonomicon/cardano-transaction-lib/issues/571
  , poolPledgeInfluence :: Rational
  , monetaryExpansion :: Rational
  , treasuryCut :: Rational
  , coinsPerUtxoUnit :: CoinsPerUtxoUnit
  , costModels :: Costmdls
  , prices :: Maybe ExUnitPrices
  , maxTxExUnits :: Maybe ExUnits
  , maxBlockExUnits :: Maybe ExUnits
  , maxValueSize :: Maybe UInt
  , collateralPercent :: Maybe UInt
  , maxCollateralInputs :: Maybe UInt
  }

derive instance Newtype ProtocolParameters _
derive instance Generic ProtocolParameters _

instance Show ProtocolParameters where
  show = genericShow

instance DecodeAeson ProtocolParameters where
  decodeAeson aeson = do
    ps :: ProtocolParametersRaw <- decodeAeson aeson
    prices <- decodePrices ps
    coinsPerUtxoUnit <-
      maybe
        (Left $ AtKey "coinsPerUtxoByte or coinsPerUtxoWord" $ MissingValue)
        pure
<<<<<<< HEAD
        -- Multiply by 8 in case we have `coinsPerUtxoWord`
=======
>>>>>>> cf7e399f
        $ (CoinsPerUtxoByte <<< Coin <$> ps.coinsPerUtxoByte) <|>
            (CoinsPerUtxoWord <<< Coin <$> ps.coinsPerUtxoWord)
    pure $ ProtocolParameters
      { protocolVersion: ps.protocolVersion.major /\ ps.protocolVersion.minor
      -- The following two parameters were removed from Babbage
      , decentralization: zero
      , extraPraosEntropy: Nothing
      , maxBlockHeaderSize: ps.maxBlockHeaderSize
      , maxBlockBodySize: ps.maxBlockBodySize
      , maxTxSize: ps.maxTxSize
      , txFeeFixed: ps.minFeeConstant
      , txFeePerByte: ps.minFeeCoefficient
      , stakeAddressDeposit: Coin ps.stakeKeyDeposit
      , stakePoolDeposit: Coin ps.poolDeposit
      , minPoolCost: Coin ps.minPoolCost
      , poolRetireMaxEpoch: Epoch ps.poolRetirementEpochBound
      , poolPledgeInfluence: unwrap ps.poolInfluence
      , monetaryExpansion: unwrap ps.monetaryExpansion
      , treasuryCut: unwrap ps.treasuryExpansion -- Rational
      , coinsPerUtxoUnit: coinsPerUtxoUnit
      , costModels: Costmdls $ Map.fromFoldable
          [ PlutusV1 /\ convertCostModel ps.costModels."plutus:v1" ]
      , prices: prices
      , maxTxExUnits: Just $ decodeExUnits ps.maxExecutionUnitsPerTransaction
      , maxBlockExUnits: Just $ decodeExUnits ps.maxExecutionUnitsPerBlock
      , maxValueSize: ps.maxValueSize
      , collateralPercent: ps.collateralPercentage
      , maxCollateralInputs: ps.maxCollateralInputs
      }
    where
    decodeExUnits
      :: { memory :: BigInt, steps :: BigInt } -> ExUnits
    decodeExUnits { memory, steps } = { mem: memory, steps }

    decodePrices
      :: ProtocolParametersRaw -> Either JsonDecodeError (Maybe ExUnitPrices)
    decodePrices ps = note (TypeMismatch "ExUnitPrices") do
      memPrice <- rationalToSubcoin ps.prices.memory
      stepPrice <- rationalToSubcoin ps.prices.steps
      pure $ Just { memPrice, stepPrice } -- Maybe ExUnits

-- | A type that represents a JSON-encoded Costmodel in format used by Ogmios
type CostModel =
  { "addInteger-cpu-arguments-intercept" :: Csl.Int
  , "addInteger-cpu-arguments-slope" :: Csl.Int
  , "addInteger-memory-arguments-intercept" :: Csl.Int
  , "addInteger-memory-arguments-slope" :: Csl.Int
  , "appendByteString-cpu-arguments-intercept" :: Csl.Int
  , "appendByteString-cpu-arguments-slope" :: Csl.Int
  , "appendByteString-memory-arguments-intercept" :: Csl.Int
  , "appendByteString-memory-arguments-slope" :: Csl.Int
  , "appendString-cpu-arguments-intercept" :: Csl.Int
  , "appendString-cpu-arguments-slope" :: Csl.Int
  , "appendString-memory-arguments-intercept" :: Csl.Int
  , "appendString-memory-arguments-slope" :: Csl.Int
  , "bData-cpu-arguments" :: Csl.Int
  , "bData-memory-arguments" :: Csl.Int
  , "blake2b_256-cpu-arguments-intercept" :: Csl.Int
  , "blake2b_256-cpu-arguments-slope" :: Csl.Int
  , "blake2b_256-memory-arguments" :: Csl.Int
  , "cekApplyCost-exBudgetCPU" :: Csl.Int
  , "cekApplyCost-exBudgetMemory" :: Csl.Int
  , "cekBuiltinCost-exBudgetCPU" :: Csl.Int
  , "cekBuiltinCost-exBudgetMemory" :: Csl.Int
  , "cekConstCost-exBudgetCPU" :: Csl.Int
  , "cekConstCost-exBudgetMemory" :: Csl.Int
  , "cekDelayCost-exBudgetCPU" :: Csl.Int
  , "cekDelayCost-exBudgetMemory" :: Csl.Int
  , "cekForceCost-exBudgetCPU" :: Csl.Int
  , "cekForceCost-exBudgetMemory" :: Csl.Int
  , "cekLamCost-exBudgetCPU" :: Csl.Int
  , "cekLamCost-exBudgetMemory" :: Csl.Int
  , "cekStartupCost-exBudgetCPU" :: Csl.Int
  , "cekStartupCost-exBudgetMemory" :: Csl.Int
  , "cekVarCost-exBudgetCPU" :: Csl.Int
  , "cekVarCost-exBudgetMemory" :: Csl.Int
  , "chooseData-cpu-arguments" :: Csl.Int
  , "chooseData-memory-arguments" :: Csl.Int
  , "chooseList-cpu-arguments" :: Csl.Int
  , "chooseList-memory-arguments" :: Csl.Int
  , "chooseUnit-cpu-arguments" :: Csl.Int
  , "chooseUnit-memory-arguments" :: Csl.Int
  , "consByteString-cpu-arguments-intercept" :: Csl.Int
  , "consByteString-cpu-arguments-slope" :: Csl.Int
  , "consByteString-memory-arguments-intercept" :: Csl.Int
  , "consByteString-memory-arguments-slope" :: Csl.Int
  , "constrData-cpu-arguments" :: Csl.Int
  , "constrData-memory-arguments" :: Csl.Int
  , "decodeUtf8-cpu-arguments-intercept" :: Csl.Int
  , "decodeUtf8-cpu-arguments-slope" :: Csl.Int
  , "decodeUtf8-memory-arguments-intercept" :: Csl.Int
  , "decodeUtf8-memory-arguments-slope" :: Csl.Int
  , "divideInteger-cpu-arguments-constant" :: Csl.Int
  , "divideInteger-cpu-arguments-model-arguments-intercept" :: Csl.Int
  , "divideInteger-cpu-arguments-model-arguments-slope" :: Csl.Int
  , "divideInteger-memory-arguments-intercept" :: Csl.Int
  , "divideInteger-memory-arguments-minimum" :: Csl.Int
  , "divideInteger-memory-arguments-slope" :: Csl.Int
  , "encodeUtf8-cpu-arguments-intercept" :: Csl.Int
  , "encodeUtf8-cpu-arguments-slope" :: Csl.Int
  , "encodeUtf8-memory-arguments-intercept" :: Csl.Int
  , "encodeUtf8-memory-arguments-slope" :: Csl.Int
  , "equalsByteString-cpu-arguments-constant" :: Csl.Int
  , "equalsByteString-cpu-arguments-intercept" :: Csl.Int
  , "equalsByteString-cpu-arguments-slope" :: Csl.Int
  , "equalsByteString-memory-arguments" :: Csl.Int
  , "equalsData-cpu-arguments-intercept" :: Csl.Int
  , "equalsData-cpu-arguments-slope" :: Csl.Int
  , "equalsData-memory-arguments" :: Csl.Int
  , "equalsInteger-cpu-arguments-intercept" :: Csl.Int
  , "equalsInteger-cpu-arguments-slope" :: Csl.Int
  , "equalsInteger-memory-arguments" :: Csl.Int
  , "equalsString-cpu-arguments-constant" :: Csl.Int
  , "equalsString-cpu-arguments-intercept" :: Csl.Int
  , "equalsString-cpu-arguments-slope" :: Csl.Int
  , "equalsString-memory-arguments" :: Csl.Int
  , "fstPair-cpu-arguments" :: Csl.Int
  , "fstPair-memory-arguments" :: Csl.Int
  , "headList-cpu-arguments" :: Csl.Int
  , "headList-memory-arguments" :: Csl.Int
  , "iData-cpu-arguments" :: Csl.Int
  , "iData-memory-arguments" :: Csl.Int
  , "ifThenElse-cpu-arguments" :: Csl.Int
  , "ifThenElse-memory-arguments" :: Csl.Int
  , "indexByteString-cpu-arguments" :: Csl.Int
  , "indexByteString-memory-arguments" :: Csl.Int
  , "lengthOfByteString-cpu-arguments" :: Csl.Int
  , "lengthOfByteString-memory-arguments" :: Csl.Int
  , "lessThanByteString-cpu-arguments-intercept" :: Csl.Int
  , "lessThanByteString-cpu-arguments-slope" :: Csl.Int
  , "lessThanByteString-memory-arguments" :: Csl.Int
  , "lessThanEqualsByteString-cpu-arguments-intercept" :: Csl.Int
  , "lessThanEqualsByteString-cpu-arguments-slope" :: Csl.Int
  , "lessThanEqualsByteString-memory-arguments" :: Csl.Int
  , "lessThanEqualsInteger-cpu-arguments-intercept" :: Csl.Int
  , "lessThanEqualsInteger-cpu-arguments-slope" :: Csl.Int
  , "lessThanEqualsInteger-memory-arguments" :: Csl.Int
  , "lessThanInteger-cpu-arguments-intercept" :: Csl.Int
  , "lessThanInteger-cpu-arguments-slope" :: Csl.Int
  , "lessThanInteger-memory-arguments" :: Csl.Int
  , "listData-cpu-arguments" :: Csl.Int
  , "listData-memory-arguments" :: Csl.Int
  , "mapData-cpu-arguments" :: Csl.Int
  , "mapData-memory-arguments" :: Csl.Int
  , "mkCons-cpu-arguments" :: Csl.Int
  , "mkCons-memory-arguments" :: Csl.Int
  , "mkNilData-cpu-arguments" :: Csl.Int
  , "mkNilData-memory-arguments" :: Csl.Int
  , "mkNilPairData-cpu-arguments" :: Csl.Int
  , "mkNilPairData-memory-arguments" :: Csl.Int
  , "mkPairData-cpu-arguments" :: Csl.Int
  , "mkPairData-memory-arguments" :: Csl.Int
  , "modInteger-cpu-arguments-constant" :: Csl.Int
  , "modInteger-cpu-arguments-model-arguments-intercept" :: Csl.Int
  , "modInteger-cpu-arguments-model-arguments-slope" :: Csl.Int
  , "modInteger-memory-arguments-intercept" :: Csl.Int
  , "modInteger-memory-arguments-minimum" :: Csl.Int
  , "modInteger-memory-arguments-slope" :: Csl.Int
  , "multiplyInteger-cpu-arguments-intercept" :: Csl.Int
  , "multiplyInteger-cpu-arguments-slope" :: Csl.Int
  , "multiplyInteger-memory-arguments-intercept" :: Csl.Int
  , "multiplyInteger-memory-arguments-slope" :: Csl.Int
  , "nullList-cpu-arguments" :: Csl.Int
  , "nullList-memory-arguments" :: Csl.Int
  , "quotientInteger-cpu-arguments-constant" :: Csl.Int
  , "quotientInteger-cpu-arguments-model-arguments-intercept" :: Csl.Int
  , "quotientInteger-cpu-arguments-model-arguments-slope" :: Csl.Int
  , "quotientInteger-memory-arguments-intercept" :: Csl.Int
  , "quotientInteger-memory-arguments-minimum" :: Csl.Int
  , "quotientInteger-memory-arguments-slope" :: Csl.Int
  , "remainderInteger-cpu-arguments-constant" :: Csl.Int
  , "remainderInteger-cpu-arguments-model-arguments-intercept" :: Csl.Int
  , "remainderInteger-cpu-arguments-model-arguments-slope" :: Csl.Int
  , "remainderInteger-memory-arguments-intercept" :: Csl.Int
  , "remainderInteger-memory-arguments-minimum" :: Csl.Int
  , "remainderInteger-memory-arguments-slope" :: Csl.Int
  , "sha2_256-cpu-arguments-intercept" :: Csl.Int
  , "sha2_256-cpu-arguments-slope" :: Csl.Int
  , "sha2_256-memory-arguments" :: Csl.Int
  , "sha3_256-cpu-arguments-intercept" :: Csl.Int
  , "sha3_256-cpu-arguments-slope" :: Csl.Int
  , "sha3_256-memory-arguments" :: Csl.Int
  , "sliceByteString-cpu-arguments-intercept" :: Csl.Int
  , "sliceByteString-cpu-arguments-slope" :: Csl.Int
  , "sliceByteString-memory-arguments-intercept" :: Csl.Int
  , "sliceByteString-memory-arguments-slope" :: Csl.Int
  , "sndPair-cpu-arguments" :: Csl.Int
  , "sndPair-memory-arguments" :: Csl.Int
  , "subtractInteger-cpu-arguments-intercept" :: Csl.Int
  , "subtractInteger-cpu-arguments-slope" :: Csl.Int
  , "subtractInteger-memory-arguments-intercept" :: Csl.Int
  , "subtractInteger-memory-arguments-slope" :: Csl.Int
  , "tailList-cpu-arguments" :: Csl.Int
  , "tailList-memory-arguments" :: Csl.Int
  , "trace-cpu-arguments" :: Csl.Int
  , "trace-memory-arguments" :: Csl.Int
  , "unBData-cpu-arguments" :: Csl.Int
  , "unBData-memory-arguments" :: Csl.Int
  , "unConstrData-cpu-arguments" :: Csl.Int
  , "unConstrData-memory-arguments" :: Csl.Int
  , "unIData-cpu-arguments" :: Csl.Int
  , "unIData-memory-arguments" :: Csl.Int
  , "unListData-cpu-arguments" :: Csl.Int
  , "unListData-memory-arguments" :: Csl.Int
  , "unMapData-cpu-arguments" :: Csl.Int
  , "unMapData-memory-arguments" :: Csl.Int
  , "verifyEd25519Signature-cpu-arguments-intercept" :: Csl.Int
  , "verifyEd25519Signature-cpu-arguments-slope" :: Csl.Int
  , "verifyEd25519Signature-memory-arguments" :: Csl.Int
  }

convertCostModel :: CostModel -> T.CostModel
convertCostModel model = wrap
  [ model."addInteger-cpu-arguments-intercept"
  , model."addInteger-cpu-arguments-slope"
  , model."addInteger-memory-arguments-intercept"
  , model."addInteger-memory-arguments-slope"
  , model."appendByteString-cpu-arguments-intercept"
  , model."appendByteString-cpu-arguments-slope"
  , model."appendByteString-memory-arguments-intercept"
  , model."appendByteString-memory-arguments-slope"
  , model."appendString-cpu-arguments-intercept"
  , model."appendString-cpu-arguments-slope"
  , model."appendString-memory-arguments-intercept"
  , model."appendString-memory-arguments-slope"
  , model."bData-cpu-arguments"
  , model."bData-memory-arguments"
  , model."blake2b_256-cpu-arguments-intercept"
  , model."blake2b_256-cpu-arguments-slope"
  , model."blake2b_256-memory-arguments"
  , model."cekApplyCost-exBudgetCPU"
  , model."cekApplyCost-exBudgetMemory"
  , model."cekBuiltinCost-exBudgetCPU"
  , model."cekBuiltinCost-exBudgetMemory"
  , model."cekConstCost-exBudgetCPU"
  , model."cekConstCost-exBudgetMemory"
  , model."cekDelayCost-exBudgetCPU"
  , model."cekDelayCost-exBudgetMemory"
  , model."cekForceCost-exBudgetCPU"
  , model."cekForceCost-exBudgetMemory"
  , model."cekLamCost-exBudgetCPU"
  , model."cekLamCost-exBudgetMemory"
  , model."cekStartupCost-exBudgetCPU"
  , model."cekStartupCost-exBudgetMemory"
  , model."cekVarCost-exBudgetCPU"
  , model."cekVarCost-exBudgetMemory"
  , model."chooseData-cpu-arguments"
  , model."chooseData-memory-arguments"
  , model."chooseList-cpu-arguments"
  , model."chooseList-memory-arguments"
  , model."chooseUnit-cpu-arguments"
  , model."chooseUnit-memory-arguments"
  , model."consByteString-cpu-arguments-intercept"
  , model."consByteString-cpu-arguments-slope"
  , model."consByteString-memory-arguments-intercept"
  , model."consByteString-memory-arguments-slope"
  , model."constrData-cpu-arguments"
  , model."constrData-memory-arguments"
  , model."decodeUtf8-cpu-arguments-intercept"
  , model."decodeUtf8-cpu-arguments-slope"
  , model."decodeUtf8-memory-arguments-intercept"
  , model."decodeUtf8-memory-arguments-slope"
  , model."divideInteger-cpu-arguments-constant"
  , model."divideInteger-cpu-arguments-model-arguments-intercept"
  , model."divideInteger-cpu-arguments-model-arguments-slope"
  , model."divideInteger-memory-arguments-intercept"
  , model."divideInteger-memory-arguments-minimum"
  , model."divideInteger-memory-arguments-slope"
  , model."encodeUtf8-cpu-arguments-intercept"
  , model."encodeUtf8-cpu-arguments-slope"
  , model."encodeUtf8-memory-arguments-intercept"
  , model."encodeUtf8-memory-arguments-slope"
  , model."equalsByteString-cpu-arguments-constant"
  , model."equalsByteString-cpu-arguments-intercept"
  , model."equalsByteString-cpu-arguments-slope"
  , model."equalsByteString-memory-arguments"
  , model."equalsData-cpu-arguments-intercept"
  , model."equalsData-cpu-arguments-slope"
  , model."equalsData-memory-arguments"
  , model."equalsInteger-cpu-arguments-intercept"
  , model."equalsInteger-cpu-arguments-slope"
  , model."equalsInteger-memory-arguments"
  , model."equalsString-cpu-arguments-constant"
  , model."equalsString-cpu-arguments-intercept"
  , model."equalsString-cpu-arguments-slope"
  , model."equalsString-memory-arguments"
  , model."fstPair-cpu-arguments"
  , model."fstPair-memory-arguments"
  , model."headList-cpu-arguments"
  , model."headList-memory-arguments"
  , model."iData-cpu-arguments"
  , model."iData-memory-arguments"
  , model."ifThenElse-cpu-arguments"
  , model."ifThenElse-memory-arguments"
  , model."indexByteString-cpu-arguments"
  , model."indexByteString-memory-arguments"
  , model."lengthOfByteString-cpu-arguments"
  , model."lengthOfByteString-memory-arguments"
  , model."lessThanByteString-cpu-arguments-intercept"
  , model."lessThanByteString-cpu-arguments-slope"
  , model."lessThanByteString-memory-arguments"
  , model."lessThanEqualsByteString-cpu-arguments-intercept"
  , model."lessThanEqualsByteString-cpu-arguments-slope"
  , model."lessThanEqualsByteString-memory-arguments"
  , model."lessThanEqualsInteger-cpu-arguments-intercept"
  , model."lessThanEqualsInteger-cpu-arguments-slope"
  , model."lessThanEqualsInteger-memory-arguments"
  , model."lessThanInteger-cpu-arguments-intercept"
  , model."lessThanInteger-cpu-arguments-slope"
  , model."lessThanInteger-memory-arguments"
  , model."listData-cpu-arguments"
  , model."listData-memory-arguments"
  , model."mapData-cpu-arguments"
  , model."mapData-memory-arguments"
  , model."mkCons-cpu-arguments"
  , model."mkCons-memory-arguments"
  , model."mkNilData-cpu-arguments"
  , model."mkNilData-memory-arguments"
  , model."mkNilPairData-cpu-arguments"
  , model."mkNilPairData-memory-arguments"
  , model."mkPairData-cpu-arguments"
  , model."mkPairData-memory-arguments"
  , model."modInteger-cpu-arguments-constant"
  , model."modInteger-cpu-arguments-model-arguments-intercept"
  , model."modInteger-cpu-arguments-model-arguments-slope"
  , model."modInteger-memory-arguments-intercept"
  , model."modInteger-memory-arguments-minimum"
  , model."modInteger-memory-arguments-slope"
  , model."multiplyInteger-cpu-arguments-intercept"
  , model."multiplyInteger-cpu-arguments-slope"
  , model."multiplyInteger-memory-arguments-intercept"
  , model."multiplyInteger-memory-arguments-slope"
  , model."nullList-cpu-arguments"
  , model."nullList-memory-arguments"
  , model."quotientInteger-cpu-arguments-constant"
  , model."quotientInteger-cpu-arguments-model-arguments-intercept"
  , model."quotientInteger-cpu-arguments-model-arguments-slope"
  , model."quotientInteger-memory-arguments-intercept"
  , model."quotientInteger-memory-arguments-minimum"
  , model."quotientInteger-memory-arguments-slope"
  , model."remainderInteger-cpu-arguments-constant"
  , model."remainderInteger-cpu-arguments-model-arguments-intercept"
  , model."remainderInteger-cpu-arguments-model-arguments-slope"
  , model."remainderInteger-memory-arguments-intercept"
  , model."remainderInteger-memory-arguments-minimum"
  , model."remainderInteger-memory-arguments-slope"
  , model."sha2_256-cpu-arguments-intercept"
  , model."sha2_256-cpu-arguments-slope"
  , model."sha2_256-memory-arguments"
  , model."sha3_256-cpu-arguments-intercept"
  , model."sha3_256-cpu-arguments-slope"
  , model."sha3_256-memory-arguments"
  , model."sliceByteString-cpu-arguments-intercept"
  , model."sliceByteString-cpu-arguments-slope"
  , model."sliceByteString-memory-arguments-intercept"
  , model."sliceByteString-memory-arguments-slope"
  , model."sndPair-cpu-arguments"
  , model."sndPair-memory-arguments"
  , model."subtractInteger-cpu-arguments-intercept"
  , model."subtractInteger-cpu-arguments-slope"
  , model."subtractInteger-memory-arguments-intercept"
  , model."subtractInteger-memory-arguments-slope"
  , model."tailList-cpu-arguments"
  , model."tailList-memory-arguments"
  , model."trace-cpu-arguments"
  , model."trace-memory-arguments"
  , model."unBData-cpu-arguments"
  , model."unBData-memory-arguments"
  , model."unConstrData-cpu-arguments"
  , model."unConstrData-memory-arguments"
  , model."unIData-cpu-arguments"
  , model."unIData-memory-arguments"
  , model."unListData-cpu-arguments"
  , model."unListData-memory-arguments"
  , model."unMapData-cpu-arguments"
  , model."unMapData-memory-arguments"
  , model."verifyEd25519Signature-cpu-arguments-intercept"
  , model."verifyEd25519Signature-cpu-arguments-slope"
  , model."verifyEd25519Signature-memory-arguments"
  ]

---------------- CHAIN TIP QUERY RESPONSE & PARSING

data ChainTipQR
  = CtChainOrigin ChainOrigin
  | CtChainPoint ChainPoint

derive instance Generic ChainTipQR _

instance Show ChainTipQR where
  show = genericShow

instance DecodeAeson ChainTipQR where
  decodeAeson j = do
    r :: (ChainOrigin |+| ChainPoint) <- decodeAeson j
    pure $ either CtChainOrigin CtChainPoint $ toEither1 r

-- | A Blake2b 32-byte digest of an era-independent block header, serialised as
-- CBOR in base16
newtype OgmiosBlockHeaderHash = OgmiosBlockHeaderHash String

derive instance Eq OgmiosBlockHeaderHash
derive newtype instance DecodeAeson OgmiosBlockHeaderHash
derive instance Generic OgmiosBlockHeaderHash _
derive instance Newtype OgmiosBlockHeaderHash _

instance Show OgmiosBlockHeaderHash where
  show = genericShow

-- | The origin of the blockchain. It doesn't point to any existing slots, but
-- is preceding any existing other point.
newtype ChainOrigin = ChainOrigin String

derive instance Eq ChainOrigin
derive newtype instance DecodeAeson ChainOrigin
derive newtype instance HasRuntimeType ChainOrigin
derive instance Generic ChainOrigin _

instance Show ChainOrigin where
  show = genericShow

-- | A point on the chain, identified by a slot and a block header hash
type ChainPoint =
  { slot :: Slot -- See https://github.com/Plutonomicon/cardano-transaction-lib/issues/632
  -- for details on why we lose a neglible amount of precision.
  , hash :: OgmiosBlockHeaderHash
  }

---------------- UTXO QUERY RESPONSE & PARSING

-- the outer result type for Utxo queries, newtyped so that it can have
-- appropriate instances to work with `parseJsonWspResponse`
-- | Ogmios response for Utxo Query
newtype UtxoQR = UtxoQR UtxoQueryResult

derive newtype instance Show UtxoQR

instance DecodeAeson UtxoQR where
  decodeAeson = map UtxoQR <<< parseUtxoQueryResult

-- the inner type for Utxo Queries
type UtxoQueryResult = Map.Map OgmiosTxOutRef OgmiosTxOut

-- Ogmios tx input
type OgmiosTxOutRef =
  { txId :: String
  , index :: UInt.UInt
  }

parseUtxoQueryResult :: Aeson -> Either JsonDecodeError UtxoQueryResult
parseUtxoQueryResult = aesonArray $ foldl insertFunc (Right Map.empty)
  where
  insertFunc
    :: Either JsonDecodeError UtxoQueryResult
    -> Aeson
    -> Either JsonDecodeError UtxoQueryResult
  insertFunc acc = aesonArray inner
    where
    inner :: Array Aeson -> Either JsonDecodeError UtxoQueryResult
    inner innerArray = do
      txOutRefJson <-
        note (TypeMismatch "missing 0th element, expected an OgmiosTxOutRef") $
          index innerArray 0
      txOutJson <- note (TypeMismatch "missing 1st element, expected a TxOut") $
        index innerArray 1
      txOutRef <- parseTxOutRef txOutRefJson
      txOut <- parseTxOut txOutJson
      Map.insert txOutRef txOut <$> acc

-- helper for assuming we get an object
aesonObject
  :: forall (a :: Type)
   . (Object Aeson -> Either JsonDecodeError a)
  -> Aeson
  -> Either JsonDecodeError a
aesonObject = caseAesonObject (Left (TypeMismatch "Expected Object"))

-- helper for assumming we get an array
aesonArray
  :: forall (a :: Type)
   . (Array Aeson -> Either JsonDecodeError a)
  -> Aeson
  -> Either JsonDecodeError a
aesonArray = caseAesonArray (Left (TypeMismatch "Expected Array"))

-- parser for txOutRef
parseTxOutRef :: Aeson -> Either JsonDecodeError OgmiosTxOutRef
parseTxOutRef = aesonObject $ \o -> do
  txId <- getField o "txId"
  index <- getField o "index"
  pure { txId, index }

type OgmiosTxOut =
  { address :: OgmiosAddress
  , value :: Value
  , datum :: Maybe String
  }

-- Ogmios currently supplies the Raw OgmiosAddress in addr1 format, rather than the
-- cardano-serialization-lib 'OgmiosAddress' type,  perhaps this information can be
-- extracted.
parseTxOut :: Aeson -> Either JsonDecodeError OgmiosTxOut
parseTxOut = aesonObject $ \o -> do
  address <- getField o "address"
  value <- parseValue o
  let datum = hush $ getField o "datumHash"
  pure $ { address, value, datum }

-- parses the `Value` type
parseValue :: Object Aeson -> Either JsonDecodeError Value
parseValue outer = do
  o <- getField outer "value"
  coins <- getField o "coins"
    <|> Left (TypeMismatch "Expected 'coins' to be an Int or a BigInt")
  Assets assetsMap <- fromMaybe (Assets Map.empty)
    <$> getFieldOptional o "assets"
  pure $ mkValue (wrap coins) (mkNonAdaAsset assetsMap)

newtype Assets = Assets (Map CurrencySymbol (Map TokenName BigInt))

instance DecodeAeson Assets where
  decodeAeson j = do
    wspAssets :: Array (String /\ BigInt) <-
      ForeignObject.toUnfoldable <$> decodeAeson j
    Assets <<< Map.fromFoldableWith (Map.unionWith (+)) <$> sequence
      (uncurry decodeAsset <$> wspAssets)
    where
    decodeAsset
      :: String
      -> BigInt
      -> Either JsonDecodeError (CurrencySymbol /\ Map TokenName BigInt)
    decodeAsset assetStr quantity = do
      let
        -- Ogmios encodes CurrencySymbol and TokenName to hex strings separated
        -- with '.' TokenName part is optional
        currSymStr /\ tnStr = case indexOf (Pattern ".") assetStr of
          Nothing -> assetStr /\ ""
          Just ix ->
            let
              { before, after } = splitAt ix assetStr
              tn = fromMaybe "" $ after # uncons <#> _.tail
            in
              before /\ tn

      currSymb <- note (assetStrError assetStr "CurrencySymbol" currSymStr)
        $ mkCurrencySymbol =<< hexToByteArray currSymStr
      tokenName <- note (assetStrError assetStr "TokenName" tnStr)
        $ mkTokenName =<< hexToByteArray tnStr
      pure $ currSymb /\ Map.singleton tokenName quantity

    assetStrError str t v = TypeMismatch $
      "In "
        <> str
        <> ": Expected hex-encoded "
        <> t
        <> ", got: "
        <> v<|MERGE_RESOLUTION|>--- conflicted
+++ resolved
@@ -828,10 +828,6 @@
       maybe
         (Left $ AtKey "coinsPerUtxoByte or coinsPerUtxoWord" $ MissingValue)
         pure
-<<<<<<< HEAD
-        -- Multiply by 8 in case we have `coinsPerUtxoWord`
-=======
->>>>>>> cf7e399f
         $ (CoinsPerUtxoByte <<< Coin <$> ps.coinsPerUtxoByte) <|>
             (CoinsPerUtxoWord <<< Coin <$> ps.coinsPerUtxoWord)
     pure $ ProtocolParameters
