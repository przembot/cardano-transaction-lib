--- conflicted
+++ resolved
@@ -479,8 +479,8 @@
 
 newtype EraSummaryParameters = EraSummaryParameters
   { epochLength :: EpochLength -- 0-18446744073709552000 An epoch number or length.
-  , slotLength :: SlotLength -- <= MAX_SAFE_INTEGER (=9,007,199,254,740,992) 
-  -- A slot length, in milliseconds, previously it has 
+  , slotLength :: SlotLength -- <= MAX_SAFE_INTEGER (=9,007,199,254,740,992)
+  -- A slot length, in milliseconds, previously it has
   -- a max limit of 18446744073709552000, now removed.
   , safeZone :: SafeZone -- 0-18446744073709552000 Number of slots from the tip of
   -- the ledger in which it is guaranteed that no hard fork can take place.
@@ -1216,10 +1216,6 @@
 parseTxOut = aesonObject $ \o -> do
   address <- getField o "address"
   value <- parseValue o
-<<<<<<< HEAD
-  let datum = hush $ getField o "datumHash"
-  pure { address, value, datum }
-=======
   datumHash <- getFieldOptional' o "datumHash"
   datum <- getFieldOptional' o "datum"
   script <- parseScript o
@@ -1296,7 +1292,6 @@
               (map (ScriptNOfK n) <<< traverse parseNativeScript)
 
           _ -> Left scriptTypeMismatch
->>>>>>> 8ff11aec
 
 -- parses the `Value` type
 parseValue :: Object Aeson -> Either JsonDecodeError Value
