-- | A module defining the `Contract` monad.
module Contract.Monad
  ( Contract(Contract)
  , ContractEnv(ContractEnv)
  , ConfigParams
  , DefaultContractEnv
  , module Aff
  , module QueryM
  , module Log.Tag
  , askConfig
  , asksConfig
  , liftContractAffM
  , liftContractE
  , liftContractE'
  , liftContractM
  , liftedE
  , liftedE'
  , liftedM
  , mkContractEnv
  , runContract
  , runContractInEnv
  , stopContractEnv
  , throwContractError
  , withContractEnv
  , wrapContract
  ) where

import Prelude

import Control.Alt (class Alt)
import Control.Monad.Error.Class
  ( class MonadError
  , class MonadThrow
  , catchError
  )
import Control.Monad.Logger.Class (class MonadLogger)
import Control.Monad.Reader.Class
  ( class MonadAsk
  , class MonadReader
  , ask
  , asks
  , local
  )
import Control.Monad.Reader.Trans (runReaderT)
import Control.Monad.Rec.Class (class MonadRec)
import Control.Plus (class Plus, empty)
import Data.Either (Either, either, hush)
import Data.Log.Level (LogLevel)
import Data.Log.Message (Message)
import Data.Log.Tag
  ( TagSet
  , tag
  , intTag
  , numberTag
  , booleanTag
  , jsDateTag
  , tagSetTag
  ) as Log.Tag
import Data.Maybe (Maybe, maybe)
import Data.Newtype (class Newtype, unwrap, wrap)
import Data.Profunctor (dimap)
import Effect (Effect)
import Effect.Aff (Aff)
import Effect.Aff (Aff, launchAff_) as Aff
import Effect.Aff.Class (class MonadAff, liftAff)
import Effect.Class (class MonadEffect, liftEffect)
import Effect.Exception (Error, throw)
<<<<<<< HEAD
=======
import Helpers (logWithLevel, unwarn)
import Prim.TypeError (class Warn, Text)
>>>>>>> b04aa601
import QueryM
  ( DatumCacheListeners
  , DatumCacheWebSocket
  , DispatchIdMap
  , Host
  , ListenerSet
  , OgmiosListeners
  , OgmiosWebSocket
  , ServerConfig
  , WebSocket
  , liftQueryM
  , defaultDatumCacheWsConfig
  , defaultOgmiosWsConfig
  , defaultServerConfig
  , mkDatumCacheWebSocketAff
  , mkHttpUrl
  , mkOgmiosWebSocketAff
  , mkWsUrl
  ) as QueryM
import QueryM
  ( MkQueryRuntimeWarning
  , QueryConfig
  , QueryEnv
  , QueryM
  , QueryMExtended
  , QueryRuntime
  , StopQueryRuntimeWarning
  , mkQueryRuntime
  , stopQueryRuntime
  , withQueryRuntime
  )
import Serialization.Address (NetworkId)
import Type.Proxy (Proxy(..))
import Wallet.Spec (WalletSpec)

-- | The `Contract` monad is a newtype wrapper over `QueryM` which is `ReaderT`
-- | on `QueryConfig` over asynchronous effects, `Aff`. Throwing and catching
-- | errors can therefore be implemented with native JavaScript
-- | `Effect.Exception.Error`s and `Effect.Class.Console.log` replaces the
-- | `Writer` monad. `Aff` enables the user to make effectful calls inside this
-- | `Contract` monad.
-- |
-- | The `Contract` has the same capabilities as the underlying `QueryM` but
-- | `Contract` provides a seperation of intent. While the user may access
-- | the underlying type alias, `QueryM`, we intend to keep the mentioned type
-- | internal for all requests to wallets and servers. Although the user may
-- | find the type in the `QueryM` module.
-- |
-- | The configuration for `Contract` is also a newtype wrapper over the
-- | underlying `QueryConfig`, see `ContractEnv`.
-- |
-- | All useful functions written in `QueryM` should be lifted into the
-- | `Contract` monad and available in the same namespace. If anything is
-- | missing, please contact us.
newtype Contract (r :: Row Type) (a :: Type) = Contract (QueryMExtended r a)

-- Many of these derivations of depending on the underlying `ReaderT` and
-- asychronous effects,`Aff`.
derive instance Newtype (Contract r a) _
derive newtype instance Functor (Contract r)
derive newtype instance Apply (Contract r)
derive newtype instance Applicative (Contract r)
derive newtype instance Bind (Contract r)
derive newtype instance Monad (Contract r)
derive newtype instance MonadEffect (Contract r)
derive newtype instance MonadAff (Contract r)
derive newtype instance Semigroup a => Semigroup (Contract r a)
derive newtype instance Monoid a => Monoid (Contract r a)
-- Utilise JavaScript's native `Error` via underlying `Aff` for flexibility:
derive newtype instance MonadThrow Error (Contract r)
derive newtype instance MonadError Error (Contract r)
derive newtype instance MonadRec (Contract r)
derive newtype instance MonadLogger (Contract r)

instance MonadAsk (ContractEnv r) (Contract r) where
  -- Use the underlying `ask`:
  ask = Contract $ ContractEnv <$> ask

instance MonadReader (ContractEnv r) (Contract r) where
  -- Use the underlying `local` after dimapping and unwrapping:
  local f contract = Contract $ local (dimap wrap unwrap f) (unwrap contract)

-- | `ContractEnv` is a trivial wrapper over `QueryEnv`.
newtype ContractEnv (r :: Row Type) = ContractEnv (QueryEnv r)

-- | Contract's `Alt` instance piggie-backs on the underlying `Aff`'s `Alt`
-- | instance, which uses `MonadError` capabilities.
-- | You can use `alt` operator to provide an alternative contract in case
-- | the first one fails with an error.
instance Alt (Contract r) where
  alt a1 a2 = catchError a1 (const a2)

-- | Identity for `alt` - a.k.a. a contract that "always fails".
instance Plus (Contract r) where
  empty = liftAff empty

type DefaultContractEnv = ContractEnv ()

derive instance Newtype (ContractEnv r) _

wrapContract :: forall (r :: Row Type) (a :: Type). QueryM a -> Contract r a
wrapContract = wrap <<< QueryM.liftQueryM

-- | Same as `ask`, but points to the user config record.
askConfig :: forall (r :: Row Type). Contract r { | r }
askConfig = do
  asks $ unwrap >>> _.extraConfig

-- | Same as `asks`, but allows to apply a function to the user config record.
asksConfig :: forall (r :: Row Type) (a :: Type). ({ | r } -> a) -> Contract r a
asksConfig f = do
  asks $ unwrap >>> _.extraConfig >>> f

-- | Options to construct a `ContractEnv` indirectly. `extraConfig`
-- | holds additional options that will extend the resulting `ContractEnv`.
-- |
-- | Use `runContract` to run a `Contract` within an implicity constructed
-- | `ContractEnv` environment, or use `withContractEnv` if your application
-- | contains multiple contracts that can be run in parallel, reusing the same
-- | environment (see `withContractEnv`)
type ConfigParams (r :: Row Type) =
  { ogmiosConfig :: QueryM.ServerConfig
  , datumCacheConfig :: QueryM.ServerConfig
  , ctlServerConfig :: QueryM.ServerConfig
  , networkId :: NetworkId
  , logLevel :: LogLevel
  , walletSpec :: Maybe WalletSpec
  , customLogger :: Maybe (Message -> Aff Unit)
  -- | Additional config options to extend the `ContractEnv`
  , extraConfig :: { | r }
  }

-- | Interprets a contract into an `Aff` context.
-- | Implicitly initializes and finalizes a new `ContractEnv` runtime.
-- |
-- | Use `withContractEnv` if your application contains multiple contracts that
-- | can be run in parallel, reusing the same environment (see
-- | `withContractEnv`)
runContract
  :: forall (r :: Row Type) (a :: Type)
   . ConfigParams r
  -> Contract r a
  -> Aff a
runContract params contract = do
  withContractEnv params \config ->
    runContractInEnv config contract

-- | Runs a contract in existing environment. Does not destroy the environment
-- | when contract execution ends.
runContractInEnv
  :: forall (r :: Row Type) (a :: Type)
   . ContractEnv r
  -> Contract r a
  -> Aff a
runContractInEnv config =
  flip runReaderT (unwrap config)
    <<< unwrap
    <<< unwrap

mkContractEnv
  :: forall (r :: Row Type) (a :: Type)
   . Warn
       ( Text
           "Using `mkContractEnv` is not recommended: it does not ensure `ContractEnv` finalization. Consider using `withContractEnv`"
       )
  => ConfigParams r
  -> Aff (ContractEnv r)
mkContractEnv
  params@
    { ctlServerConfig
    , ogmiosConfig
    , datumCacheConfig
    , networkId
    , logLevel
    , walletSpec
    , customLogger
    } = do
  let
    config =
      { ctlServerConfig
      , ogmiosConfig
      , datumCacheConfig
      , networkId
      , logLevel
      , walletSpec
      , customLogger
      }
  runtime <- unwarn (Proxy :: Proxy MkQueryRuntimeWarning) $ mkQueryRuntime
    config
  let
    contractEnv = wrap
      { runtime, config, extraConfig: params.extraConfig }
  pure contractEnv

stopContractEnv
  :: forall (r :: Row Type)
   . Warn
       ( Text
           "Using `stopContractEnv` is not recommended: users should rely on `withContractEnv` to finalize the runtime environment instead"
       )
  => ContractEnv r
  -> Effect Unit
stopContractEnv env = unwarn (Proxy :: Proxy StopQueryRuntimeWarning) $
  stopQueryRuntime (unwrap env).runtime

-- | Constructs and finalizes a contract environment that is usable inside a
-- | bracket callback.
-- | One environment can be used by multiple `Contract`s in parallel.
-- | Make sure that `Aff` action does not end before all contracts that use the
-- | runtime terminate. Otherwise `WebSocket`s will be closed too early.
withContractEnv
  :: forall (r :: Row Type) (a :: Type)
   . ConfigParams r
  -> (ContractEnv r -> Aff a)
  -> Aff a
withContractEnv
  params@
    { ctlServerConfig
    , ogmiosConfig
    , datumCacheConfig
    , networkId
    , logLevel
    , walletSpec
    , customLogger
    }
  action = do
  let
    config =
      { ctlServerConfig
      , ogmiosConfig
      , datumCacheConfig
      , networkId
      , logLevel
      , walletSpec
      , customLogger
      }
  withQueryRuntime config \runtime -> do
    let
      contractEnv = wrap
        { runtime, config, extraConfig: params.extraConfig }
    action contractEnv

-- | Throws an `Error` for any showable error using `Effect.Exception.throw`
-- | and lifting into the `Contract` monad.
throwContractError
  :: forall (e :: Type) (r :: Row Type) (a :: Type). Show e => e -> Contract r a
throwContractError = liftEffect <<< throw <<< show

-- | Given a string error and `Maybe` value, if the latter is `Nothing`, throw
-- | the error with the given string, otherwise, return the value. If using
-- | using `runExceptT`, see `liftM` inside `Contract.Prelude`. This can be
-- | thought of as `liftM` restricted to JavaScript's `Error` and without the
-- | need to call `error :: String -> Error` each time.
liftContractM
  :: forall (r :: Row Type) (a :: Type)
   . String
  -> Maybe a
  -> Contract r a
liftContractM str = maybe (liftEffect $ throw str) pure

-- | Same as `liftContractM` but the `Maybe` value is already in the `Contract`
-- | context.
liftedM
  :: forall (r :: Row Type) (a :: Type)
   . String
  -> Contract r (Maybe a)
  -> Contract r a
liftedM str cm = cm >>= liftContractM str

-- | Same as `liftContractM` but the `Maybe` value is in the `Aff` context.
liftContractAffM
  :: forall (r :: Row Type) (a :: Type)
   . String
  -> Aff (Maybe a)
  -> Contract r a
liftContractAffM str = liftedM str <<< liftAff

-- | Similar to `liftContractE` except it directly throws the showable error
-- | via `throwContractError` instead of an arbitrary string.
liftContractE
  :: forall (e :: Type) (r :: Row Type) (a :: Type)
   . Show e
  => Either e a
  -> Contract r a
liftContractE = either throwContractError pure

-- | Similar to `liftContractM`, throwing the string instead of the `Left`
-- | value. For throwing the `Left` value, see `liftEither` in
-- | `Contract.Prelude`.
liftContractE'
  :: forall (e :: Type) (r :: Row Type) (a :: Type)
   . String
  -> Either e a
  -> Contract r a
liftContractE' str = liftContractM str <<< hush

-- | Similar to `liftedE` except it directly throws the showable error via
-- | `throwContractError` instead of an arbitrary string.
liftedE
  :: forall (e :: Type) (r :: Row Type) (a :: Type)
   . Show e
  => Contract r (Either e a)
  -> Contract r a
liftedE = (=<<) liftContractE

-- | Same as `liftContractE` but the `Either` value is already in the `Contract`
-- | context.
liftedE'
  :: forall (e :: Type) (r :: Row Type) (a :: Type)
   . String
  -> Contract r (Either e a)
  -> Contract r a
liftedE' str em = em >>= liftContractE' str<|MERGE_RESOLUTION|>--- conflicted
+++ resolved
@@ -65,11 +65,8 @@
 import Effect.Aff.Class (class MonadAff, liftAff)
 import Effect.Class (class MonadEffect, liftEffect)
 import Effect.Exception (Error, throw)
-<<<<<<< HEAD
-=======
 import Helpers (logWithLevel, unwarn)
 import Prim.TypeError (class Warn, Text)
->>>>>>> b04aa601
 import QueryM
   ( DatumCacheListeners
   , DatumCacheWebSocket
