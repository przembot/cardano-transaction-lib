--- conflicted
+++ resolved
@@ -71,12 +71,6 @@
 import Data.Maybe (Maybe)
 import Data.Newtype (class Newtype)
 import Types.PlutusData (PlutusData)
-<<<<<<< HEAD
-import Types.Scripts
-  ( PlutusScript
-  )
-=======
->>>>>>> 9773c4a7
 
 -- | Apply `PlutusData` arguments to any type isomorphic to `PlutusScript`,
 -- | returning an updated script with the provided arguments applied
