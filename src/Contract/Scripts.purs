--- conflicted
+++ resolved
@@ -2,16 +2,10 @@
 -- | over `PlutusScript`. Corresponding hashes are also included as newtype
 -- | wrappers over `ScriptHash`.
 module Contract.Scripts
-<<<<<<< HEAD
-  ( applyArgs
-  , applyArgsM
-  , getScriptByHash
+  ( getScriptByHash
   , getScriptsByHashes
   , module ExportQueryM
   , module ExportScripts
-=======
-  ( module ExportScripts
->>>>>>> b7d4c891
   , module Hash
   , module NativeScript
   , module TypedValidator
@@ -19,14 +13,11 @@
   , module X
   ) where
 
-<<<<<<< HEAD
 import Prelude
 
 import Contract.Monad (Contract)
 import Control.Parallel (parTraverse)
-=======
 import Ctl.Internal.ApplyArgs (ApplyArgsError(ApplyArgsError), applyArgs) as X
->>>>>>> b7d4c891
 import Ctl.Internal.Cardano.Types.NativeScript
   ( NativeScript
       ( ScriptPubkey
@@ -38,10 +29,8 @@
       )
   ) as NativeScript
 import Ctl.Internal.Cardano.Types.ScriptRef (ScriptRef)
-import Ctl.Internal.Contract.ApplyArgs (applyArgs) as Contract
 import Ctl.Internal.Contract.QueryHandle (getQueryHandle)
 import Ctl.Internal.NativeScripts (NativeScriptHash(NativeScriptHash)) as X
-<<<<<<< HEAD
 import Ctl.Internal.QueryM (ClientError)
 import Ctl.Internal.QueryM
   ( ClientError
@@ -50,8 +39,6 @@
       , ClientEncodingError
       )
   ) as ExportQueryM
-=======
->>>>>>> b7d4c891
 import Ctl.Internal.Scripts
   ( mintingPolicyHash
   , nativeScriptStakeValidatorHash
@@ -81,9 +68,8 @@
   , generalise
   , typedValidatorHash
   , typedValidatorScript
-<<<<<<< HEAD
   ) as TypedValidator
-import Data.Either (Either, hush)
+import Data.Either (Either)
 import Data.Map (Map)
 import Data.Map as Map
 import Data.Maybe (Maybe)
@@ -103,22 +89,4 @@
 getScriptsByHashes hashes = do
   queryHandle <- getQueryHandle
   liftAff $ Map.fromFoldable <$> flip parTraverse hashes
-    \sh -> queryHandle.getScriptByHash sh <#> Tuple sh
-
--- | Apply `PlutusData` arguments to any type isomorphic to `PlutusScript`,
--- | returning an updated script with the provided arguments applied
-applyArgs
-  :: PlutusScript
-  -> Array PlutusData
-  -> Contract (Either ClientError PlutusScript)
-applyArgs = Contract.applyArgs
-
--- | Same as `applyArgs` with arguments hushed.
-applyArgsM
-  :: PlutusScript
-  -> Array PlutusData
-  -> Contract (Maybe PlutusScript)
-applyArgsM a = map hush <<< applyArgs a
-=======
-  ) as TypedValidator
->>>>>>> b7d4c891
+    \sh -> queryHandle.getScriptByHash sh <#> Tuple sh