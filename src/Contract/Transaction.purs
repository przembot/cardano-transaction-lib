-- | A module that defines the different transaction data types, balancing
-- | functionality, transaction fees, signing and submission.
module Contract.Transaction
  ( BalancedSignedTransaction(BalancedSignedTransaction)
  , awaitTxConfirmed
  , awaitTxConfirmedWithTimeout
  , awaitTxConfirmedWithTimeoutSlots
  , balanceAndSignTx
  , balanceAndSignTxE
  , balanceAndSignTxs
  , balanceTx
  , balanceTxM
  , balanceTxWithAdditionalUtxos
  , balanceTxWithAddress
  , balanceTxWithAddressAndAdditionalUtxos
  , balanceTxsWithAddress
  , balanceTxsWithAddressAndAdditionalUtxos
  , calculateMinFee
  , calculateMinFeeM
  , getTxByHash
  , getTxFinalFee
  , module BalanceTxError
  , module ExportQueryM
  , module NativeScript
  , module OutputDatum
  , module PTransaction
  , module PTransactionUnspentOutput
  , module ReindexRedeemersExport
  , module Scripts
  , module ScriptLookups
  , module ScriptRef
  , module Transaction
  , module TransactionMetadata
  , module UnbalancedTx
  , reindexSpentScriptRedeemers
  , scriptOutputToTransactionOutput
  , signTransaction
  , submit
  , submitE
  , withBalancedTxs
  , withBalancedTx
  , withBalancedAndSignedTxs
  , withBalancedAndSignedTx
  ) where

import Prelude

import Aeson (class EncodeAeson, Aeson)
import Contract.Log (logDebug')
import Contract.Monad
  ( Contract
  , liftedE
  , liftedM
  , runContractInEnv
  , wrapContract
  )
import Control.Monad.Error.Class (catchError, throwError, try)
import Control.Monad.Reader (ReaderT, asks, runReaderT)
import Control.Monad.Reader.Class (ask)
import Ctl.Internal.BalanceTx (BalanceTxError) as BalanceTxError
import Ctl.Internal.BalanceTx (FinalizedTransaction)
import Ctl.Internal.BalanceTx (balanceTx, balanceTxWithAddress) as BalanceTx
import Ctl.Internal.Cardano.Types.NativeScript
  ( NativeScript
      ( ScriptPubkey
      , ScriptAll
      , ScriptAny
      , ScriptNOfK
      , TimelockStart
      , TimelockExpiry
      )
  ) as NativeScript
import Ctl.Internal.Cardano.Types.ScriptRef
  ( ScriptRef(NativeScriptRef, PlutusScriptRef)
  ) as ScriptRef
import Ctl.Internal.Cardano.Types.Transaction
  ( AuxiliaryData(AuxiliaryData)
  , AuxiliaryDataHash(AuxiliaryDataHash)
  , BootstrapWitness
  , Certificate
      ( StakeRegistration
      , StakeDeregistration
      , StakeDelegation
      , PoolRegistration
      , PoolRetirement
      , GenesisKeyDelegation
      , MoveInstantaneousRewardsCert
      )
  , CostModel(CostModel)
  , Costmdls(Costmdls)
  , Ed25519Signature(Ed25519Signature)
  , Epoch(Epoch)
  , ExUnitPrices
  , ExUnits
  , GenesisHash(GenesisHash)
  , Mint(Mint)
  , Nonce(IdentityNonce, HashNonce)
  , ProposedProtocolParameterUpdates(ProposedProtocolParameterUpdates)
  , ProtocolParamUpdate
  , ProtocolVersion
  , PublicKey(PublicKey)
  , Redeemer
  , RequiredSigner(RequiredSigner)
  , ScriptDataHash(ScriptDataHash)
  , SubCoin
  , Transaction(Transaction)
  , TransactionWitnessSet(TransactionWitnessSet)
  , TxBody(TxBody)
  , UnitInterval
  , Update
  , Vkey(Vkey)
  , Vkeywitness(Vkeywitness)
  , _auxiliaryData
  , _auxiliaryDataHash
  , _body
  , _bootstraps
  , _certs
  , _collateral
  , _fee
  , _inputs
  , _isValid
  , _mint
  , _nativeScripts
  , _networkId
  , _outputs
  , _plutusData
  , _plutusScripts
  , _requiredSigners
  , _scriptDataHash
  , _ttl
  , _update
  , _validityStartInterval
  , _vkeys
  , _withdrawals
  , _witnessSet
  ) as Transaction
import Ctl.Internal.Cardano.Types.Transaction (Transaction)
import Ctl.Internal.Hashing (transactionHash) as Hashing
import Ctl.Internal.Plutus.Conversion
  ( toPlutusAddress
  , toPlutusCoin
  , toPlutusTxOutput
  )
<<<<<<< HEAD
import Control.Monad.Error.Class (try, catchError, throwError)
import Control.Monad.Reader (asks, runReaderT, ReaderT)
import Control.Monad.Reader.Class (ask)
import Data.Array.NonEmpty as NonEmptyArray
import Data.BigInt (BigInt)
import Data.Either (Either(Left, Right), hush)
import Data.Generic.Rep (class Generic)
import Data.Lens.Getter (view)
import Data.Maybe (Maybe(Just, Nothing))
import Data.Map (empty) as Map
import Data.Newtype (class Newtype, unwrap, wrap)
import Data.Show.Generic (genericShow)
import Data.Time.Duration (Seconds)
import Data.Traversable (class Traversable, for_, traverse)
import Data.Tuple (fst, uncurry)
import Data.Tuple.Nested ((/\), type (/\))
import Effect.Aff (bracket)
import Effect.Aff.Class (liftAff)
import Effect.Class (liftEffect)
import Effect.Exception (Error, throw)
import Hashing (transactionHash) as Hashing
import Plutus.Conversion (toPlutusCoin, toPlutusTxOutput, fromPlutusUtxoMap)
import Plutus.Conversion.Address (fromPlutusAddress)
import Plutus.Types.Address (Address)
import Plutus.Types.Transaction (UtxoMap)
import Plutus.Types.Transaction
=======
import Ctl.Internal.Plutus.Conversion.Address (fromPlutusAddress)
import Ctl.Internal.Plutus.Types.Address (Address)
import Ctl.Internal.Plutus.Types.Transaction
>>>>>>> ad5f5119
  ( TransactionOutput(TransactionOutput)
  , TransactionOutputWithRefScript(TransactionOutputWithRefScript)
  ) as PTransaction
import Ctl.Internal.Plutus.Types.TransactionUnspentOutput
  ( TransactionUnspentOutput(TransactionUnspentOutput)
  , lookupTxHash
  , mkTxUnspentOut
  ) as PTransactionUnspentOutput
import Ctl.Internal.Plutus.Types.Value (Coin)
import Ctl.Internal.QueryM
  ( ClientError
      ( ClientHttpError
      , ClientHttpResponseError
      , ClientDecodeJsonError
      , ClientEncodingError
      , ClientOtherError
      )
  ) as ExportQueryM
import Ctl.Internal.QueryM (getWalletAddresses, submitTxOgmios) as QueryM
import Ctl.Internal.QueryM.AwaitTxConfirmed
  ( awaitTxConfirmed
  , awaitTxConfirmedWithTimeout
  , awaitTxConfirmedWithTimeoutSlots
  ) as AwaitTx
import Ctl.Internal.QueryM.GetTxByHash (getTxByHash) as QueryM
import Ctl.Internal.QueryM.MinFee (calculateMinFee) as QueryM
import Ctl.Internal.QueryM.Ogmios (SubmitTxR(SubmitTxSuccess, SubmitFail))
import Ctl.Internal.QueryM.Sign (signTransaction) as QueryM
import Ctl.Internal.ReindexRedeemers
  ( ReindexErrors(CannotGetTxOutRefIndexForRedeemer)
  ) as ReindexRedeemersExport
import Ctl.Internal.ReindexRedeemers (reindexSpentScriptRedeemers) as ReindexRedeemers
import Ctl.Internal.Serialization (convertTransaction, toBytes) as Serialization
import Ctl.Internal.Serialization.Address (NetworkId)
import Ctl.Internal.TxOutput (scriptOutputToTransactionOutput) as TxOutput
import Ctl.Internal.Types.OutputDatum
  ( OutputDatum(NoOutputDatum, OutputDatumHash, OutputDatum)
  , outputDatumDataHash
  , outputDatumDatum
  ) as OutputDatum
import Ctl.Internal.Types.ScriptLookups
  ( MkUnbalancedTxError
      ( TypeCheckFailed
      , ModifyTx
      , TxOutRefNotFound
      , TxOutRefWrongType
      , DatumNotFound
      , MintingPolicyNotFound
      , MintingPolicyHashNotCurrencySymbol
      , CannotMakeValue
      , ValidatorHashNotFound
      , OwnPubKeyAndStakeKeyMissing
      , TypedValidatorMissing
      , DatumWrongHash
      , CannotQueryDatum
      , CannotHashDatum
      , CannotConvertPOSIXTimeRange
      , CannotGetMintingPolicyScriptIndex
      , CannotGetValidatorHashFromAddress
      , MkTypedTxOutFailed
      , TypedTxOutHasNoDatumHash
      , CannotHashMintingPolicy
      , CannotHashValidator
      , CannotConvertPaymentPubKeyHash
      , CannotSatisfyAny
      )
  , mkUnbalancedTx
  ) as ScriptLookups
import Ctl.Internal.Types.ScriptLookups (UnattachedUnbalancedTx)
import Ctl.Internal.Types.Scripts
  ( Language(PlutusV1, PlutusV2)
  , plutusV1Script
  , plutusV2Script
  ) as Scripts
import Ctl.Internal.Types.Transaction
  ( DataHash(DataHash)
  , TransactionHash(TransactionHash)
  , TransactionInput(TransactionInput)
  ) as Transaction
import Ctl.Internal.Types.Transaction (TransactionHash)
import Ctl.Internal.Types.TransactionMetadata
  ( GeneralTransactionMetadata(GeneralTransactionMetadata)
  , TransactionMetadatum(MetadataMap, MetadataList, Int, Bytes, Text)
  , TransactionMetadatumLabel(TransactionMetadatumLabel)
  ) as TransactionMetadata
import Ctl.Internal.Types.UnbalancedTransaction
  ( ScriptOutput(ScriptOutput)
  , UnbalancedTx(UnbalancedTx)
  , _transaction
  , _utxoIndex
  , emptyUnbalancedTx
  ) as UnbalancedTx
import Ctl.Internal.Types.UsedTxOuts
  ( UsedTxOuts
  , lockTransactionInputs
  , unlockTransactionInputs
  )
import Data.Array.NonEmpty as NonEmptyArray
import Data.BigInt (BigInt)
import Data.Either (Either(Left, Right), hush)
import Data.Generic.Rep (class Generic)
import Data.Lens.Getter (view)
import Data.Maybe (Maybe(Just, Nothing))
import Data.Newtype (class Newtype, unwrap, wrap)
import Data.Show.Generic (genericShow)
import Data.Time.Duration (Seconds)
import Data.Traversable (class Traversable, for, for_, traverse)
import Data.Tuple.Nested (type (/\))
import Effect.Aff (bracket)
import Effect.Aff.Class (liftAff)
import Effect.Class (liftEffect)
import Effect.Exception (Error, throw)
import Prim.TypeError (class Warn, Text)
import Untagged.Union (asOneOf)

-- | This module defines transaction-related requests. Currently signing and
-- | submission is done with Nami.

-- | Signs a `Transaction` with potential failure.
signTransaction
  :: forall (r :: Row Type). Transaction -> Contract r (Maybe Transaction)
signTransaction = wrapContract <<< QueryM.signTransaction

-- | Signs a `FinalizedTransaction` with potential failure.
signTransaction'
  :: forall (r :: Row Type)
   . FinalizedTransaction
  -> Contract r (Maybe BalancedSignedTransaction)
signTransaction' =
  map (map BalancedSignedTransaction) <<< signTransaction <<< unwrap

-- | Submits a `BalancedSignedTransaction`, which is the output of
-- | `signTransaction` or `balanceAndSignTx`
submit
  :: forall (r :: Row Type)
   . BalancedSignedTransaction
  -> Contract r TransactionHash
submit tx = do
  result <- submitE tx
  case result of
    Right th -> pure th
    Left json -> liftEffect $ throw $
      "`submit` call failed. Error from Ogmios: " <> show json

-- | Like submit except when ogmios sends a SubmitFail
-- | the error is returned as an Array of Aesons
submitE
  :: forall (r :: Row Type)
   . BalancedSignedTransaction
  -> Contract r (Either (Array Aeson) TransactionHash)
submitE tx = do
  cslTx <- liftEffect $ Serialization.convertTransaction (unwrap tx)
  let txHash = Hashing.transactionHash cslTx
  logDebug' $ "Pre-calculated tx hash: " <> show txHash
  let txCborBytes = wrap $ Serialization.toBytes $ asOneOf cslTx
  result <- wrapContract $
    QueryM.submitTxOgmios (unwrap txHash) txCborBytes
  pure $ case result of
    SubmitTxSuccess th -> Right $ wrap th
    SubmitFail json -> Left json

-- | Query the Haskell server for the minimum transaction fee
calculateMinFee
  :: forall (r :: Row Type)
   . Transaction
  -> Contract r (Either ExportQueryM.ClientError Coin)
calculateMinFee = map (pure <<< toPlutusCoin)
  <<< wrapContract
  <<< QueryM.calculateMinFee

-- | Same as `calculateMinFee` hushing the error.
calculateMinFeeM
  :: forall (r :: Row Type). Transaction -> Contract r (Maybe Coin)
calculateMinFeeM = map hush <<< calculateMinFee

-- | Helper to adapt to UsedTxOuts
withUsedTxouts
  :: forall (r :: Row Type) (a :: Type)
   . ReaderT UsedTxOuts (Contract r) a
  -> Contract r a
withUsedTxouts f = asks (_.usedTxOuts <<< _.runtime <<< unwrap) >>= runReaderT f

-- | Like `balanceTx`, but uses an additional `UtxoMap`.
balanceTxWithAdditionalUtxos
  :: forall (r :: Row Type)
   . UnattachedUnbalancedTx
  -> UtxoMap
  -> Contract r (Either BalanceTxError.BalanceTxError FinalizedTransaction)
balanceTxWithAdditionalUtxos tx utxos = do
  networkId <- asks $ unwrap >>> _.config >>> _.networkId
  wrapContract $ BalanceTx.balanceTx
    tx
    (fromPlutusUtxoMap networkId utxos)

-- | Attempts to balance an `UnattachedUnbalancedTx`.
balanceTx
  :: forall (r :: Row Type)
   . UnattachedUnbalancedTx
  -> Contract r (Either BalanceTxError.BalanceTxError FinalizedTransaction)
balanceTx tx = balanceTxWithAdditionalUtxos tx Map.empty

-- | Like `balanceTxWithAddress`, but uses an additional `UtxoMap`.
balanceTxWithAddressAndAdditionalUtxos
  :: forall (r :: Row Type)
   . Array Address
  -> UnattachedUnbalancedTx
  -> UtxoMap
  -> Contract r (Either BalanceTxError.BalanceTxError FinalizedTransaction)
<<<<<<< HEAD
balanceTxWithAddressAndAdditionalUtxos addr tx utxos = do
=======
balanceTxWithAddress ownAddresses tx = do
>>>>>>> ad5f5119
  networkId <- asks $ unwrap >>> _.config >>> _.networkId
  wrapContract $ BalanceTx.balanceTxWithAddress
    (fromPlutusAddress networkId <$> ownAddresses)
    tx
    (fromPlutusUtxoMap networkId utxos)

-- | Attempts to balance an `UnattachedUnbalancedTx`.
balanceTxWithAddress
  :: forall (r :: Row Type)
   . Address
  -> UnattachedUnbalancedTx
  -> Contract r (Either BalanceTxError.BalanceTxError FinalizedTransaction)
balanceTxWithAddress addr tx =
  balanceTxWithAddressAndAdditionalUtxos addr tx Map.empty

-- Helper to avoid repetition
withTransactions
  :: forall (a :: Type)
       (t :: Type -> Type)
       (r :: Row Type)
       (tx :: Type)
   . Traversable t
  => (t UnattachedUnbalancedTx -> Contract r (t tx))
  -> (tx -> Transaction)
  -> t UnattachedUnbalancedTx
  -> (t tx -> Contract r a)
  -> Contract r a
withTransactions prepare extract utxs action = do
  env <- ask
  let
    run :: forall (b :: Type). _ b -> _ b
    run = runContractInEnv env
  liftAff $ bracket
    (run (prepare utxs))
    (run <<< cleanup)
    (run <<< action)
  where
  cleanup txs = for_ txs
    (withUsedTxouts <<< unlockTransactionInputs <<< extract)

withSingleTransaction
  :: forall (a :: Type) (tx :: Type) (r :: Row Type)
   . (UnattachedUnbalancedTx -> Contract r tx)
  -> (tx -> Transaction)
  -> UnattachedUnbalancedTx
  -> (tx -> Contract r a)
  -> Contract r a
withSingleTransaction prepare extract utx action =
  withTransactions (traverse prepare) extract (NonEmptyArray.singleton utx)
    (action <<< NonEmptyArray.head)

-- | Execute an action on an array of balanced
-- | transactions (`balanceTxs` will be called). Within
-- | this function, all transaction inputs used by these
-- | transactions will be locked, so that they are not used
-- | in any other context.
-- | After the function completes, the locks will be removed.
-- | Errors will be thrown.
withBalancedTxs
  :: forall (a :: Type) (r :: Row Type)
   . Array UnattachedUnbalancedTx
  -> (Array FinalizedTransaction -> Contract r a)
  -> Contract r a
withBalancedTxs = withTransactions balanceTxs unwrap

-- | Execute an action on a balanced transaction (`balanceTx` will
-- | be called). Within this function, all transaction inputs
-- | used by this transaction will be locked, so that they are not
-- | used in any other context.
-- | After the function completes, the locks will be removed.
-- | Errors will be thrown.
withBalancedTx
  :: forall (a :: Type) (r :: Row Type)
   . UnattachedUnbalancedTx
  -> (FinalizedTransaction -> Contract r a)
  -> Contract r a
withBalancedTx = withSingleTransaction (liftedE <<< balanceTx) unwrap

-- | Execute an action on an array of balanced and signed
-- | transactions (`balanceAndSignTxs` will be called). Within
-- | this function, all transaction inputs used by these
-- | transactions will be locked, so that they are not used
-- | in any other context.
-- | After the function completes, the locks will be removed.
-- | Errors will be thrown.
withBalancedAndSignedTxs
  :: forall (r :: Row Type) (a :: Type)
   . Array UnattachedUnbalancedTx
  -> (Array BalancedSignedTransaction -> Contract r a)
  -> Contract r a
withBalancedAndSignedTxs = withTransactions balanceAndSignTxs unwrap

-- | Execute an action on a balanced and signed transaction.
-- | (`balanceAndSignTx` will be called). Within this function,
-- | all transaction inputs used by this transaction will be
-- | locked, so that they are not used in any other context.
-- | After the function completes, the locks will be removed.
-- | Errors will be thrown.
withBalancedAndSignedTx
  :: forall (a :: Type) (r :: Row Type)
   . UnattachedUnbalancedTx
  -> (BalancedSignedTransaction -> Contract r a)
  -> Contract r a
withBalancedAndSignedTx = withSingleTransaction
  internalBalanceAndSignTx
  unwrap

<<<<<<< HEAD
-- | Like `balanceTxsWithAddress`, but uses an additional `UtxoMap`.
balanceTxsWithAddressAndAdditionalUtxos
=======
-- | Like `balanceTxs`, but uses `balanceTxWithAddress` instead of `balanceTx`
-- | internally.
balanceTxsWithAddresses
>>>>>>> ad5f5119
  :: forall
       (t :: Type -> Type)
       (r :: Row Type)
   . Traversable t
<<<<<<< HEAD
  => Address
  -> t (UnattachedUnbalancedTx /\ UtxoMap)
  -> Contract r (t FinalizedTransaction)
balanceTxsWithAddressAndAdditionalUtxos ownAddress unbalancedTxs =
  unlockAllOnError $ traverse (uncurry balanceAndLock) unbalancedTxs
=======
  => Array Address
  -> t UnattachedUnbalancedTx
  -> Contract r (t FinalizedTransaction)
balanceTxsWithAddresses ownAddrs unbalancedTxs =
  unlockAllOnError $ traverse balanceAndLock unbalancedTxs
>>>>>>> ad5f5119
  where
  unlockAllOnError :: forall (a :: Type). Contract r a -> Contract r a
  unlockAllOnError f = catchError f $ \e -> do
    for_ (fst <$> unbalancedTxs) $
      withUsedTxouts <<< unlockTransactionInputs <<< uutxToTx
    throwError e

  uutxToTx :: UnattachedUnbalancedTx -> Transaction
  uutxToTx = _.transaction <<< unwrap <<< _.unbalancedTx <<< unwrap

  balanceAndLock
    :: UnattachedUnbalancedTx -> UtxoMap -> Contract r FinalizedTransaction
  balanceAndLock unbalancedTx utxos = do
    networkId <- asks $ unwrap >>> _.config >>> _.networkId
    balancedTx <- liftedE $ wrapContract $ BalanceTx.balanceTxWithAddress
      (fromPlutusAddress networkId <$> ownAddrs)
      unbalancedTx
      (fromPlutusUtxoMap networkId utxos)
    void $ withUsedTxouts $ lockTransactionInputs (unwrap balancedTx)
    pure balancedTx

<<<<<<< HEAD
-- | Like `balanceTxs`, but uses `balanceTxWithAddress` instead of `balanceTx`
-- | internally.
balanceTxsWithAddress
=======
balanceTxsWithAddress
  :: forall
       (t :: Type -> Type)
       (r :: Row Type)
   . Traversable t
  => Address
  -> t UnattachedUnbalancedTx
  -> Contract r (t FinalizedTransaction)
balanceTxsWithAddress ownAddr = balanceTxsWithAddresses [ ownAddr ]

-- | Balances each transaction and locks the used inputs
-- | so that they cannot be reused by subsequent transactions.
balanceTxs
>>>>>>> ad5f5119
  :: forall
       (t :: Type -> Type)
       (r :: Row Type)
   . Traversable t
  => Address
  -> t UnattachedUnbalancedTx
  -> Contract r (t FinalizedTransaction)
<<<<<<< HEAD
balanceTxsWithAddress ownAddress unbalancedTxs =
  balanceTxsWithAddressAndAdditionalUtxos ownAddress $
    (flip (/\) $ Map.empty) <$> unbalancedTxs

-- | Like `balanceTxs`, but uses an additional `UtxoMap`.
balanceTxsWithAdditionalUtxos
  :: forall
       (t :: Type -> Type)
       (r :: Row Type)
   . Traversable t
  => t (UnattachedUnbalancedTx /\ UtxoMap)
  -> Contract r (t FinalizedTransaction)
balanceTxsWithAdditionalUtxos unbalancedTxs = do
  mbOwnAddress <- getWalletAddress
  case mbOwnAddress of
    Nothing -> liftEffect $ throw $
      "Failed to get own Address"
    Just ownAddress ->
      balanceTxsWithAddressAndAdditionalUtxos ownAddress unbalancedTxs

-- | Balances each transaction and locks the used inputs
-- | so that they cannot be reused by subsequent transactions.
balanceTxs
  :: forall
       (t :: Type -> Type)
       (r :: Row Type)
   . Traversable t
  => t UnattachedUnbalancedTx
  -> Contract r (t FinalizedTransaction)
balanceTxs unbalancedTxs =
  balanceTxsWithAdditionalUtxos $
    (flip (/\) $ Map.empty) <$> unbalancedTxs
=======
balanceTxs unbalancedTxs = do
  mbOwnAddrs <- walletAddresses
  case mbOwnAddrs of
    Nothing -> liftEffect $ throw $
      "Failed to get own Address"
    Just ownAddrs ->
      balanceTxsWithAddresses ownAddrs unbalancedTxs
  where
  -- TODO: this is a helper function to get array of wallet ownAddresses
  -- should be removed when Contract's api changes to multi-address
  -- https://github.com/Plutonomicon/cardano-transaction-lib/issues/1045
  walletAddresses = do
    mbAddrs <- wrapContract QueryM.getWalletAddresses
    for mbAddrs \addrs ->
      for addrs
        ( liftedM "getWalletAddress: failed to deserialize address"
            <<< wrapContract
            <<< pure
            <<< toPlutusAddress
        )
>>>>>>> ad5f5119

-- | Attempts to balance an `UnattachedUnbalancedTx` hushing the error.
balanceTxM
  :: forall (r :: Row Type)
   . UnattachedUnbalancedTx
  -> Contract r (Maybe FinalizedTransaction)
balanceTxM = map hush <<< balanceTx

-- | Reindex the `Spend` redeemers. Since we insert to an ordered array, we must
-- | reindex the redeemers with such inputs. This must be crucially called after
-- | balancing when all inputs are in place so they cannot be reordered.
reindexSpentScriptRedeemers
  :: forall (r :: Row Type)
   . Array Transaction.TransactionInput
  -> Array (Transaction.Redeemer /\ Maybe Transaction.TransactionInput)
  -> Contract r
       ( Either
           ReindexRedeemersExport.ReindexErrors
           (Array Transaction.Redeemer)
       )
reindexSpentScriptRedeemers balancedTx =
  wrapContract <<< ReindexRedeemers.reindexSpentScriptRedeemers balancedTx

newtype BalancedSignedTransaction = BalancedSignedTransaction Transaction

derive instance Generic BalancedSignedTransaction _
derive instance Newtype BalancedSignedTransaction _
derive newtype instance Eq BalancedSignedTransaction
derive newtype instance EncodeAeson BalancedSignedTransaction

instance Show BalancedSignedTransaction where
  show = genericShow

-- | Like `balanceAndSignTxs`, but uses an additional `UtxoMap`.
balanceAndSignTxsWithAdditionalUtxos
  :: forall (r :: Row Type)
   . Array (UnattachedUnbalancedTx /\ UtxoMap)
  -> Contract r (Array BalancedSignedTransaction)
balanceAndSignTxsWithAdditionalUtxos txs =
  balanceTxsWithAdditionalUtxos txs >>= traverse
    (liftedM "error signing a transaction" <<< signTransaction')

-- | Like `balanceAndSignTx`, but for more than one transaction.
-- | This function may throw errors through the contract Monad.
-- | If successful, transaction inputs will be locked afterwards.
-- | If you want to re-use them in the same 'QueryM' context, call
-- | `unlockTransactionInputs`.
balanceAndSignTxs
  :: forall (r :: Row Type)
   . Array UnattachedUnbalancedTx
  -> Contract r (Array BalancedSignedTransaction)
balanceAndSignTxs txs = balanceTxs txs >>= traverse
  (liftedM "error signing a transaction" <<< signTransaction')

-- | Balances an unbalanced transaction and signs it.
-- |
-- | The return type includes the balanced transaction to be used with `submit`
-- | to submit the transaction.
-- | If successful, transaction inputs will be locked afterwards.
-- | If you want to re-use them in the same 'QueryM' context, call
-- | `unlockTransactionInputs`.
balanceAndSignTx
  :: forall (r :: Row Type)
   . Warn
       ( Text
           "`balanceAndSignTx` no longer returns `Nothing` when failing, instead letting errors continue through the `Contract` monad. `Maybe` will be removed in a future release."
       )
  => UnattachedUnbalancedTx
  -> Contract r (Maybe BalancedSignedTransaction)
balanceAndSignTx tx = pure <$> internalBalanceAndSignTx tx

internalBalanceAndSignTx
  :: forall (r :: Row Type)
   . UnattachedUnbalancedTx
  -> Contract r BalancedSignedTransaction
internalBalanceAndSignTx tx =
  internalBalanceAndSignTxWithAdditionalUtxos tx Map.empty

internalBalanceAndSignTxWithAdditionalUtxos
  :: forall (r :: Row Type)
   . UnattachedUnbalancedTx
  -> UtxoMap
  -> Contract r BalancedSignedTransaction
internalBalanceAndSignTxWithAdditionalUtxos tx utxos =
  balanceAndSignTxsWithAdditionalUtxos [ tx /\ utxos ] >>=
    case _ of
      [ x ] -> pure x
      _ -> liftEffect $ throw $
        "Unexpected internal error during transaction signing"

-- TODO Deprecate `balanceAndSignTxE` once `Maybe` is dropped from
-- `balanceAndSignTx`, like in `internalBalanceAndSignTx`.
-- https://github.com/Plutonomicon/cardano-transaction-lib/issues/880
-- | Like `balanceAndSignTx`, but does not throw errors, and which are instead
-- | held in `Left`.
-- | If successful, transaction inputs will be locked afterwards.
-- | If you want to re-use them in the same 'QueryM' context, call
-- | `unlockTransactionInputs`.
balanceAndSignTxE
  :: forall (r :: Row Type)
   . UnattachedUnbalancedTx
  -> Contract r (Either Error BalancedSignedTransaction)
balanceAndSignTxE = try <<< internalBalanceAndSignTx

getTxFinalFee :: BalancedSignedTransaction -> BigInt
getTxFinalFee =
  unwrap <<< view (Transaction._body <<< Transaction._fee) <<< unwrap

scriptOutputToTransactionOutput
  :: NetworkId
  -> UnbalancedTx.ScriptOutput
  -> Maybe PTransaction.TransactionOutput
scriptOutputToTransactionOutput networkId =
  toPlutusTxOutput
    <<< TxOutput.scriptOutputToTransactionOutput networkId

-- | Get `Transaction` contents by hash
getTxByHash
  :: forall (r :: Row Type)
   . TransactionHash
  -> Contract r (Maybe Transaction)
getTxByHash = wrapContract <<< QueryM.getTxByHash <<< unwrap

-- | Wait until a transaction with given hash is confirmed.
-- | Use `awaitTxConfirmedWithTimeout` if you want to limit the time of waiting.
awaitTxConfirmed
  :: forall (r :: Row Type)
   . TransactionHash
  -> Contract r Unit
awaitTxConfirmed = wrapContract <<< AwaitTx.awaitTxConfirmed <<< unwrap

-- | Same as `awaitTxConfirmed`, but allows to specify a timeout in seconds for waiting.
-- | Throws an exception on timeout.
awaitTxConfirmedWithTimeout
  :: forall (r :: Row Type)
   . Seconds
  -> TransactionHash
  -> Contract r Unit
awaitTxConfirmedWithTimeout timeout = wrapContract
  <<< AwaitTx.awaitTxConfirmedWithTimeout timeout
  <<< unwrap

-- | Same as `awaitTxConfirmed`, but allows to specify a timeout in slots for waiting.
-- | Throws an exception on timeout.
awaitTxConfirmedWithTimeoutSlots
  :: forall (r :: Row Type)
   . Int
  -> TransactionHash
  -> Contract r Unit
awaitTxConfirmedWithTimeoutSlots timeout = wrapContract
  <<< AwaitTx.awaitTxConfirmedWithTimeoutSlots timeout
  <<< unwrap<|MERGE_RESOLUTION|>--- conflicted
+++ resolved
@@ -12,9 +12,9 @@
   , balanceTxM
   , balanceTxWithAdditionalUtxos
   , balanceTxWithAddress
-  , balanceTxWithAddressAndAdditionalUtxos
+  , balanceTxWithAddressesAndAdditionalUtxos
   , balanceTxsWithAddress
-  , balanceTxsWithAddressAndAdditionalUtxos
+  , balanceTxsWithAddressesAndAdditionalUtxos
   , calculateMinFee
   , calculateMinFeeM
   , getTxByHash
@@ -134,45 +134,16 @@
   , _withdrawals
   , _witnessSet
   ) as Transaction
-import Ctl.Internal.Cardano.Types.Transaction (Transaction)
+import Ctl.Internal.Cardano.Types.Transaction (Transaction, UtxoMap)
 import Ctl.Internal.Hashing (transactionHash) as Hashing
 import Ctl.Internal.Plutus.Conversion
   ( toPlutusAddress
   , toPlutusCoin
   , toPlutusTxOutput
   )
-<<<<<<< HEAD
-import Control.Monad.Error.Class (try, catchError, throwError)
-import Control.Monad.Reader (asks, runReaderT, ReaderT)
-import Control.Monad.Reader.Class (ask)
-import Data.Array.NonEmpty as NonEmptyArray
-import Data.BigInt (BigInt)
-import Data.Either (Either(Left, Right), hush)
-import Data.Generic.Rep (class Generic)
-import Data.Lens.Getter (view)
-import Data.Maybe (Maybe(Just, Nothing))
-import Data.Map (empty) as Map
-import Data.Newtype (class Newtype, unwrap, wrap)
-import Data.Show.Generic (genericShow)
-import Data.Time.Duration (Seconds)
-import Data.Traversable (class Traversable, for_, traverse)
-import Data.Tuple (fst, uncurry)
-import Data.Tuple.Nested ((/\), type (/\))
-import Effect.Aff (bracket)
-import Effect.Aff.Class (liftAff)
-import Effect.Class (liftEffect)
-import Effect.Exception (Error, throw)
-import Hashing (transactionHash) as Hashing
-import Plutus.Conversion (toPlutusCoin, toPlutusTxOutput, fromPlutusUtxoMap)
-import Plutus.Conversion.Address (fromPlutusAddress)
-import Plutus.Types.Address (Address)
-import Plutus.Types.Transaction (UtxoMap)
-import Plutus.Types.Transaction
-=======
 import Ctl.Internal.Plutus.Conversion.Address (fromPlutusAddress)
 import Ctl.Internal.Plutus.Types.Address (Address)
 import Ctl.Internal.Plutus.Types.Transaction
->>>>>>> ad5f5119
   ( TransactionOutput(TransactionOutput)
   , TransactionOutputWithRefScript(TransactionOutputWithRefScript)
   ) as PTransaction
@@ -276,11 +247,13 @@
 import Data.Generic.Rep (class Generic)
 import Data.Lens.Getter (view)
 import Data.Maybe (Maybe(Just, Nothing))
+import Data.Map (empty) as Map
 import Data.Newtype (class Newtype, unwrap, wrap)
 import Data.Show.Generic (genericShow)
 import Data.Time.Duration (Seconds)
 import Data.Traversable (class Traversable, for, for_, traverse)
-import Data.Tuple.Nested (type (/\))
+import Data.Tuple (fst, uncurry)
+import Data.Tuple.Nested (type (/\), (/\))
 import Effect.Aff (bracket)
 import Effect.Aff.Class (liftAff)
 import Effect.Class (liftEffect)
@@ -362,10 +335,7 @@
   -> UtxoMap
   -> Contract r (Either BalanceTxError.BalanceTxError FinalizedTransaction)
 balanceTxWithAdditionalUtxos tx utxos = do
-  networkId <- asks $ unwrap >>> _.config >>> _.networkId
-  wrapContract $ BalanceTx.balanceTx
-    tx
-    (fromPlutusUtxoMap networkId utxos)
+  wrapContract $ BalanceTx.balanceTx tx utxos
 
 -- | Attempts to balance an `UnattachedUnbalancedTx`.
 balanceTx
@@ -375,31 +345,27 @@
 balanceTx tx = balanceTxWithAdditionalUtxos tx Map.empty
 
 -- | Like `balanceTxWithAddress`, but uses an additional `UtxoMap`.
-balanceTxWithAddressAndAdditionalUtxos
+balanceTxWithAddressesAndAdditionalUtxos
   :: forall (r :: Row Type)
    . Array Address
   -> UnattachedUnbalancedTx
   -> UtxoMap
   -> Contract r (Either BalanceTxError.BalanceTxError FinalizedTransaction)
-<<<<<<< HEAD
-balanceTxWithAddressAndAdditionalUtxos addr tx utxos = do
-=======
-balanceTxWithAddress ownAddresses tx = do
->>>>>>> ad5f5119
+balanceTxWithAddressesAndAdditionalUtxos ownAddresses tx utxos = do
   networkId <- asks $ unwrap >>> _.config >>> _.networkId
   wrapContract $ BalanceTx.balanceTxWithAddress
     (fromPlutusAddress networkId <$> ownAddresses)
     tx
-    (fromPlutusUtxoMap networkId utxos)
+    utxos
 
 -- | Attempts to balance an `UnattachedUnbalancedTx`.
 balanceTxWithAddress
   :: forall (r :: Row Type)
-   . Address
+   . Array Address
   -> UnattachedUnbalancedTx
   -> Contract r (Either BalanceTxError.BalanceTxError FinalizedTransaction)
-balanceTxWithAddress addr tx =
-  balanceTxWithAddressAndAdditionalUtxos addr tx Map.empty
+balanceTxWithAddress ownAddresses tx =
+  balanceTxWithAddressesAndAdditionalUtxos ownAddresses tx Map.empty
 
 -- Helper to avoid repetition
 withTransactions
@@ -493,31 +459,17 @@
   internalBalanceAndSignTx
   unwrap
 
-<<<<<<< HEAD
 -- | Like `balanceTxsWithAddress`, but uses an additional `UtxoMap`.
-balanceTxsWithAddressAndAdditionalUtxos
-=======
--- | Like `balanceTxs`, but uses `balanceTxWithAddress` instead of `balanceTx`
--- | internally.
-balanceTxsWithAddresses
->>>>>>> ad5f5119
+balanceTxsWithAddressesAndAdditionalUtxos
   :: forall
        (t :: Type -> Type)
        (r :: Row Type)
    . Traversable t
-<<<<<<< HEAD
-  => Address
+  => Array Address
   -> t (UnattachedUnbalancedTx /\ UtxoMap)
   -> Contract r (t FinalizedTransaction)
-balanceTxsWithAddressAndAdditionalUtxos ownAddress unbalancedTxs =
+balanceTxsWithAddressesAndAdditionalUtxos ownAddrs unbalancedTxs =
   unlockAllOnError $ traverse (uncurry balanceAndLock) unbalancedTxs
-=======
-  => Array Address
-  -> t UnattachedUnbalancedTx
-  -> Contract r (t FinalizedTransaction)
-balanceTxsWithAddresses ownAddrs unbalancedTxs =
-  unlockAllOnError $ traverse balanceAndLock unbalancedTxs
->>>>>>> ad5f5119
   where
   unlockAllOnError :: forall (a :: Type). Contract r a -> Contract r a
   unlockAllOnError f = catchError f $ \e -> do
@@ -535,39 +487,22 @@
     balancedTx <- liftedE $ wrapContract $ BalanceTx.balanceTxWithAddress
       (fromPlutusAddress networkId <$> ownAddrs)
       unbalancedTx
-      (fromPlutusUtxoMap networkId utxos)
+      utxos
     void $ withUsedTxouts $ lockTransactionInputs (unwrap balancedTx)
     pure balancedTx
-
-<<<<<<< HEAD
+  
 -- | Like `balanceTxs`, but uses `balanceTxWithAddress` instead of `balanceTx`
 -- | internally.
-balanceTxsWithAddress
-=======
-balanceTxsWithAddress
+balanceTxsWithAddresses
   :: forall
        (t :: Type -> Type)
        (r :: Row Type)
    . Traversable t
-  => Address
+  => Array Address
   -> t UnattachedUnbalancedTx
   -> Contract r (t FinalizedTransaction)
-balanceTxsWithAddress ownAddr = balanceTxsWithAddresses [ ownAddr ]
-
--- | Balances each transaction and locks the used inputs
--- | so that they cannot be reused by subsequent transactions.
-balanceTxs
->>>>>>> ad5f5119
-  :: forall
-       (t :: Type -> Type)
-       (r :: Row Type)
-   . Traversable t
-  => Address
-  -> t UnattachedUnbalancedTx
-  -> Contract r (t FinalizedTransaction)
-<<<<<<< HEAD
-balanceTxsWithAddress ownAddress unbalancedTxs =
-  balanceTxsWithAddressAndAdditionalUtxos ownAddress $
+balanceTxsWithAddresses ownAddrs unbalancedTxs =
+  balanceTxsWithAddressesAndAdditionalUtxos ownAddrs $
     (flip (/\) $ Map.empty) <$> unbalancedTxs
 
 -- | Like `balanceTxs`, but uses an additional `UtxoMap`.
@@ -579,33 +514,12 @@
   => t (UnattachedUnbalancedTx /\ UtxoMap)
   -> Contract r (t FinalizedTransaction)
 balanceTxsWithAdditionalUtxos unbalancedTxs = do
-  mbOwnAddress <- getWalletAddress
+  mbOwnAddress <- walletAddresses
   case mbOwnAddress of
     Nothing -> liftEffect $ throw $
       "Failed to get own Address"
     Just ownAddress ->
-      balanceTxsWithAddressAndAdditionalUtxos ownAddress unbalancedTxs
-
--- | Balances each transaction and locks the used inputs
--- | so that they cannot be reused by subsequent transactions.
-balanceTxs
-  :: forall
-       (t :: Type -> Type)
-       (r :: Row Type)
-   . Traversable t
-  => t UnattachedUnbalancedTx
-  -> Contract r (t FinalizedTransaction)
-balanceTxs unbalancedTxs =
-  balanceTxsWithAdditionalUtxos $
-    (flip (/\) $ Map.empty) <$> unbalancedTxs
-=======
-balanceTxs unbalancedTxs = do
-  mbOwnAddrs <- walletAddresses
-  case mbOwnAddrs of
-    Nothing -> liftEffect $ throw $
-      "Failed to get own Address"
-    Just ownAddrs ->
-      balanceTxsWithAddresses ownAddrs unbalancedTxs
+      balanceTxsWithAddressesAndAdditionalUtxos ownAddress unbalancedTxs
   where
   -- TODO: this is a helper function to get array of wallet ownAddresses
   -- should be removed when Contract's api changes to multi-address
@@ -619,7 +533,29 @@
             <<< pure
             <<< toPlutusAddress
         )
->>>>>>> ad5f5119
+
+balanceTxsWithAddress
+  :: forall
+       (t :: Type -> Type)
+       (r :: Row Type)
+   . Traversable t
+  => Address
+  -> t UnattachedUnbalancedTx
+  -> Contract r (t FinalizedTransaction)
+balanceTxsWithAddress ownAddr = balanceTxsWithAddresses [ ownAddr ]
+
+-- | Balances each transaction and locks the used inputs
+-- | so that they cannot be reused by subsequent transactions.
+balanceTxs
+  :: forall
+       (t :: Type -> Type)
+       (r :: Row Type)
+   . Traversable t
+  => t UnattachedUnbalancedTx
+  -> Contract r (t FinalizedTransaction)
+balanceTxs unbalancedTxs =
+  balanceTxsWithAdditionalUtxos $
+    (flip (/\) $ Map.empty) <$> unbalancedTxs
 
 -- | Attempts to balance an `UnattachedUnbalancedTx` hushing the error.
 balanceTxM
