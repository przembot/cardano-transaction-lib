-- | A module that defines the different transaction data types, balancing
-- | functionality, transaction fees, signing and submission.
module Contract.Transaction
  ( BalancedSignedTransaction(BalancedSignedTransaction)
  , awaitTxConfirmed
  , awaitTxConfirmedWithTimeout
  , awaitTxConfirmedWithTimeoutSlots
  , balanceAndSignTx
  , balanceAndSignTxs
  , balanceAndSignTxE
  , balanceTx
  , balanceTxWithAddress
  , balanceTxM
  , calculateMinFee
  , calculateMinFeeM
  , getTxByHash
  , module BalanceTxError
  , module ExportQueryM
  , module NativeScript
  , module OutputDatum
  , module PTransaction
  , module PTransactionUnspentOutput
  , module ReindexRedeemersExport
  , module Scripts
  , module ScriptLookups
  , module ScriptRef
  , module Transaction
  , module TransactionMetadata
  , module UnbalancedTx
  , reindexSpentScriptRedeemers
  , scriptOutputToTransactionOutput
  , signTransaction
  , submit
  , submitE
  , withBalancedTxs
  , withBalancedTx
  , withBalancedAndSignedTxs
  , withBalancedAndSignedTx
  , balanceTxsWithAddress
  ) where

import Prelude
import Prim.TypeError (class Warn, Text)

import Aeson (class EncodeAeson, Aeson)
import BalanceTx (BalanceTxError) as BalanceTxError
import BalanceTx (FinalizedTransaction)
import BalanceTx (balanceTx, balanceTxWithAddress) as BalanceTx
import Cardano.Types.NativeScript
  ( NativeScript
      ( ScriptPubkey
      , ScriptAll
      , ScriptAny
      , ScriptNOfK
      , TimelockStart
      , TimelockExpiry
      )
  ) as NativeScript
import Cardano.Types.ScriptRef
  ( ScriptRef(NativeScriptRef, PlutusScriptRef)
  ) as ScriptRef
import Cardano.Types.Transaction
  ( AuxiliaryData(AuxiliaryData)
  , AuxiliaryDataHash(AuxiliaryDataHash)
  , BootstrapWitness
  , Certificate
      ( StakeRegistration
      , StakeDeregistration
      , StakeDelegation
      , PoolRegistration
      , PoolRetirement
      , GenesisKeyDelegation
      , MoveInstantaneousRewardsCert
      )
  , CostModel(CostModel)
  , Costmdls(Costmdls)
  , Ed25519Signature(Ed25519Signature)
  , Epoch(Epoch)
  , ExUnitPrices
  , ExUnits
  , GenesisHash(GenesisHash)
  , Mint(Mint)
  , Nonce(IdentityNonce, HashNonce)
  , ProposedProtocolParameterUpdates(ProposedProtocolParameterUpdates)
  , ProtocolParamUpdate
  , ProtocolVersion
  , PublicKey(PublicKey)
  , Redeemer
  , RequiredSigner(RequiredSigner)
  , ScriptDataHash(ScriptDataHash)
  , SubCoin
  , Transaction(Transaction)
  , TransactionWitnessSet(TransactionWitnessSet)
  , TxBody(TxBody)
  , UnitInterval
  , Update
  , Vkey(Vkey)
  , Vkeywitness(Vkeywitness)
  , _auxiliaryData
  , _auxiliaryDataHash
  , _body
  , _bootstraps
  , _certs
  , _collateral
  , _fee
  , _inputs
  , _isValid
  , _mint
  , _nativeScripts
  , _networkId
  , _outputs
  , _plutusData
  , _plutusScripts
  , _requiredSigners
  , _scriptDataHash
  , _ttl
  , _update
  , _validityStartInterval
  , _vkeys
  , _withdrawals
  , _witnessSet
  ) as Transaction
import Cardano.Types.Transaction (Transaction)
import Contract.Address (getWalletAddress)
import Contract.Log (logDebug')
import Contract.Monad
  ( Contract
  , liftedE
  , liftedM
  , wrapContract
  , runContractInEnv
  )
import Control.Monad.Error.Class (try, catchError, throwError)
import Control.Monad.Reader (asks, runReaderT, ReaderT)
import Control.Monad.Reader.Class (ask)
import Data.Array.NonEmpty as NonEmptyArray
import Data.Either (Either(Left, Right), hush)
import Data.Generic.Rep (class Generic)
import Data.Maybe (Maybe(Just, Nothing))
import Data.Newtype (class Newtype, unwrap, wrap)
import Data.Show.Generic (genericShow)
import Data.Time.Duration (Seconds)
import Data.Traversable (class Traversable, for_, traverse)
import Data.Tuple.Nested (type (/\))
import Effect.Aff (bracket)
import Effect.Aff.Class (liftAff)
import Effect.Class (liftEffect)
import Effect.Exception (Error, throw)
import Hashing (transactionHash) as Hashing
import Plutus.Conversion (toPlutusCoin, toPlutusTxOutput)
import Plutus.Conversion.Address (fromPlutusAddress)
import Plutus.Types.Address (Address)
import Plutus.Types.Transaction
  ( TransactionOutput(TransactionOutput)
<<<<<<< HEAD
  ) as PTransaction
import Plutus.Types.TransactionUnspentOutput
  ( lookupTxHash
=======
  , TransactionOutputWithRefScript(TransactionOutputWithRefScript)
  ) as PTransaction
import Plutus.Types.TransactionUnspentOutput
  ( TransactionUnspentOutput(TransactionUnspentOutput)
  , mkTxUnspentOut
>>>>>>> 8ff11aec
  ) as PTransactionUnspentOutput
import Plutus.Types.Value (Coin)
import QueryM
  ( ClientError
      ( ClientHttpError
      , ClientHttpResponseError
      , ClientDecodeJsonError
      , ClientEncodingError
      , ClientOtherError
      )
  ) as ExportQueryM
import QueryM (signTransaction, submitTxOgmios) as QueryM
import QueryM.MinFee (calculateMinFee) as QueryM
import QueryM.AwaitTxConfirmed
  ( awaitTxConfirmed
  , awaitTxConfirmedWithTimeout
  , awaitTxConfirmedWithTimeoutSlots
  ) as AwaitTx
import QueryM.GetTxByHash (getTxByHash) as QueryM
import QueryM.Ogmios (SubmitTxR(SubmitTxSuccess, SubmitFail))
import ReindexRedeemers (ReindexErrors(CannotGetTxOutRefIndexForRedeemer)) as ReindexRedeemersExport
import ReindexRedeemers (reindexSpentScriptRedeemers) as ReindexRedeemers
import Serialization (convertTransaction, toBytes) as Serialization
import Serialization.Address (NetworkId)
import TxOutput (scriptOutputToTransactionOutput) as TxOutput
import Types.Scripts
  ( Language(PlutusV1, PlutusV2)
  , plutusV1Script
  , plutusV2Script
  ) as Scripts
import Types.OutputDatum
  ( OutputDatum(NoOutputDatum, OutputDatumHash, OutputDatum)
  , outputDatumDataHash
  , outputDatumDatum
  ) as OutputDatum
import Types.ScriptLookups
  ( MkUnbalancedTxError
      ( TypeCheckFailed
      , ModifyTx
      , TxOutRefNotFound
      , TxOutRefWrongType
      , DatumNotFound
      , MintingPolicyNotFound
      , MintingPolicyHashNotCurrencySymbol
      , CannotMakeValue
      , ValidatorHashNotFound
      , OwnPubKeyAndStakeKeyMissing
      , TypedValidatorMissing
      , DatumWrongHash
      , CannotQueryDatum
      , CannotHashDatum
      , CannotConvertPOSIXTimeRange
      , CannotGetMintingPolicyScriptIndex
      , CannotGetValidatorHashFromAddress
      , MkTypedTxOutFailed
      , TypedTxOutHasNoDatumHash
      , CannotHashMintingPolicy
      , CannotHashValidator
      , CannotConvertPaymentPubKeyHash
      , CannotSatisfyAny
      )
  , mkUnbalancedTx
  ) as ScriptLookups
import Types.ScriptLookups (UnattachedUnbalancedTx)
import Types.Transaction
  ( DataHash(DataHash)
  , TransactionHash(TransactionHash)
  , TransactionInput(TransactionInput)
  ) as Transaction
import Types.Transaction (TransactionHash)
import Types.TransactionMetadata
  ( GeneralTransactionMetadata(GeneralTransactionMetadata)
  , TransactionMetadatumLabel(TransactionMetadatumLabel)
  , TransactionMetadatum(MetadataMap, MetadataList, Int, Bytes, Text)
  ) as TransactionMetadata
import Types.UnbalancedTransaction
  ( ScriptOutput(ScriptOutput)
  , UnbalancedTx(UnbalancedTx)
  , _transaction
  , _utxoIndex
  , emptyUnbalancedTx
  ) as UnbalancedTx
import Types.UsedTxOuts
  ( UsedTxOuts
  , lockTransactionInputs
  , unlockTransactionInputs
  )
import Untagged.Union (asOneOf)

-- | This module defines transaction-related requests. Currently signing and
-- | submission is done with Nami.

-- | Signs a `Transaction` with potential failure.
signTransaction
  :: forall (r :: Row Type). Transaction -> Contract r (Maybe Transaction)
signTransaction = wrapContract <<< QueryM.signTransaction

-- | Signs a `FinalizedTransaction` with potential failure.
signTransaction'
  :: forall (r :: Row Type)
   . FinalizedTransaction
  -> Contract r (Maybe BalancedSignedTransaction)
signTransaction' =
  map (map BalancedSignedTransaction) <<< signTransaction <<< unwrap

-- | Submits a `BalancedSignedTransaction`, which is the output of
-- | `signTransaction` or `balanceAndSignTx`
submit
  :: forall (r :: Row Type)
   . BalancedSignedTransaction
  -> Contract r TransactionHash
submit tx = do
  result <- submitE tx
  case result of
    Right th -> pure th
    Left json -> liftEffect $ throw $
      "`submit` call failed. Error from Ogmios: " <> show json

-- | Like submit except when ogmios sends a SubmitFail
-- | the error is returned as an Array of Aesons
submitE
  :: forall (r :: Row Type)
   . BalancedSignedTransaction
  -> Contract r (Either (Array Aeson) TransactionHash)
submitE tx = do
  cslTx <- liftEffect $ Serialization.convertTransaction (unwrap tx)
  txHash <- liftAff $ Hashing.transactionHash cslTx
  logDebug' $ "Pre-calculated tx hash: " <> show txHash
  let txCborBytes = wrap $ Serialization.toBytes $ asOneOf cslTx
  result <- wrapContract $
    QueryM.submitTxOgmios (unwrap txHash) txCborBytes
  pure $ case result of
    SubmitTxSuccess th -> Right $ wrap th
    SubmitFail json -> Left json

-- | Query the Haskell server for the minimum transaction fee
calculateMinFee
  :: forall (r :: Row Type)
   . Transaction
  -> Contract r (Either ExportQueryM.ClientError Coin)
calculateMinFee = map (pure <<< toPlutusCoin)
  <<< wrapContract
  <<< QueryM.calculateMinFee

-- | Same as `calculateMinFee` hushing the error.
calculateMinFeeM
  :: forall (r :: Row Type). Transaction -> Contract r (Maybe Coin)
calculateMinFeeM = map hush <<< calculateMinFee

-- | Helper to adapt to UsedTxOuts
withUsedTxouts
  :: forall (r :: Row Type) (a :: Type)
   . ReaderT UsedTxOuts (Contract r) a
  -> Contract r a
withUsedTxouts f = asks (_.usedTxOuts <<< _.runtime <<< unwrap) >>= runReaderT f

-- | Attempts to balance an `UnattachedUnbalancedTx`.
balanceTx
  :: forall (r :: Row Type)
   . UnattachedUnbalancedTx
  -> Contract r (Either BalanceTxError.BalanceTxError FinalizedTransaction)
balanceTx = wrapContract <<< BalanceTx.balanceTx

-- | Attempts to balance an `UnattachedUnbalancedTx`.
balanceTxWithAddress
  :: forall (r :: Row Type)
   . Address
  -> UnattachedUnbalancedTx
  -> Contract r (Either BalanceTxError.BalanceTxError FinalizedTransaction)
balanceTxWithAddress addr tx = do
  networkId <- asks $ unwrap >>> _.config >>> _.networkId
  wrapContract $ BalanceTx.balanceTxWithAddress
    (fromPlutusAddress networkId addr)
    tx

-- Helper to avoid repetition
withTransactions
  :: forall (a :: Type)
       (t :: Type -> Type)
       (r :: Row Type)
       (tx :: Type)
   . Traversable t
  => (t UnattachedUnbalancedTx -> Contract r (t tx))
  -> (tx -> Transaction)
  -> t UnattachedUnbalancedTx
  -> (t tx -> Contract r a)
  -> Contract r a
withTransactions prepare extract utxs action = do
  env <- ask
  let
    run :: forall (b :: Type). _ b -> _ b
    run = runContractInEnv env
  liftAff $ bracket
    (run (prepare utxs))
    (run <<< cleanup)
    (run <<< action)
  where
  cleanup txs = for_ txs
    (withUsedTxouts <<< unlockTransactionInputs <<< extract)

withSingleTransaction
  :: forall (a :: Type) (tx :: Type) (r :: Row Type)
   . (UnattachedUnbalancedTx -> Contract r tx)
  -> (tx -> Transaction)
  -> UnattachedUnbalancedTx
  -> (tx -> Contract r a)
  -> Contract r a
withSingleTransaction prepare extract utx action =
  withTransactions (traverse prepare) extract (NonEmptyArray.singleton utx)
    (action <<< NonEmptyArray.head)

-- | Execute an action on an array of balanced
-- | transactions (`balanceTxs` will be called). Within
-- | this function, all transaction inputs used by these
-- | transactions will be locked, so that they are not used
-- | in any other context.
-- | After the function completes, the locks will be removed.
-- | Errors will be thrown.
withBalancedTxs
  :: forall (a :: Type) (r :: Row Type)
   . Array UnattachedUnbalancedTx
  -> (Array FinalizedTransaction -> Contract r a)
  -> Contract r a
withBalancedTxs = withTransactions balanceTxs unwrap

-- | Execute an action on a balanced transaction (`balanceTx` will
-- | be called). Within this function, all transaction inputs
-- | used by this transaction will be locked, so that they are not
-- | used in any other context.
-- | After the function completes, the locks will be removed.
-- | Errors will be thrown.
withBalancedTx
  :: forall (a :: Type) (r :: Row Type)
   . UnattachedUnbalancedTx
  -> (FinalizedTransaction -> Contract r a)
  -> Contract r a
withBalancedTx = withSingleTransaction (liftedE <<< balanceTx) unwrap

-- | Execute an action on an array of balanced and signed
-- | transactions (`balanceAndSignTxs` will be called). Within
-- | this function, all transaction inputs used by these
-- | transactions will be locked, so that they are not used
-- | in any other context.
-- | After the function completes, the locks will be removed.
-- | Errors will be thrown.
withBalancedAndSignedTxs
  :: forall (r :: Row Type) (a :: Type)
   . Array UnattachedUnbalancedTx
  -> (Array BalancedSignedTransaction -> Contract r a)
  -> Contract r a
withBalancedAndSignedTxs = withTransactions balanceAndSignTxs unwrap

-- | Execute an action on a balanced and signed transaction.
-- | (`balanceAndSignTx` will be called). Within this function,
-- | all transaction inputs used by this transaction will be
-- | locked, so that they are not used in any other context.
-- | After the function completes, the locks will be removed.
-- | Errors will be thrown.
withBalancedAndSignedTx
  :: forall (a :: Type) (r :: Row Type)
   . UnattachedUnbalancedTx
  -> (BalancedSignedTransaction -> Contract r a)
  -> Contract r a
withBalancedAndSignedTx = withSingleTransaction
  internalBalanceAndSignTx
  unwrap

-- | Like `balanceTxs`, but uses `balanceTxWithAddress` instead of `balanceTx`
-- | internally.
balanceTxsWithAddress
  :: forall
       (t :: Type -> Type)
       (r :: Row Type)
   . Traversable t
  => Address
  -> t UnattachedUnbalancedTx
  -> Contract r (t FinalizedTransaction)
balanceTxsWithAddress ownAddress unbalancedTxs =
  unlockAllOnError $ traverse balanceAndLock unbalancedTxs
  where
  unlockAllOnError :: forall (a :: Type). Contract r a -> Contract r a
  unlockAllOnError f = catchError f $ \e -> do
    for_ unbalancedTxs $
      withUsedTxouts <<< unlockTransactionInputs <<< uutxToTx
    throwError e

  uutxToTx :: UnattachedUnbalancedTx -> Transaction
  uutxToTx = _.transaction <<< unwrap <<< _.unbalancedTx <<< unwrap

  balanceAndLock :: UnattachedUnbalancedTx -> Contract r FinalizedTransaction
  balanceAndLock unbalancedTx = do
    networkId <- asks $ unwrap >>> _.config >>> _.networkId
    balancedTx <- liftedE $ wrapContract $ BalanceTx.balanceTxWithAddress
      (fromPlutusAddress networkId ownAddress)
      unbalancedTx
    void $ withUsedTxouts $ lockTransactionInputs (unwrap balancedTx)
    pure balancedTx

-- | Balances each transaction and locks the used inputs
-- | so that they cannot be reused by subsequent transactions.
balanceTxs
  :: forall
       (t :: Type -> Type)
       (r :: Row Type)
   . Traversable t
  => t UnattachedUnbalancedTx
  -> Contract r (t FinalizedTransaction)
balanceTxs unbalancedTxs = do
  mbOwnAddress <- getWalletAddress
  case mbOwnAddress of
    Nothing -> liftEffect $ throw $
      "Failed to get own Address"
    Just ownAddress ->
      balanceTxsWithAddress ownAddress unbalancedTxs

-- | Attempts to balance an `UnattachedUnbalancedTx` hushing the error.
balanceTxM
  :: forall (r :: Row Type)
   . UnattachedUnbalancedTx
  -> Contract r (Maybe FinalizedTransaction)
balanceTxM = map hush <<< balanceTx

-- | Reindex the `Spend` redeemers. Since we insert to an ordered array, we must
-- | reindex the redeemers with such inputs. This must be crucially called after
-- | balancing when all inputs are in place so they cannot be reordered.
reindexSpentScriptRedeemers
  :: forall (r :: Row Type)
   . Array Transaction.TransactionInput
  -> Array (Transaction.Redeemer /\ Maybe Transaction.TransactionInput)
  -> Contract r
       ( Either
           ReindexRedeemersExport.ReindexErrors
           (Array Transaction.Redeemer)
       )
reindexSpentScriptRedeemers balancedTx =
  wrapContract <<< ReindexRedeemers.reindexSpentScriptRedeemers balancedTx

newtype BalancedSignedTransaction = BalancedSignedTransaction Transaction

derive instance Generic BalancedSignedTransaction _
derive instance Newtype BalancedSignedTransaction _
derive newtype instance Eq BalancedSignedTransaction
derive newtype instance EncodeAeson BalancedSignedTransaction

instance Show BalancedSignedTransaction where
  show = genericShow

-- | Like `balanceAndSignTx`, but for more than one transaction.
-- | This function may throw errors through the contract Monad.
-- | If successful, transaction inputs will be locked afterwards.
-- | If you want to re-use them in the same 'QueryM' context, call
-- | `unlockTransactionInputs`.
balanceAndSignTxs
  :: forall (r :: Row Type)
   . Array UnattachedUnbalancedTx
  -> Contract r (Array BalancedSignedTransaction)
balanceAndSignTxs txs = balanceTxs txs >>= traverse
  (liftedM "error signing a transaction" <<< signTransaction')

-- | Balances an unbalanced transaction and signs it.
-- |
-- | The return type includes the balanced transaction to be used with `submit`
-- | to submit the transaction.
-- | If successful, transaction inputs will be locked afterwards.
-- | If you want to re-use them in the same 'QueryM' context, call
-- | `unlockTransactionInputs`.
balanceAndSignTx
  :: forall (r :: Row Type)
   . Warn
       ( Text
           "`balanceAndSignTx` no longer returns `Nothing` when failing, instead letting errors continue through the `Contract` monad. `Maybe` will be removed in a future release."
       )
  => UnattachedUnbalancedTx
  -> Contract r (Maybe BalancedSignedTransaction)
balanceAndSignTx tx = pure <$> internalBalanceAndSignTx tx

internalBalanceAndSignTx
  :: forall (r :: Row Type)
   . UnattachedUnbalancedTx
  -> Contract r BalancedSignedTransaction
internalBalanceAndSignTx tx = balanceAndSignTxs [ tx ] >>=
  case _ of
    [ x ] -> pure x
    _ -> liftEffect $ throw $
      "Unexpected internal error during transaction signing"

-- TODO Deprecate `balanceAndSignTxE` once `Maybe` is dropped from
-- `balanceAndSignTx`, like in `internalBalanceAndSignTx`.
-- https://github.com/Plutonomicon/cardano-transaction-lib/issues/880
-- | Like `balanceAndSignTx`, but does not throw errors, and which are instead
-- | held in `Left`.
-- | If successful, transaction inputs will be locked afterwards.
-- | If you want to re-use them in the same 'QueryM' context, call
-- | `unlockTransactionInputs`.
balanceAndSignTxE
  :: forall (r :: Row Type)
   . UnattachedUnbalancedTx
  -> Contract r (Either Error BalancedSignedTransaction)
balanceAndSignTxE = try <<< internalBalanceAndSignTx

scriptOutputToTransactionOutput
  :: NetworkId
  -> UnbalancedTx.ScriptOutput
  -> Maybe PTransaction.TransactionOutput
scriptOutputToTransactionOutput networkId =
  toPlutusTxOutput
    <<< TxOutput.scriptOutputToTransactionOutput networkId

-- | Get `Transaction` contents by hash
getTxByHash
  :: forall (r :: Row Type)
   . TransactionHash
  -> Contract r (Maybe Transaction)
getTxByHash = wrapContract <<< QueryM.getTxByHash <<< unwrap

-- | Wait until a transaction with given hash is confirmed.
-- | Use `awaitTxConfirmedWithTimeout` if you want to limit the time of waiting.
awaitTxConfirmed
  :: forall (r :: Row Type)
   . TransactionHash
  -> Contract r Unit
awaitTxConfirmed = wrapContract <<< AwaitTx.awaitTxConfirmed <<< unwrap

-- | Same as `awaitTxConfirmed`, but allows to specify a timeout in seconds for waiting.
-- | Throws an exception on timeout.
awaitTxConfirmedWithTimeout
  :: forall (r :: Row Type)
   . Seconds
  -> TransactionHash
  -> Contract r Unit
awaitTxConfirmedWithTimeout timeout = wrapContract
  <<< AwaitTx.awaitTxConfirmedWithTimeout timeout
  <<< unwrap

-- | Same as `awaitTxConfirmed`, but allows to specify a timeout in slots for waiting.
-- | Throws an exception on timeout.
awaitTxConfirmedWithTimeoutSlots
  :: forall (r :: Row Type)
   . Int
  -> TransactionHash
  -> Contract r Unit
awaitTxConfirmedWithTimeoutSlots timeout = wrapContract
  <<< AwaitTx.awaitTxConfirmedWithTimeoutSlots timeout
  <<< unwrap<|MERGE_RESOLUTION|>--- conflicted
+++ resolved
@@ -152,17 +152,12 @@
 import Plutus.Types.Address (Address)
 import Plutus.Types.Transaction
   ( TransactionOutput(TransactionOutput)
-<<<<<<< HEAD
-  ) as PTransaction
-import Plutus.Types.TransactionUnspentOutput
-  ( lookupTxHash
-=======
   , TransactionOutputWithRefScript(TransactionOutputWithRefScript)
   ) as PTransaction
 import Plutus.Types.TransactionUnspentOutput
   ( TransactionUnspentOutput(TransactionUnspentOutput)
+  , lookupTxHash
   , mkTxUnspentOut
->>>>>>> 8ff11aec
   ) as PTransactionUnspentOutput
 import Plutus.Types.Value (Coin)
 import QueryM
