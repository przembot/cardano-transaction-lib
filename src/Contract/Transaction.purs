--- conflicted
+++ resolved
@@ -45,13 +45,6 @@
 import Prelude
 
 import Aeson (class EncodeAeson, Aeson)
-<<<<<<< HEAD
-import BalanceTx (BalanceTxError) as BalanceTxError
-import BalanceTx (FinalizedTransaction)
-import BalanceTx (balanceTx, balanceTxWithConstraints) as BalanceTx
-import BalanceTx.Constraints (BalanceTxConstraintsBuilder)
-import Cardano.Types.NativeScript
-=======
 import Contract.Log (logDebug')
 import Contract.Monad
   ( Contract
@@ -65,9 +58,9 @@
 import Control.Monad.Reader.Class (ask)
 import Ctl.Internal.BalanceTx (BalanceTxError) as BalanceTxError
 import Ctl.Internal.BalanceTx (FinalizedTransaction)
-import Ctl.Internal.BalanceTx (balanceTx, balanceTxWithAddress) as BalanceTx
+import Ctl.Internal.BalanceTx (balanceTx, balanceTxWithConstraints) as BalanceTx
+import Ctl.Internal.BalanceTx.Constraints (BalanceTxConstraintsBuilder)
 import Ctl.Internal.Cardano.Types.NativeScript
->>>>>>> ad5f5119
   ( NativeScript
       ( ScriptPubkey
       , ScriptAll
@@ -141,50 +134,10 @@
   , _withdrawals
   , _witnessSet
   ) as Transaction
-<<<<<<< HEAD
-import Cardano.Types.Transaction (Transaction)
-import Contract.Log (logDebug')
-import Contract.Monad
-  ( Contract
-  , liftedE
-  , liftedM
-  , wrapContract
-  , runContractInEnv
-  )
-import Control.Monad.Error.Class (try, catchError, throwError)
-import Control.Monad.Reader (asks, runReaderT, ReaderT)
-import Control.Monad.Reader.Class (ask)
-import Data.Array.NonEmpty as NonEmptyArray
-import Data.BigInt (BigInt)
-import Data.Either (Either(Left, Right), hush)
-import Data.Generic.Rep (class Generic)
-import Data.Lens.Getter (view)
-import Data.Maybe (Maybe)
-import Data.Newtype (class Newtype, unwrap, wrap)
-import Data.Show.Generic (genericShow)
-import Data.Time.Duration (Seconds)
-import Data.Traversable (class Traversable, for_, traverse)
-import Data.Tuple (fst)
-import Data.Tuple.Nested (type (/\), (/\))
-import Effect.Aff (bracket)
-import Effect.Aff.Class (liftAff)
-import Effect.Class (liftEffect)
-import Effect.Exception (Error, throw)
-import Hashing (transactionHash) as Hashing
-import Plutus.Conversion (toPlutusCoin, toPlutusTxOutput)
-import Plutus.Types.Transaction
-=======
 import Ctl.Internal.Cardano.Types.Transaction (Transaction)
 import Ctl.Internal.Hashing (transactionHash) as Hashing
-import Ctl.Internal.Plutus.Conversion
-  ( toPlutusAddress
-  , toPlutusCoin
-  , toPlutusTxOutput
-  )
-import Ctl.Internal.Plutus.Conversion.Address (fromPlutusAddress)
-import Ctl.Internal.Plutus.Types.Address (Address)
+import Ctl.Internal.Plutus.Conversion (toPlutusCoin, toPlutusTxOutput)
 import Ctl.Internal.Plutus.Types.Transaction
->>>>>>> ad5f5119
   ( TransactionOutput(TransactionOutput)
   , TransactionOutputWithRefScript(TransactionOutputWithRefScript)
   ) as PTransaction
@@ -203,7 +156,7 @@
       , ClientOtherError
       )
   ) as ExportQueryM
-import Ctl.Internal.QueryM (getWalletAddresses, submitTxOgmios) as QueryM
+import Ctl.Internal.QueryM (submitTxOgmios) as QueryM
 import Ctl.Internal.QueryM.AwaitTxConfirmed
   ( awaitTxConfirmed
   , awaitTxConfirmedWithTimeout
@@ -287,12 +240,13 @@
 import Data.Either (Either(Left, Right), hush)
 import Data.Generic.Rep (class Generic)
 import Data.Lens.Getter (view)
-import Data.Maybe (Maybe(Just, Nothing))
+import Data.Maybe (Maybe)
 import Data.Newtype (class Newtype, unwrap, wrap)
 import Data.Show.Generic (genericShow)
 import Data.Time.Duration (Seconds)
-import Data.Traversable (class Traversable, for, for_, traverse)
-import Data.Tuple.Nested (type (/\))
+import Data.Traversable (class Traversable, for_, traverse)
+import Data.Tuple (fst)
+import Data.Tuple.Nested (type (/\), (/\))
 import Effect.Aff (bracket)
 import Effect.Aff.Class (liftAff)
 import Effect.Class (liftEffect)
@@ -379,22 +333,11 @@
 -- | balancing a transaction.
 balanceTxWithConstraints
   :: forall (r :: Row Type)
-<<<<<<< HEAD
    . BalanceTxConstraintsBuilder
   -> UnattachedUnbalancedTx
   -> Contract r (Either BalanceTxError.BalanceTxError FinalizedTransaction)
 balanceTxWithConstraints constraints =
   wrapContract <<< BalanceTx.balanceTxWithConstraints constraints
-=======
-   . Array Address
-  -> UnattachedUnbalancedTx
-  -> Contract r (Either BalanceTxError.BalanceTxError FinalizedTransaction)
-balanceTxWithAddress ownAddresses tx = do
-  networkId <- asks $ unwrap >>> _.config >>> _.networkId
-  wrapContract $ BalanceTx.balanceTxWithAddress
-    (fromPlutusAddress networkId <$> ownAddresses)
-    tx
->>>>>>> ad5f5119
 
 -- Helper to avoid repetition
 withTransactions
@@ -488,7 +431,6 @@
   internalBalanceAndSignTx
   unwrap
 
-<<<<<<< HEAD
 -- | Like `balanceTxs`, but allows to specify separate sets of balancing 
 -- | constraints for each transaction.
 balanceTxsWithConstraints'
@@ -497,19 +439,6 @@
   => t (UnattachedUnbalancedTx /\ BalanceTxConstraintsBuilder)
   -> Contract r (t FinalizedTransaction)
 balanceTxsWithConstraints' unbalancedTxs =
-=======
--- | Like `balanceTxs`, but uses `balanceTxWithAddress` instead of `balanceTx`
--- | internally.
-balanceTxsWithAddresses
-  :: forall
-       (t :: Type -> Type)
-       (r :: Row Type)
-   . Traversable t
-  => Array Address
-  -> t UnattachedUnbalancedTx
-  -> Contract r (t FinalizedTransaction)
-balanceTxsWithAddresses ownAddrs unbalancedTxs =
->>>>>>> ad5f5119
   unlockAllOnError $ traverse balanceAndLock unbalancedTxs
   where
   unlockAllOnError :: forall (a :: Type). Contract r a -> Contract r a
@@ -521,7 +450,6 @@
   uutxToTx :: UnattachedUnbalancedTx -> Transaction
   uutxToTx = _.transaction <<< unwrap <<< _.unbalancedTx <<< unwrap
 
-<<<<<<< HEAD
   balanceAndLock
     :: UnattachedUnbalancedTx /\ BalanceTxConstraintsBuilder
     -> Contract r FinalizedTransaction
@@ -545,58 +473,12 @@
 
 -- | Balances each transaction using the default constraints and locks the used 
 -- | inputs so that they cannot be reused by subsequent transactions.
-=======
-  balanceAndLock :: UnattachedUnbalancedTx -> Contract r FinalizedTransaction
-  balanceAndLock unbalancedTx = do
-    networkId <- asks $ unwrap >>> _.config >>> _.networkId
-    balancedTx <- liftedE $ wrapContract $ BalanceTx.balanceTxWithAddress
-      (fromPlutusAddress networkId <$> ownAddrs)
-      unbalancedTx
-    void $ withUsedTxouts $ lockTransactionInputs (unwrap balancedTx)
-    pure balancedTx
-
-balanceTxsWithAddress
-  :: forall
-       (t :: Type -> Type)
-       (r :: Row Type)
-   . Traversable t
-  => Address
-  -> t UnattachedUnbalancedTx
-  -> Contract r (t FinalizedTransaction)
-balanceTxsWithAddress ownAddr = balanceTxsWithAddresses [ ownAddr ]
-
--- | Balances each transaction and locks the used inputs
--- | so that they cannot be reused by subsequent transactions.
->>>>>>> ad5f5119
 balanceTxs
   :: forall (r :: Row Type) (t :: Type -> Type)
    . Traversable t
   => t UnattachedUnbalancedTx
   -> Contract r (t FinalizedTransaction)
-<<<<<<< HEAD
 balanceTxs = balanceTxsWithConstraints mempty
-=======
-balanceTxs unbalancedTxs = do
-  mbOwnAddrs <- walletAddresses
-  case mbOwnAddrs of
-    Nothing -> liftEffect $ throw $
-      "Failed to get own Address"
-    Just ownAddrs ->
-      balanceTxsWithAddresses ownAddrs unbalancedTxs
-  where
-  -- TODO: this is a helper function to get array of wallet ownAddresses
-  -- should be removed when Contract's api changes to multi-address
-  -- https://github.com/Plutonomicon/cardano-transaction-lib/issues/1045
-  walletAddresses = do
-    mbAddrs <- wrapContract QueryM.getWalletAddresses
-    for mbAddrs \addrs ->
-      for addrs
-        ( liftedM "getWalletAddress: failed to deserialize address"
-            <<< wrapContract
-            <<< pure
-            <<< toPlutusAddress
-        )
->>>>>>> ad5f5119
 
 -- | Attempts to balance an `UnattachedUnbalancedTx` hushing the error.
 balanceTxM
