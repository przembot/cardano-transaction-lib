--- conflicted
+++ resolved
@@ -6,18 +6,6 @@
   , awaitTxConfirmedWithTimeout
   , awaitTxConfirmedWithTimeoutSlots
   , balanceAndSignTx
-<<<<<<< HEAD
-  , balanceAndSignTxE
-  , balanceAndSignTxs
-  , balanceTx
-  , balanceTxM
-  , balanceTxWithAdditionalUtxos
-  , balanceTxWithAddress
-  , balanceTxWithAddressesAndAdditionalUtxos
-  , balanceTxsWithAddress
-  , balanceTxsWithAddresses
-  , balanceTxsWithAddressesAndAdditionalUtxos
-=======
   , balanceAndSignTxWithConstraints
   , balanceAndSignTxs
   , balanceAndSignTxsWithConstraints
@@ -27,7 +15,6 @@
   , balanceTxsWithConstraints
   , balanceTxM
   , balanceTxMWithConstraints
->>>>>>> 871bec8a
   , calculateMinFee
   , calculateMinFeeM
   , getTxByHash
@@ -55,12 +42,9 @@
   , withBalancedTxs
   , withBalancedTxsWithConstraints
   , withBalancedAndSignedTx
-<<<<<<< HEAD
-=======
   , withBalancedAndSignedTxWithConstraints
   , withBalancedAndSignedTxs
   , withBalancedAndSignedTxsWithConstraints
->>>>>>> 871bec8a
   ) where
 
 import Prelude
@@ -157,18 +141,11 @@
   ) as Transaction
 import Ctl.Internal.Cardano.Types.Transaction (Transaction)
 import Ctl.Internal.Hashing (transactionHash) as Hashing
-<<<<<<< HEAD
 import Ctl.Internal.Plutus.Conversion
   ( fromPlutusUtxoMap
-  , toPlutusAddress
   , toPlutusCoin
   , toPlutusTxOutput
   )
-import Ctl.Internal.Plutus.Conversion.Address (fromPlutusAddress)
-import Ctl.Internal.Plutus.Types.Address (Address)
-=======
-import Ctl.Internal.Plutus.Conversion (toPlutusCoin, toPlutusTxOutput)
->>>>>>> 871bec8a
 import Ctl.Internal.Plutus.Types.Transaction
   ( TransactionOutput(TransactionOutput)
   , TransactionOutputWithRefScript(TransactionOutputWithRefScript)
@@ -273,22 +250,12 @@
 import Data.Either (Either(Left, Right), hush)
 import Data.Generic.Rep (class Generic)
 import Data.Lens.Getter (view)
-<<<<<<< HEAD
-import Data.Map (empty) as Map
-import Data.Maybe (Maybe(Just, Nothing))
-import Data.Newtype (class Newtype, unwrap, wrap)
-import Data.Show.Generic (genericShow)
-import Data.Time.Duration (Seconds)
-import Data.Traversable (class Traversable, for, for_, traverse)
-import Data.Tuple (fst, uncurry)
-=======
 import Data.Maybe (Maybe)
 import Data.Newtype (class Newtype, unwrap, wrap)
 import Data.Show.Generic (genericShow)
 import Data.Time.Duration (Seconds)
 import Data.Traversable (class Traversable, for_, traverse)
 import Data.Tuple (Tuple(Tuple), fst)
->>>>>>> 871bec8a
 import Data.Tuple.Nested (type (/\), (/\))
 import Effect.Aff (bracket)
 import Effect.Aff.Class (liftAff)
@@ -367,49 +334,6 @@
   -> Contract r a
 withUsedTxouts f = asks (_.usedTxOuts <<< _.runtime <<< unwrap) >>= runReaderT f
 
-<<<<<<< HEAD
--- | Like `balanceTx`, but uses an additional `UtxoMap`.
-balanceTxWithAdditionalUtxos
-  :: forall (r :: Row Type)
-   . UnattachedUnbalancedTx
-  -> UtxoMap
-  -> Contract r (Either BalanceTxError.BalanceTxError FinalizedTransaction)
-balanceTxWithAdditionalUtxos tx utxos = do
-  networkId <- asks $ unwrap >>> _.config >>> _.networkId
-  wrapContract $ BalanceTx.balanceTx tx (fromPlutusUtxoMap networkId utxos)
-
--- | Attempts to balance an `UnattachedUnbalancedTx`.
-balanceTx
-  :: forall (r :: Row Type)
-   . UnattachedUnbalancedTx
-  -> Contract r (Either BalanceTxError.BalanceTxError FinalizedTransaction)
-balanceTx tx = balanceTxWithAdditionalUtxos tx Map.empty
-
--- | Like `balanceTxWithAddress`, but uses an additional `UtxoMap`.
-balanceTxWithAddressesAndAdditionalUtxos
-  :: forall (r :: Row Type)
-   . Array Address
-  -> UnattachedUnbalancedTx
-  -> UtxoMap
-  -> Contract r (Either BalanceTxError.BalanceTxError FinalizedTransaction)
-balanceTxWithAddressesAndAdditionalUtxos ownAddresses tx utxos = do
-  networkId <- asks $ unwrap >>> _.config >>> _.networkId
-  wrapContract $ BalanceTx.balanceTxWithAddress
-    (fromPlutusAddress networkId <$> ownAddresses)
-    tx
-    (fromPlutusUtxoMap networkId utxos)
-
--- | Attempts to balance an `UnattachedUnbalancedTx`.
-balanceTxWithAddress
-  :: forall (r :: Row Type)
-   . Array Address
-  -> UnattachedUnbalancedTx
-  -> Contract r (Either BalanceTxError.BalanceTxError FinalizedTransaction)
-balanceTxWithAddress ownAddresses tx =
-  balanceTxWithAddressesAndAdditionalUtxos ownAddresses tx Map.empty
-
-=======
->>>>>>> 871bec8a
 -- Helper to avoid repetition
 withTransactions
   :: forall (a :: Type)
@@ -539,28 +463,6 @@
    . UnattachedUnbalancedTx
   -> (BalancedSignedTransaction -> Contract r a)
   -> Contract r a
-<<<<<<< HEAD
-withBalancedAndSignedTx = withSingleTransaction
-  internalBalanceAndSignTx
-  unwrap
-
--- | Like `balanceTxsWithAddress`, but uses an additional `UtxoMap`.
-balanceTxsWithAddressesAndAdditionalUtxos
-  :: forall
-       (t :: Type -> Type)
-       (r :: Row Type)
-   . Traversable t
-  => Array Address
-  -> t (UnattachedUnbalancedTx /\ UtxoMap)
-  -> Contract r (t FinalizedTransaction)
-balanceTxsWithAddressesAndAdditionalUtxos ownAddrs unbalancedTxs =
-  unlockAllOnError $ traverse (uncurry balanceAndLock) unbalancedTxs
-  where
-  unlockAllOnError :: forall (a :: Type). Contract r a -> Contract r a
-  unlockAllOnError f = catchError f $ \e -> do
-    for_ (fst <$> unbalancedTxs) $
-      withUsedTxouts <<< unlockTransactionInputs <<< uutxToTx
-=======
 withBalancedAndSignedTx = withSingleTransaction balanceAndSignTx unwrap
 
 -- | Attempts to balance an `UnattachedUnbalancedTx` using the specified 
@@ -595,44 +497,12 @@
   unlockAllOnError f = catchError f $ \e -> do
     for_ unbalancedTxs $
       withUsedTxouts <<< unlockTransactionInputs <<< uutxToTx <<< fst
->>>>>>> 871bec8a
     throwError e
 
   uutxToTx :: UnattachedUnbalancedTx -> Transaction
   uutxToTx = _.transaction <<< unwrap <<< _.unbalancedTx <<< unwrap
 
   balanceAndLock
-<<<<<<< HEAD
-    :: UnattachedUnbalancedTx -> UtxoMap -> Contract r FinalizedTransaction
-  balanceAndLock unbalancedTx utxos = do
-    networkId <- asks $ unwrap >>> _.config >>> _.networkId
-    balancedTx <- liftedE $ wrapContract $ BalanceTx.balanceTxWithAddress
-      (fromPlutusAddress networkId <$> ownAddrs)
-      unbalancedTx
-      (fromPlutusUtxoMap networkId utxos)
-    void $ withUsedTxouts $ lockTransactionInputs (unwrap balancedTx)
-    pure balancedTx
-
--- | Like `balanceTxs`, but uses `balanceTxWithAddress` instead of `balanceTx`
--- | internally.
-balanceTxsWithAddresses
-  :: forall
-       (t :: Type -> Type)
-       (r :: Row Type)
-   . Traversable t
-  => Array Address
-  -> t UnattachedUnbalancedTx
-  -> Contract r (t FinalizedTransaction)
-balanceTxsWithAddresses ownAddrs unbalancedTxs =
-  balanceTxsWithAddressesAndAdditionalUtxos ownAddrs $
-    (flip (/\) $ Map.empty) <$> unbalancedTxs
-
--- | Like `balanceTxs`, but uses an additional `UtxoMap`.
-balanceTxsWithAdditionalUtxos
-  :: forall
-       (t :: Type -> Type)
-       (r :: Row Type)
-=======
     :: UnattachedUnbalancedTx /\ BalanceTxConstraintsBuilder
     -> Contract r FinalizedTransaction
   balanceAndLock (unbalancedTx /\ constraints) = do
@@ -646,57 +516,10 @@
 -- | constraints.
 balanceTxs
   :: forall (r :: Row Type) (t :: Type -> Type)
->>>>>>> 871bec8a
-   . Traversable t
-  => t (UnattachedUnbalancedTx /\ UtxoMap)
-  -> Contract r (t FinalizedTransaction)
-<<<<<<< HEAD
-balanceTxsWithAdditionalUtxos unbalancedTxs = do
-  mbOwnAddrs <- walletAddresses
-  case mbOwnAddrs of
-    Nothing -> liftEffect $ throw $
-      "Failed to get own Address"
-    Just ownAddrs ->
-      balanceTxsWithAddressesAndAdditionalUtxos ownAddrs unbalancedTxs
-  where
-  -- TODO: this is a helper function to get array of wallet ownAddresses
-  -- should be removed when Contract's api changes to multi-address
-  -- https://github.com/Plutonomicon/cardano-transaction-lib/issues/1045
-  walletAddresses = do
-    mbAddrs <- wrapContract QueryM.getWalletAddresses
-    for mbAddrs \addrs ->
-      for addrs
-        ( liftedM "getWalletAddress: failed to deserialize address"
-            <<< wrapContract
-            <<< pure
-            <<< toPlutusAddress
-        )
-=======
-balanceTxs = balanceTxsWithConstraints <<< map (flip Tuple mempty)
->>>>>>> 871bec8a
-
-balanceTxsWithAddress
-  :: forall
-       (t :: Type -> Type)
-       (r :: Row Type)
-   . Traversable t
-  => Address
-  -> t UnattachedUnbalancedTx
-  -> Contract r (t FinalizedTransaction)
-balanceTxsWithAddress ownAddr = balanceTxsWithAddresses [ ownAddr ]
-
--- | Balances each transaction and locks the used inputs
--- | so that they cannot be reused by subsequent transactions.
-balanceTxs
-  :: forall
-       (t :: Type -> Type)
-       (r :: Row Type)
    . Traversable t
   => t UnattachedUnbalancedTx
   -> Contract r (t FinalizedTransaction)
-balanceTxs unbalancedTxs =
-  balanceTxsWithAdditionalUtxos $
-    (flip (/\) $ Map.empty) <$> unbalancedTxs
+balanceTxs = balanceTxsWithConstraints <<< map (flip Tuple mempty)
 
 -- | Attempts to balance an `UnattachedUnbalancedTx` hushing the error.
 balanceTxMWithConstraints
@@ -738,15 +561,6 @@
 instance Show BalancedSignedTransaction where
   show = genericShow
 
--- | Like `balanceAndSignTxs`, but uses an additional `UtxoMap`.
-balanceAndSignTxsWithAdditionalUtxos
-  :: forall (r :: Row Type)
-   . Array (UnattachedUnbalancedTx /\ UtxoMap)
-  -> Contract r (Array BalancedSignedTransaction)
-balanceAndSignTxsWithAdditionalUtxos txs =
-  balanceTxsWithAdditionalUtxos txs >>= traverse
-    (liftedM "error signing a transaction" <<< signTransaction')
-
 -- | Like `balanceAndSignTx`, but for more than one transaction.
 -- | This function may throw errors through the contract Monad.
 -- | If successful, transaction inputs will be locked afterwards.
@@ -779,41 +593,16 @@
   :: forall (r :: Row Type)
    . (UnattachedUnbalancedTx /\ BalanceTxConstraintsBuilder)
   -> Contract r BalancedSignedTransaction
-<<<<<<< HEAD
-internalBalanceAndSignTx tx =
-  internalBalanceAndSignTxWithAdditionalUtxos tx Map.empty
-
-internalBalanceAndSignTxWithAdditionalUtxos
-  :: forall (r :: Row Type)
-   . UnattachedUnbalancedTx
-  -> UtxoMap
-  -> Contract r BalancedSignedTransaction
-internalBalanceAndSignTxWithAdditionalUtxos tx utxos =
-  balanceAndSignTxsWithAdditionalUtxos [ tx /\ utxos ] >>=
-=======
 balanceAndSignTxWithConstraints unbalancedTxWithConstraints =
   balanceAndSignTxsWithConstraints [ unbalancedTxWithConstraints ] >>=
->>>>>>> 871bec8a
     case _ of
       [ x ] -> pure x
       _ -> liftEffect $ throw $
         "Unexpected internal error during transaction signing"
 
-<<<<<<< HEAD
--- TODO Deprecate `balanceAndSignTxE` once `Maybe` is dropped from
--- `balanceAndSignTx`, like in `internalBalanceAndSignTx`.
--- https://github.com/Plutonomicon/cardano-transaction-lib/issues/880
--- | Like `balanceAndSignTx`, but does not throw errors, and which are instead
--- | held in `Left`.
--- | If successful, transaction inputs will be locked afterwards.
--- | If you want to re-use them in the same 'QueryM' context, call
--- | `unlockTransactionInputs`.
-balanceAndSignTxE
-=======
 -- | Same as `balanceAndSignTxWithConstraints`, but uses the default balancer 
 -- | constraints.
 balanceAndSignTx
->>>>>>> 871bec8a
   :: forall (r :: Row Type)
    . UnattachedUnbalancedTx
   -> Contract r BalancedSignedTransaction
