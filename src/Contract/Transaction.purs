--- conflicted
+++ resolved
@@ -27,7 +27,6 @@
   , module Transaction
   , module UnbalancedTx
   , module X
-  , reindexSpentScriptRedeemers
   , signTransaction
   , submit
   , submitE
@@ -206,7 +205,7 @@
 import Ctl.Internal.ReindexRedeemers
   ( ReindexErrors(CannotGetTxOutRefIndexForRedeemer)
   ) as ReindexRedeemersExport
-import Ctl.Internal.ReindexRedeemers (reindexSpentScriptRedeemers) as ReindexRedeemers
+import Ctl.Internal.ReindexRedeemers (reindexSpentScriptRedeemers) as X
 import Ctl.Internal.Serialization (convertTransaction)
 import Ctl.Internal.Types.OutputDatum
   ( OutputDatum(NoOutputDatum, OutputDatumHash, OutputDatum)
@@ -502,29 +501,6 @@
   -> Contract FinalizedTransaction
 balanceAndLock = balanceAndLockWithConstraints <<< flip Tuple mempty
 
--- | Reindex the `Spend` redeemers. Since we insert to an ordered array, we must
--- | reindex the redeemers with such inputs. This must be crucially called after
--- | balancing when all inputs are in place so they cannot be reordered.
-reindexSpentScriptRedeemers
-  :: Array Transaction.TransactionInput
-  -> Array (Transaction.Redeemer /\ Maybe Transaction.TransactionInput)
-<<<<<<< HEAD
-  -> Either
-       ReindexRedeemersExport.ReindexErrors
-       (Array Transaction.Redeemer)
-reindexSpentScriptRedeemers =
-  ReindexRedeemers.reindexSpentScriptRedeemers
-=======
-  -> Contract r
-       ( Either
-           ReindexRedeemersExport.ReindexErrors
-           (Array Transaction.Redeemer)
-       )
-reindexSpentScriptRedeemers balancedTx =
-  wrapContract <<< pure <<< ReindexRedeemers.reindexSpentScriptRedeemers
-    balancedTx
->>>>>>> 28b82647
-
 newtype BalancedSignedTransaction = BalancedSignedTransaction Transaction
 
 derive instance Generic BalancedSignedTransaction _
