--- conflicted
+++ resolved
@@ -35,6 +35,7 @@
   , mustMintCurrencyWithRedeemerUsingScriptRef
   , mustMintValue
   , mustMintValueWithRedeemer
+  , mustNotBeValid
   , mustPayToScript
   , mustPayToScriptWithScriptRef
   , mustPayToPubKey
@@ -53,11 +54,7 @@
   , mustSpendAtLeastTotal
   , mustSpendPubKeyOutput
   , mustSpendScriptOutput
-<<<<<<< HEAD
   , mustSpendScriptOutputUsingScriptRef
-=======
-  , mustNotBeValid
->>>>>>> 5b9db249
   , mustValidateIn
   , pubKeyPayments
   , requiredDatums
