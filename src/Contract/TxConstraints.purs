-- | A module for building `TxConstraints` te pair with the `ScriptLookups`
-- | as part of an off-chain transaction.
module Contract.TxConstraints (module TxConstraints) where

import Types.TxConstraints
  ( DatumPresence(DatumInline, DatumWitness)
  , InputConstraint(InputConstraint)
  , InputWithScriptRef(RefInput, SpendInput)
  , OutputConstraint(OutputConstraint)
  , TxConstraint
      ( MustIncludeDatum
      , MustValidateIn
      , MustBeSignedBy
      , MustSpendAtLeast
      , MustProduceAtLeast
      , MustSpendPubKeyOutput
      , MustSpendScriptOutput
<<<<<<< HEAD
      , MustSpendNativeScriptOutput
=======
      , MustReferenceOutput
>>>>>>> 8ff11aec
      , MustMintValue
      , MustPayToPubKeyAddress
      , MustPayToScript
      , MustHashDatum
      , MustSatisfyAnyOf
      , MustNotBeValid
      )
  , TxConstraints(TxConstraints)
  , addTxIn
  , isSatisfiable
  , modifiesUtxoSet
  , mustBeSignedBy
  , mustHashDatum
  , mustIncludeDatum
  , mustMintCurrency
  , mustMintCurrencyUsingScriptRef
  , mustMintCurrencyWithRedeemer
  , mustMintCurrencyWithRedeemerUsingScriptRef
  , mustMintValue
  , mustMintValueWithRedeemer
<<<<<<< HEAD
  , mustPayToNativeScript
=======
  , mustNotBeValid
>>>>>>> 8ff11aec
  , mustPayToScript
  , mustPayToScriptWithScriptRef
  , mustPayToPubKey
  , mustPayToPubKeyAddress
  , mustPayToPubKeyAddressWithDatum
  , mustPayToPubKeyAddressWithDatumAndScriptRef
  , mustPayToPubKeyAddressWithScriptRef
  , mustPayToPubKeyWithDatum
  , mustPayToPubKeyWithDatumAndScriptRef
  , mustPayToPubKeyWithScriptRef
  , mustProduceAtLeast
  , mustProduceAtLeastTotal
  , mustReferenceOutput
  , mustSatisfyAnyOf
  , mustSpendAtLeast
  , mustSpendAtLeastTotal
  , mustSpendPubKeyOutput
  , mustSpendScriptOutput
<<<<<<< HEAD
  , mustSpendNativeScriptOutput
=======
  , mustSpendScriptOutputUsingScriptRef
>>>>>>> 8ff11aec
  , mustValidateIn
  , pubKeyPayments
  , requiredDatums
  , requiredMonetaryPolicies
  , requiredSignatories
  , singleton
  ) as TxConstraints<|MERGE_RESOLUTION|>--- conflicted
+++ resolved
@@ -15,11 +15,8 @@
       , MustProduceAtLeast
       , MustSpendPubKeyOutput
       , MustSpendScriptOutput
-<<<<<<< HEAD
       , MustSpendNativeScriptOutput
-=======
       , MustReferenceOutput
->>>>>>> 8ff11aec
       , MustMintValue
       , MustPayToPubKeyAddress
       , MustPayToScript
@@ -40,11 +37,8 @@
   , mustMintCurrencyWithRedeemerUsingScriptRef
   , mustMintValue
   , mustMintValueWithRedeemer
-<<<<<<< HEAD
   , mustPayToNativeScript
-=======
   , mustNotBeValid
->>>>>>> 8ff11aec
   , mustPayToScript
   , mustPayToScriptWithScriptRef
   , mustPayToPubKey
@@ -63,11 +57,8 @@
   , mustSpendAtLeastTotal
   , mustSpendPubKeyOutput
   , mustSpendScriptOutput
-<<<<<<< HEAD
   , mustSpendNativeScriptOutput
-=======
   , mustSpendScriptOutputUsingScriptRef
->>>>>>> 8ff11aec
   , mustValidateIn
   , pubKeyPayments
   , requiredDatums
