--- conflicted
+++ resolved
@@ -7,13 +7,8 @@
   ) where
 
 import Contract.Address (getWalletAddress, getWalletCollateral) as ContractAddress
-<<<<<<< HEAD
-import Serialization (privateKeyFromBytes) as Serialization
-import Serialization.Types (PrivateKey)
-=======
 import Data.Maybe (Maybe)
 import Serialization (privateKeyFromBytes) as Serialization
->>>>>>> 12007ba7
 import Wallet
   ( Cip30Connection
   , Cip30Wallet
@@ -22,12 +17,8 @@
   , mkGeroWalletAff
   ) as Wallet
 import Wallet (mkKeyWallet)
-<<<<<<< HEAD
-import Wallet.Key (KeyWallet, privateKeyToKeyWallet) as Wallet
-=======
 import Wallet.Key (KeyWallet, privateKeysToKeyWallet) as Wallet
 import Wallet.Key (PrivatePaymentKey, PrivateStakeKey)
->>>>>>> 12007ba7
 
 mkKeyWalletFromPrivateKey
   :: PrivatePaymentKey -> Maybe PrivateStakeKey -> Wallet.Wallet
