-- | A module with Wallet-related functionality.
module Contract.Wallet
  ( mkNamiWallet
  , mkGeroWallet
  , module ContractAddress
  , module Wallet
  ) where

import Contract.Monad (Contract)
import Effect.Aff.Class (liftAff)
import Wallet
<<<<<<< HEAD
  ( NamiConnection
  , GeroConnection
  , NamiWallet
  , GeroWallet
  , Wallet(Nami, Gero)
=======
  ( Cip30Connection
  , Cip30Wallet
  , Wallet(..)
>>>>>>> 1f3d6819
  , mkNamiWalletAff
  , mkGeroWalletAff
  ) as Wallet
import Contract.Address
  ( getWalletAddress
  , getWalletCollateral
  ) as ContractAddress

-- | Make a wallet lifted into `Contract` from `Aff`.
mkNamiWallet :: forall (r :: Row Type). Contract r Wallet.Wallet
mkNamiWallet = liftAff Wallet.mkNamiWalletAff

mkGeroWallet :: forall (r :: Row Type). Contract r Wallet.Wallet
mkGeroWallet = liftAff Wallet.mkGeroWalletAff<|MERGE_RESOLUTION|>--- conflicted
+++ resolved
@@ -9,17 +9,9 @@
 import Contract.Monad (Contract)
 import Effect.Aff.Class (liftAff)
 import Wallet
-<<<<<<< HEAD
-  ( NamiConnection
-  , GeroConnection
-  , NamiWallet
-  , GeroWallet
-  , Wallet(Nami, Gero)
-=======
   ( Cip30Connection
   , Cip30Wallet
   , Wallet(..)
->>>>>>> 1f3d6819
   , mkNamiWalletAff
   , mkGeroWalletAff
   ) as Wallet
