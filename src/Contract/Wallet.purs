--- conflicted
+++ resolved
@@ -28,11 +28,8 @@
   ( isGeroAvailable
   , isNamiAvailable
   , isFlintAvailable
-<<<<<<< HEAD
   , isEternlAvailable
-=======
   , isLodeAvailable
->>>>>>> f938a4f5
   ) as Wallet
 import Wallet (mkKeyWallet, Wallet(KeyWallet))
 import Wallet.Spec
