-- | A module with Wallet-related functionality.
module Contract.Wallet
  ( mkKeyWalletFromPrivateKeys
  , withKeyWallet
  , module Contract.Address
  , module Contract.Utxos
  , module Serialization
  , module Wallet
  , module Ctl.Internal.Wallet.Key
  , module Ctl.Internal.Wallet.KeyFile
  , module Ctl.Internal.Wallet.Spec
  ) where

import Prelude

import Contract.Address (getWalletAddress, getWalletCollateral)
import Contract.Monad (Contract, ContractEnv)
import Contract.Utxos (getWalletUtxos) as Contract.Utxos
import Control.Monad.Reader (local)
<<<<<<< HEAD
import Ctl.Internal.Serialization (privateKeyFromBytes) as Serialization
import Ctl.Internal.Wallet (Wallet(KeyWallet), mkKeyWallet)
import Ctl.Internal.Wallet
  ( isFlintAvailable
  , isGeroAvailable
=======
import Data.Lens (Lens, (.~))
import Data.Lens.Common (simple)
import Data.Lens.Iso.Newtype (_Newtype)
import Data.Lens.Record (prop)
import Data.Maybe (Maybe(Just))
import Serialization (privateKeyFromBytes) as Serialization
import Type.Proxy (Proxy(Proxy))
import Wallet
  ( isGeroAvailable
  , isNamiAvailable
  , isFlintAvailable
  , isEternlAvailable
>>>>>>> 5fca0b39
  , isLodeAvailable
  , isNamiAvailable
  ) as Wallet
import Ctl.Internal.Wallet.Key (KeyWallet, privateKeysToKeyWallet) as Wallet
import Ctl.Internal.Wallet.Key
  ( PrivatePaymentKey(PrivatePaymentKey)
  , PrivateStakeKey(PrivateStakeKey)
  )
import Ctl.Internal.Wallet.KeyFile (formatPaymentKey, formatStakeKey)
import Ctl.Internal.Wallet.Spec
  ( PrivatePaymentKeySource(PrivatePaymentKeyFile, PrivatePaymentKeyValue)
  , PrivateStakeKeySource(PrivateStakeKeyFile, PrivateStakeKeyValue)
  , WalletSpec
      ( UseKeys
      , ConnectToNami
      , ConnectToGero
      , ConnectToFlint
      , ConnectToLode
      , ConnectToEternl
      )
  )
import Data.Lens (Lens, (.~))
import Data.Lens.Common (simple)
import Data.Lens.Iso.Newtype (_Newtype)
import Data.Lens.Record (prop)
import Data.Maybe (Maybe(Just))
import Type.Proxy (Proxy(Proxy))

withKeyWallet
  :: forall (r :: Row Type) (a :: Type)
   . Wallet.KeyWallet
  -> Contract r a
  -> Contract r a
withKeyWallet wallet action = do
  let
    setUpdatedWallet :: ContractEnv r -> ContractEnv r
    setUpdatedWallet =
      simple _Newtype <<< _runtime <<< _wallet .~
        (Just (KeyWallet wallet))
  local setUpdatedWallet action
  where
  _wallet
    :: forall x rest. Lens { wallet :: x | rest } { wallet :: x | rest } x x
  _wallet = prop (Proxy :: Proxy "wallet")

  _runtime
    :: forall x rest. Lens { runtime :: x | rest } { runtime :: x | rest } x x
  _runtime = prop (Proxy :: Proxy "runtime")

mkKeyWalletFromPrivateKeys
  :: PrivatePaymentKey -> Maybe PrivateStakeKey -> Wallet
mkKeyWalletFromPrivateKeys = mkKeyWallet<|MERGE_RESOLUTION|>--- conflicted
+++ resolved
@@ -17,26 +17,12 @@
 import Contract.Monad (Contract, ContractEnv)
 import Contract.Utxos (getWalletUtxos) as Contract.Utxos
 import Control.Monad.Reader (local)
-<<<<<<< HEAD
 import Ctl.Internal.Serialization (privateKeyFromBytes) as Serialization
 import Ctl.Internal.Wallet (Wallet(KeyWallet), mkKeyWallet)
 import Ctl.Internal.Wallet
-  ( isFlintAvailable
+  ( isEternlAvailable
+  , isFlintAvailable
   , isGeroAvailable
-=======
-import Data.Lens (Lens, (.~))
-import Data.Lens.Common (simple)
-import Data.Lens.Iso.Newtype (_Newtype)
-import Data.Lens.Record (prop)
-import Data.Maybe (Maybe(Just))
-import Serialization (privateKeyFromBytes) as Serialization
-import Type.Proxy (Proxy(Proxy))
-import Wallet
-  ( isGeroAvailable
-  , isNamiAvailable
-  , isFlintAvailable
-  , isEternlAvailable
->>>>>>> 5fca0b39
   , isLodeAvailable
   , isNamiAvailable
   ) as Wallet
