-- | A module for Address-related functionality and querying own wallet.
module Contract.Address
  ( addressPaymentValidatorHash
  , addressStakeValidatorHash
  , getNetworkId
  , addressWithNetworkTagFromBech32
  , addressWithNetworkTagToBech32
  , addressFromBech32
  , addressToBech32
  , getWalletAddress
  , getWalletAddresses
  , getWalletAddressWithNetworkTag
  , getWalletAddressesWithNetworkTag
  , getWalletCollateral
  , module ByteArray
  , module ExportAddress
  , module ExportPubKeyHash
  , module ExportUnbalancedTransaction
  , module Hash
  , module SerializationAddress
  , module TypeAliases
  , ownPaymentPubKeyHash
  , ownPaymentPubKeysHashes
  , ownStakePubKeyHash
  , ownStakePubKeysHashes
  , payPubKeyHashBaseAddress
  , payPubKeyHashEnterpriseAddress
  , payPubKeyHashRewardAddress
  , pubKeyHashBaseAddress
  , pubKeyHashEnterpriseAddress
  , pubKeyHashRewardAddress
  , stakePubKeyHashRewardAddress
  , typedValidatorBaseAddress
  , typedValidatorEnterpriseAddress
  , validatorHashBaseAddress
  , validatorHashEnterpriseAddress
  ) where

import Prelude

import Contract.Monad (Contract, liftContractM, liftedM)
import Contract.Prelude (liftM)
import Control.Monad.Error.Class (throwError)
import Control.Monad.Reader.Class (asks)
import Ctl.Internal.Address
  ( addressPaymentValidatorHash
  , addressStakeValidatorHash
  ) as Address
import Ctl.Internal.Contract.Wallet
  ( getWalletAddresses
  , getWalletCollateral
  , ownPaymentPubKeyHashes
  , ownStakePubKeysHashes
  ) as Contract
import Ctl.Internal.Plutus.Conversion
  ( fromPlutusAddress
  , fromPlutusAddressWithNetworkTag
  , toPlutusAddress
  , toPlutusAddressWithNetworkTag
  , toPlutusTxUnspentOutput
  )
import Ctl.Internal.Plutus.Types.Address
  ( Address
  , AddressWithNetworkTag(AddressWithNetworkTag)
  )
import Ctl.Internal.Plutus.Types.Address
  ( Address
  , AddressWithNetworkTag(AddressWithNetworkTag)
  , pubKeyHashAddress
  , scriptHashAddress
  , toPubKeyHash
  , toStakingCredential
  , toValidatorHash
  ) as ExportAddress
import Ctl.Internal.Plutus.Types.TransactionUnspentOutput
  ( TransactionUnspentOutput
  )
import Ctl.Internal.Scripts
  ( typedValidatorBaseAddress
  , typedValidatorEnterpriseAddress
  , validatorHashBaseAddress
  , validatorHashEnterpriseAddress
  ) as Scripts
import Ctl.Internal.Serialization.Address
  ( BlockId(BlockId)
  , ByronProtocolMagic(ByronProtocolMagic)
  , CertificateIndex(CertificateIndex)
  , NetworkId(TestnetId, MainnetId)
  , Pointer
  , Slot(Slot)
  , TransactionIndex(TransactionIndex)
  ) as SerializationAddress
import Ctl.Internal.Serialization.Address
  ( NetworkId(MainnetId)
  , addressBech32
  , addressNetworkId
  )
import Ctl.Internal.Serialization.Address (addressFromBech32) as SA
import Ctl.Internal.Serialization.Hash (Ed25519KeyHash) as Hash
import Ctl.Internal.Types.Aliases (Bech32String)
import Ctl.Internal.Types.Aliases (Bech32String) as TypeAliases
import Ctl.Internal.Types.ByteArray (ByteArray) as ByteArray
import Ctl.Internal.Types.PubKeyHash
  ( PaymentPubKeyHash
  , PubKeyHash
  , StakePubKeyHash
  )
import Ctl.Internal.Types.PubKeyHash
  ( PaymentPubKeyHash(PaymentPubKeyHash)
  , PubKeyHash(PubKeyHash)
  , StakePubKeyHash(StakePubKeyHash)
  ) as ExportPubKeyHash
import Ctl.Internal.Types.PubKeyHash
  ( payPubKeyHashBaseAddress
  , payPubKeyHashEnterpriseAddress
  , payPubKeyHashRewardAddress
  , pubKeyHashBaseAddress
  , pubKeyHashEnterpriseAddress
  , pubKeyHashRewardAddress
  , stakePubKeyHashRewardAddress
  ) as PubKeyHash
import Ctl.Internal.Types.Scripts (StakeValidatorHash, ValidatorHash)
import Ctl.Internal.Types.TypedValidator (TypedValidator)
import Ctl.Internal.Types.UnbalancedTransaction (PaymentPubKey(PaymentPubKey)) as ExportUnbalancedTransaction
import Data.Array (head)
import Data.Maybe (Maybe)
import Data.Traversable (for, traverse)
import Effect.Exception (error)
import Prim.TypeError (class Warn, Text)

-- | Get an `Address` of the browser wallet.
getWalletAddress
  :: Warn
       ( Text
           "This function returns only one `Adress` even in case multiple `Adress`es are available. Use `getWalletAdresses` instead"
       )
  => Contract (Maybe Address)
getWalletAddress = head <$> getWalletAddresses

-- | Get all the `Address`es of the browser wallet.
getWalletAddresses :: Contract (Array Address)
getWalletAddresses = do
  addresses <- Contract.getWalletAddresses
  traverse
    ( liftM
        (error "getWalletAddresses: failed to deserialize `Address`")
        <<< toPlutusAddress
    )
    addresses

-- | Get an `AddressWithNetworkTag` of the browser wallet.
getWalletAddressWithNetworkTag
  :: Warn
       ( Text
           "This function returns only one `AddressWithNetworkTag` even in case multiple `AddressWithNetworkTag` are available. Use `getWalletAddressesWithNetworkTag` instead"
       )
  => Contract (Maybe AddressWithNetworkTag)
getWalletAddressWithNetworkTag = head <$> getWalletAddressesWithNetworkTag

<<<<<<< HEAD
-- | Get all the `AddressWithNetworkTag` of the browser wallet discarding errors.
getWalletAddressesWithNetworkTag :: Contract (Array AddressWithNetworkTag)
=======
-- | Get all the `AddressWithNetworkTag`s of the browser wallet discarding errors.
getWalletAddressesWithNetworkTag
  :: forall (r :: Row Type). Contract r (Array AddressWithNetworkTag)
>>>>>>> e6dd647b
getWalletAddressesWithNetworkTag = do
  addresses <- Contract.getWalletAddresses
  traverse
    ( liftM
        ( error
            "getWalletAddressesWithNetworkTag: failed to deserialize `Address`"
        )
        <<< toPlutusAddressWithNetworkTag
    )
    addresses

-- | Get the collateral of the browser wallet. This collateral will vary
-- | depending on the wallet.
-- | E.g. Nami creates a hard-coded 5 Ada collateral.
-- | Throws on `Promise` rejection by wallet, returns `Nothing` if no collateral
-- | is available.
getWalletCollateral
  :: Contract (Maybe (Array TransactionUnspentOutput))
getWalletCollateral = do
  mtxUnspentOutput <- Contract.getWalletCollateral
  for mtxUnspentOutput $ traverse $
    liftedM
      "getWalletCollateral: failed to deserialize TransactionUnspentOutput"
      <<< pure
      <<< toPlutusTxUnspentOutput

-- | Gets a wallet `PaymentPubKeyHash` via `getWalletAddresses`.
ownPaymentPubKeyHash
  :: Warn
       ( Text
           "This function returns only one `PaymentPubKeyHash` even in case multiple `PaymentPubKeysHash`es are available. Use `ownPaymentPubKeysHashes` instead"
       )
  => Contract (Maybe PaymentPubKeyHash)
ownPaymentPubKeyHash = head <$> ownPaymentPubKeysHashes

-- | Gets all wallet `PaymentPubKeyHash`es via `getWalletAddresses`.
ownPaymentPubKeysHashes :: Contract (Array PaymentPubKeyHash)
ownPaymentPubKeysHashes = Contract.ownPaymentPubKeyHashes

ownStakePubKeyHash
  :: Warn
       ( Text
           "This function returns only one `StakePubKeyHash` even in case multiple `StakePubKeysHash`es are available. Use `ownStakePubKeysHashes` instead"
       )
  => Contract (Maybe StakePubKeyHash)
ownStakePubKeyHash = join <<< head <$> ownStakePubKeysHashes

ownStakePubKeysHashes :: Contract (Array (Maybe StakePubKeyHash))
ownStakePubKeysHashes = Contract.ownStakePubKeysHashes

getNetworkId :: Contract NetworkId
getNetworkId = asks _.networkId

--------------------------------------------------------------------------------
-- Helpers via Cardano helpers, these are helpers from the CSL equivalent
-- that convert either input or output to a Plutus Address.
-- Helpers that deconstruct/construct the Plutus Address are exported under
-- `module Address`
--------------------------------------------------------------------------------

-- | Convert `Address` to `Bech32String`, using given `NetworkId` to determine
-- | Bech32 prefix.
addressWithNetworkTagToBech32 :: AddressWithNetworkTag -> Bech32String
addressWithNetworkTagToBech32 = fromPlutusAddressWithNetworkTag >>>
  addressBech32

-- | Convert `Bech32String` to `AddressWithNetworkTag`.
addressWithNetworkTagFromBech32 :: Bech32String -> Maybe AddressWithNetworkTag
addressWithNetworkTagFromBech32 str = do
  cslAddress <- SA.addressFromBech32 str
  address <- toPlutusAddress cslAddress
  let networkId = addressNetworkId cslAddress
  pure $ AddressWithNetworkTag { address, networkId }

-- | Convert `Address` to `Bech32String`, using current `NetworkId` provided by
-- | `Contract` configuration to determine the network tag.
addressToBech32 :: Address -> Contract Bech32String
addressToBech32 address = do
  networkId <- getNetworkId
  pure $ addressWithNetworkTagToBech32
    (AddressWithNetworkTag { address, networkId })

-- | Convert `Bech32String` to `Address`, asserting that the address `networkId`
-- | corresponds to the contract environment `networkId`
addressFromBech32
  :: Bech32String -> Contract Address
addressFromBech32 str = do
  networkId <- getNetworkId
  cslAddress <- liftContractM "addressFromBech32: unable to read address" $
    SA.addressFromBech32 str
  address <-
    liftContractM "addressFromBech32: unable to convert to plutus address" $
      toPlutusAddress cslAddress
  when (networkId /= addressNetworkId cslAddress)
    (throwError $ error "addressFromBech32: address has wrong NetworkId")
  pure address

-- | Get the `ValidatorHash` component of a Plutus `Address`
addressPaymentValidatorHash :: Address -> Maybe ValidatorHash
addressPaymentValidatorHash =
  -- Network id does not matter here (#484)
  Address.addressPaymentValidatorHash
    <<< fromPlutusAddress MainnetId

-- | Get the `ValidatorHash` component of a Plutus `Address`
addressStakeValidatorHash :: Address -> Maybe StakeValidatorHash
addressStakeValidatorHash =
  -- Network id does not matter here (#484)
  Address.addressStakeValidatorHash
    <<< fromPlutusAddress MainnetId

-- | Converts a Plutus `TypedValidator` to a Plutus (`BaseAddress`) `Address`
typedValidatorBaseAddress
  :: forall (a :: Type)
   . NetworkId
  -> TypedValidator a
  -> Maybe Address
typedValidatorBaseAddress networkId =
  toPlutusAddress
    <<< Scripts.typedValidatorBaseAddress networkId

-- | Converts a Plutus `TypedValidator` to a Plutus (`EnterpriseAddress`) `Address`.
-- | This is likely what you will use since Plutus currently uses
-- | `scriptHashAddress` on non-staking addresses which is invoked in
-- | `validatorAddress`
typedValidatorEnterpriseAddress
  :: forall (a :: Type)
   . NetworkId
  -> TypedValidator a
  -> Maybe Address
typedValidatorEnterpriseAddress networkId =
  toPlutusAddress
    <<< Scripts.typedValidatorEnterpriseAddress networkId

-- | Converts a Plutus `ValidatorHash` to a `Address` as a Plutus (`BaseAddress`)
-- | `Address`
validatorHashBaseAddress
  :: NetworkId -> ValidatorHash -> Maybe Address
validatorHashBaseAddress networkId =
  toPlutusAddress
    <<< Scripts.validatorHashBaseAddress networkId

-- | Converts a Plutus `ValidatorHash` to a Plutus `Address` as an
-- | `EnterpriseAddress`. This is likely what you will use since Plutus
-- | currently uses `scriptHashAddress` on non-staking addresses which is
-- | invoked in `validatorAddress`
validatorHashEnterpriseAddress
  :: NetworkId -> ValidatorHash -> Maybe Address
validatorHashEnterpriseAddress networkId =
  toPlutusAddress
    <<< Scripts.validatorHashEnterpriseAddress networkId

pubKeyHashBaseAddress
  :: NetworkId -> PubKeyHash -> StakePubKeyHash -> Maybe Address
pubKeyHashBaseAddress networkId pkh =
  toPlutusAddress
    <<< PubKeyHash.pubKeyHashBaseAddress networkId pkh

pubKeyHashRewardAddress
  :: NetworkId -> PubKeyHash -> Maybe Address
pubKeyHashRewardAddress networkId =
  toPlutusAddress
    <<< PubKeyHash.pubKeyHashRewardAddress networkId

pubKeyHashEnterpriseAddress
  :: NetworkId -> PubKeyHash -> Maybe Address
pubKeyHashEnterpriseAddress networkId =
  toPlutusAddress
    <<< PubKeyHash.pubKeyHashEnterpriseAddress networkId

payPubKeyHashRewardAddress
  :: NetworkId -> PaymentPubKeyHash -> Maybe Address
payPubKeyHashRewardAddress networkId =
  toPlutusAddress
    <<< PubKeyHash.payPubKeyHashRewardAddress networkId

payPubKeyHashBaseAddress
  :: NetworkId
  -> PaymentPubKeyHash
  -> StakePubKeyHash
  -> Maybe Address
payPubKeyHashBaseAddress networkId pkh =
  toPlutusAddress
    <<< PubKeyHash.payPubKeyHashBaseAddress networkId pkh

payPubKeyHashEnterpriseAddress
  :: NetworkId -> PaymentPubKeyHash -> Maybe Address
payPubKeyHashEnterpriseAddress networkId =
  toPlutusAddress
    <<< PubKeyHash.payPubKeyHashEnterpriseAddress networkId

stakePubKeyHashRewardAddress
  :: NetworkId -> StakePubKeyHash -> Maybe Address
stakePubKeyHashRewardAddress networkId =
  toPlutusAddress
    <<< PubKeyHash.stakePubKeyHashRewardAddress networkId<|MERGE_RESOLUTION|>--- conflicted
+++ resolved
@@ -157,14 +157,8 @@
   => Contract (Maybe AddressWithNetworkTag)
 getWalletAddressWithNetworkTag = head <$> getWalletAddressesWithNetworkTag
 
-<<<<<<< HEAD
--- | Get all the `AddressWithNetworkTag` of the browser wallet discarding errors.
+-- | Get all the `AddressWithNetworkTag`s of the browser wallet discarding errors.
 getWalletAddressesWithNetworkTag :: Contract (Array AddressWithNetworkTag)
-=======
--- | Get all the `AddressWithNetworkTag`s of the browser wallet discarding errors.
-getWalletAddressesWithNetworkTag
-  :: forall (r :: Row Type). Contract r (Array AddressWithNetworkTag)
->>>>>>> e6dd647b
 getWalletAddressesWithNetworkTag = do
   addresses <- Contract.getWalletAddresses
   traverse
