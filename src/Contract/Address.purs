-- | A module for Address-related functionality and querying own wallet.
module Contract.Address
  ( enterpriseAddressScriptHash
  , enterpriseAddressStakeValidatorHash
  , enterpriseAddressValidatorHash
  , getNetworkId
  , getWalletAddress
  , getWalletCollateral
  , module ByteArray
  , module ExportAddress
  , module ExportPubKeyHash
  , module ExportUnbalancedTransaction
  , module Hash
  , module SerializationAddress
  , ownPaymentPubKeyHash
  , ownPubKeyHash
  , ownStakePubKeyHash
  , payPubKeyHashBaseAddress
  , payPubKeyHashEnterpriseAddress
  , payPubKeyHashRewardAddress
  , pubKeyHashBaseAddress
  , pubKeyHashEnterpriseAddress
  , pubKeyHashRewardAddress
  , stakePubKeyHashRewardAddress
  , typedValidatorBaseAddress
  , typedValidatorEnterpriseAddress
  , validatorHashBaseAddress
  , validatorHashEnterpriseAddress
  ) where

import Prelude

import Address
  ( enterpriseAddressScriptHash
  , enterpriseAddressStakeValidatorHash
  , enterpriseAddressValidatorHash
  , getNetworkId
  ) as Address
import Contract.Monad (Contract, wrapContract, liftedM)
import Data.Maybe (Maybe)
import Data.Traversable (for)
import Data.Tuple (Tuple(..))
import Plutus.Conversion
  ( fromPlutusAddress
  , toPlutusAddress
  , toPlutusTxUnspentOutput
  )
-- The helpers under Plutus.Type.Address deconstruct/construct the Plutus
-- `Address` directly, instead of those defined in this module use CSL helpers,
-- redefining function domain/range to be Plutus-style types.
import Plutus.Types.Address
  ( Address
  , AddressWithNetworkTag(AddressWithNetworkTag)
  , pubKeyHashAddress
  , scriptHashAddress
  , toPubKeyHash
  , toValidatorHash
  , toStakingCredential
  ) as ExportAddress
import Plutus.Types.Address (Address)
import Plutus.Types.TransactionUnspentOutput (TransactionUnspentOutput)
import QueryM
  ( getWalletAddress
  , getWalletCollateral
  , ownPaymentPubKeyHash
  , ownPubKeyHash
  , ownStakePubKeyHash
  ) as QueryM
import Scripts
  ( typedValidatorBaseAddress
  , typedValidatorEnterpriseAddress
  , validatorHashBaseAddress
  , validatorHashEnterpriseAddress
  ) as Scripts
import Serialization.Address (NetworkId(..))
import Serialization.Address
  ( Slot(Slot)
  , BlockId(BlockId)
  , TransactionIndex(TransactionIndex)
  , CertificateIndex(CertificateIndex)
  , Pointer
  , ByronProtocolMagic(ByronProtocolMagic)
  , NetworkId(TestnetId, MainnetId)
  ) as SerializationAddress
import Serialization.Hash (Ed25519KeyHash) as Hash
import Serialization.Hash (ScriptHash)
import Types.ByteArray (ByteArray) as ByteArray
import Types.PubKeyHash
  ( PaymentPubKeyHash(PaymentPubKeyHash)
  , PubKeyHash(PubKeyHash)
  , StakePubKeyHash(StakePubKeyHash)
  ) as ExportPubKeyHash
import Types.PubKeyHash (PubKeyHash, PaymentPubKeyHash, StakePubKeyHash)
import Types.PubKeyHash
  ( payPubKeyHashBaseAddress
  , payPubKeyHashRewardAddress
  , payPubKeyHashEnterpriseAddress
  , pubKeyHashBaseAddress
  , pubKeyHashEnterpriseAddress
  , pubKeyHashRewardAddress
  , stakePubKeyHashRewardAddress
  ) as PubKeyHash
import Types.Scripts (StakeValidatorHash, ValidatorHash)
import Types.TypedValidator (TypedValidator)
import Types.UnbalancedTransaction
  ( PaymentPubKey(PaymentPubKey)
  , ScriptOutput(ScriptOutput)
  ) as ExportUnbalancedTransaction

-- | Get the `Address` of the browser wallet.
getWalletAddress
  :: forall (r :: Row Type). Contract r (Maybe Address)
getWalletAddress = do
  mbAddr <- wrapContract $ QueryM.getWalletAddress
  for mbAddr $
    liftedM "getWalletAddress: failed to deserialize Address"
      <<< wrapContract
      <<< pure
      <<< toPlutusAddress

-- | Get the collateral of the browser wallet. This collateral will vary
-- | depending on the wallet.
-- | E.g. Nami creates a hardcoded 5 Ada collateral.
getWalletCollateral
  :: forall (r :: Row Type). Contract r (Maybe TransactionUnspentOutput)
getWalletCollateral = do
  mtxUnspentOutput <- wrapContract QueryM.getWalletCollateral
  for mtxUnspentOutput $
    liftedM
      "getWalletCollateral: failed to deserialize TransactionUnspentOutput"
      <<< wrapContract
      <<< pure
      <<< toPlutusTxUnspentOutput

-- | Gets the wallet `PaymentPubKeyHash` via `getWalletAddress`.
ownPaymentPubKeyHash
  :: forall (r :: Row Type). Contract r (Maybe PaymentPubKeyHash)
ownPaymentPubKeyHash = wrapContract QueryM.ownPaymentPubKeyHash

-- | Gets the wallet `PubKeyHash` via `getWalletAddress`.
ownPubKeyHash :: forall (r :: Row Type). Contract r (Maybe PubKeyHash)
ownPubKeyHash = wrapContract QueryM.ownPubKeyHash

ownStakePubKeyHash :: forall (r :: Row Type). Contract r (Maybe StakePubKeyHash)
ownStakePubKeyHash = wrapContract QueryM.ownStakePubKeyHash

-- | Gets the wallet `PubKeyHash` via `getWalletAddress`.
getNetworkId
  :: forall (r :: Row Type). Contract r NetworkId
getNetworkId = wrapContract Address.getNetworkId

--------------------------------------------------------------------------------
-- Helpers via Cardano helpers, these are helpers from the CSL equivalent
-- that converts either input or output to a Plutus Address.
-- Helpers by deconstructing/constructing the Plutus Address are exported under
-- `module Address`
--------------------------------------------------------------------------------

-- | Get the `ValidatorHash` with an Plutus `Address`
enterpriseAddressValidatorHash :: Address -> Maybe ValidatorHash
enterpriseAddressValidatorHash =
<<<<<<< HEAD
  Address.enterpriseAddressValidatorHash
    <=< fromPlutusAddress MainnetId
=======
  -- Network id does not matter here (#484)
  Address.enterpriseAddressValidatorHash <=< fromPlutusType <<< Tuple MainnetId
>>>>>>> 496b0a4a

-- | Get the `StakeValidatorHash` with an Plutus `Address`
enterpriseAddressStakeValidatorHash :: Address -> Maybe StakeValidatorHash
enterpriseAddressStakeValidatorHash =
  Address.enterpriseAddressStakeValidatorHash
    <=< fromPlutusAddress MainnetId

-- | Get the `ScriptHash` with an Plutus `Address`
enterpriseAddressScriptHash :: Address -> Maybe ScriptHash
enterpriseAddressScriptHash =
<<<<<<< HEAD
  Address.enterpriseAddressScriptHash
    <=< fromPlutusAddress MainnetId
=======
  -- Network id does not matter here (#484)
  Address.enterpriseAddressScriptHash <=< fromPlutusType <<< Tuple MainnetId
>>>>>>> 496b0a4a

-- | Converts a Plutus `TypedValidator` to a Plutus (`BaseAddress`) `Address`
typedValidatorBaseAddress
  :: forall (a :: Type)
   . NetworkId
  -> TypedValidator a
  -> Maybe Address
typedValidatorBaseAddress networkId =
  toPlutusAddress
    <<< Scripts.typedValidatorBaseAddress networkId

-- | Converts a Plutus `TypedValidator` to a Plutus (`EnterpriseAddress`) `Address`.
-- | This is likely what you will use since Plutus currently uses
-- | `scriptHashAddress` on non-staking addresses which is invoked in
-- | `validatorAddress`
typedValidatorEnterpriseAddress
  :: forall (a :: Type)
   . NetworkId
  -> TypedValidator a
  -> Maybe Address
typedValidatorEnterpriseAddress networkId =
  toPlutusAddress
    <<< Scripts.typedValidatorEnterpriseAddress networkId

-- | Converts a Plutus `ValidatorHash` to a `Address` as a Plutus (`BaseAddress`)
-- | `Address`
validatorHashBaseAddress
  :: NetworkId -> ValidatorHash -> Maybe Address
validatorHashBaseAddress networkId =
  toPlutusAddress
    <<< Scripts.validatorHashBaseAddress networkId

-- | Converts a Plutus `ValidatorHash` to a Plutus `Address` as an
-- | `EnterpriseAddress`. This is likely what you will use since Plutus
-- | currently uses `scriptHashAddress` on non-staking addresses which is
-- | invoked in `validatorAddress`
validatorHashEnterpriseAddress
  :: NetworkId -> ValidatorHash -> Maybe Address
validatorHashEnterpriseAddress networkId =
  toPlutusAddress
    <<< Scripts.validatorHashEnterpriseAddress networkId

pubKeyHashBaseAddress
  :: NetworkId -> PubKeyHash -> StakePubKeyHash -> Maybe Address
pubKeyHashBaseAddress networkId pkh =
  toPlutusAddress
    <<< PubKeyHash.pubKeyHashBaseAddress networkId pkh

pubKeyHashRewardAddress
  :: NetworkId -> PubKeyHash -> Maybe Address
pubKeyHashRewardAddress networkId =
  toPlutusAddress
    <<< PubKeyHash.pubKeyHashRewardAddress networkId

pubKeyHashEnterpriseAddress
  :: NetworkId -> PubKeyHash -> Maybe Address
pubKeyHashEnterpriseAddress networkId =
  toPlutusAddress
    <<< PubKeyHash.pubKeyHashEnterpriseAddress networkId

payPubKeyHashRewardAddress
  :: NetworkId -> PaymentPubKeyHash -> Maybe Address
payPubKeyHashRewardAddress networkId =
  toPlutusAddress
    <<< PubKeyHash.payPubKeyHashRewardAddress networkId

payPubKeyHashBaseAddress
  :: NetworkId
  -> PaymentPubKeyHash
  -> StakePubKeyHash
  -> Maybe Address
payPubKeyHashBaseAddress networkId pkh =
  toPlutusAddress
    <<< PubKeyHash.payPubKeyHashBaseAddress networkId pkh

payPubKeyHashEnterpriseAddress
  :: NetworkId -> PaymentPubKeyHash -> Maybe Address
payPubKeyHashEnterpriseAddress networkId =
  toPlutusAddress
    <<< PubKeyHash.payPubKeyHashEnterpriseAddress networkId

stakePubKeyHashRewardAddress
  :: NetworkId -> StakePubKeyHash -> Maybe Address
stakePubKeyHashRewardAddress networkId =
  toPlutusAddress
    <<< PubKeyHash.stakePubKeyHashRewardAddress networkId<|MERGE_RESOLUTION|>--- conflicted
+++ resolved
@@ -159,13 +159,9 @@
 -- | Get the `ValidatorHash` with an Plutus `Address`
 enterpriseAddressValidatorHash :: Address -> Maybe ValidatorHash
 enterpriseAddressValidatorHash =
-<<<<<<< HEAD
+  -- Network id does not matter here (#484)
   Address.enterpriseAddressValidatorHash
     <=< fromPlutusAddress MainnetId
-=======
-  -- Network id does not matter here (#484)
-  Address.enterpriseAddressValidatorHash <=< fromPlutusType <<< Tuple MainnetId
->>>>>>> 496b0a4a
 
 -- | Get the `StakeValidatorHash` with an Plutus `Address`
 enterpriseAddressStakeValidatorHash :: Address -> Maybe StakeValidatorHash
@@ -176,13 +172,9 @@
 -- | Get the `ScriptHash` with an Plutus `Address`
 enterpriseAddressScriptHash :: Address -> Maybe ScriptHash
 enterpriseAddressScriptHash =
-<<<<<<< HEAD
+  -- Network id does not matter here (#484)
   Address.enterpriseAddressScriptHash
     <=< fromPlutusAddress MainnetId
-=======
-  -- Network id does not matter here (#484)
-  Address.enterpriseAddressScriptHash <=< fromPlutusType <<< Tuple MainnetId
->>>>>>> 496b0a4a
 
 -- | Converts a Plutus `TypedValidator` to a Plutus (`BaseAddress`) `Address`
 typedValidatorBaseAddress
