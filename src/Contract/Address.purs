-- | A module for Address-related functionality and querying own wallet.
module Contract.Address
  ( enterpriseAddressScriptHash
  , enterpriseAddressStakeValidatorHash
  , enterpriseAddressValidatorHash
  , getNetworkId
  , addressWithNetworkTagFromBech32
  , addressWithNetworkTagToBech32
  , addressFromBech32
  , addressToBech32
  , getWalletAddress
  , getWalletCollateral
  , module ByteArray
  , module ExportAddress
  , module ExportPubKeyHash
  , module ExportUnbalancedTransaction
  , module Hash
  , module SerializationAddress
  , module TypeAliases
  , ownPaymentPubKeyHash
  , ownPubKeyHash
  , ownStakePubKeyHash
  , payPubKeyHashBaseAddress
  , payPubKeyHashEnterpriseAddress
  , payPubKeyHashRewardAddress
  , pubKeyHashBaseAddress
  , pubKeyHashEnterpriseAddress
  , pubKeyHashRewardAddress
  , stakePubKeyHashRewardAddress
  , typedValidatorBaseAddress
  , typedValidatorEnterpriseAddress
  , validatorHashBaseAddress
  , validatorHashEnterpriseAddress
  ) where

import Prelude

import Contract.Monad (Contract, liftedM, wrapContract)
import Ctl.Internal.Address
  ( enterpriseAddressScriptHash
  , enterpriseAddressStakeValidatorHash
  , enterpriseAddressValidatorHash
  ) as Address
<<<<<<< HEAD
import Contract.Monad (Contract, wrapContract, liftedM, liftContractM)
import Data.Maybe (Maybe(Just, Nothing))
import Data.Array (head)
import Data.Traversable (for, traverse)
import Plutus.Conversion
=======
import Ctl.Internal.Plutus.Conversion
>>>>>>> 4ce7ac79
  ( fromPlutusAddress
  , toPlutusAddress
  , toPlutusTxUnspentOutput
  )
import Ctl.Internal.Plutus.Conversion.Address (fromPlutusAddressWithNetworkTag)
import Ctl.Internal.Plutus.Types.Address
  ( Address
  , AddressWithNetworkTag(AddressWithNetworkTag)
  )
import Ctl.Internal.Plutus.Types.Address
  ( Address
  , AddressWithNetworkTag(AddressWithNetworkTag)
  , pubKeyHashAddress
  , scriptHashAddress
  , toPubKeyHash
  , toStakingCredential
  , toValidatorHash
  ) as ExportAddress
import Ctl.Internal.Plutus.Types.TransactionUnspentOutput
  ( TransactionUnspentOutput
  )
import Ctl.Internal.QueryM
  ( getWalletAddresses
  , ownPaymentPubKeyHashes
  , ownPubKeyHashes
  , ownStakePubKeyHash
  ) as QueryM
import Ctl.Internal.QueryM.NetworkId (getNetworkId) as QueryM
import Ctl.Internal.QueryM.Utxos (getWalletCollateral) as QueryM
import Ctl.Internal.Scripts
  ( typedValidatorBaseAddress
  , typedValidatorEnterpriseAddress
  , validatorHashBaseAddress
  , validatorHashEnterpriseAddress
  ) as Scripts
<<<<<<< HEAD
import Serialization.Address
  ( NetworkId(MainnetId)
  , addressBech32
  , addressNetworkId
  )
import Serialization.Address (addressFromBech32) as SA
import Serialization.Address
  ( Slot(Slot)
  , BlockId(BlockId)
  , TransactionIndex(TransactionIndex)
  , CertificateIndex(CertificateIndex)
  , Pointer
=======
import Ctl.Internal.Serialization.Address
  ( BlockId(BlockId)
>>>>>>> 4ce7ac79
  , ByronProtocolMagic(ByronProtocolMagic)
  , CertificateIndex(CertificateIndex)
  , NetworkId(TestnetId, MainnetId)
  , Pointer
  , Slot(Slot)
  , TransactionIndex(TransactionIndex)
  ) as SerializationAddress
import Ctl.Internal.Serialization.Address (NetworkId(MainnetId), addressBech32)
import Ctl.Internal.Serialization.Hash (Ed25519KeyHash) as Hash
import Ctl.Internal.Serialization.Hash (ScriptHash)
import Ctl.Internal.Types.Aliases (Bech32String)
import Ctl.Internal.Types.Aliases (Bech32String) as TypeAliases
import Ctl.Internal.Types.ByteArray (ByteArray) as ByteArray
import Ctl.Internal.Types.PubKeyHash
  ( PaymentPubKeyHash
  , PubKeyHash
  , StakePubKeyHash
  )
import Ctl.Internal.Types.PubKeyHash
  ( PaymentPubKeyHash(PaymentPubKeyHash)
  , PubKeyHash(PubKeyHash)
  , StakePubKeyHash(StakePubKeyHash)
  ) as ExportPubKeyHash
import Ctl.Internal.Types.PubKeyHash
  ( payPubKeyHashBaseAddress
  , payPubKeyHashEnterpriseAddress
  , payPubKeyHashRewardAddress
  , pubKeyHashBaseAddress
  , pubKeyHashEnterpriseAddress
  , pubKeyHashRewardAddress
  , stakePubKeyHashRewardAddress
  ) as PubKeyHash
import Ctl.Internal.Types.Scripts (StakeValidatorHash, ValidatorHash)
import Ctl.Internal.Types.TypedValidator (TypedValidator)
import Ctl.Internal.Types.UnbalancedTransaction
  ( PaymentPubKey(PaymentPubKey)
  , ScriptOutput(ScriptOutput)
  ) as ExportUnbalancedTransaction
import Data.Array (head)
import Data.Maybe (Maybe)
import Data.Traversable (for, traverse)

-- | Get the `Address` of the browser wallet.
-- TODO: change this to Maybe (Array Address)
-- https://github.com/Plutonomicon/cardano-transaction-lib/issues/1045
getWalletAddress
  :: forall (r :: Row Type). Contract r (Maybe Address)
getWalletAddress = do
  mbAddr <- wrapContract $ (QueryM.getWalletAddresses <#> (_ >>= head))
  for mbAddr
    ( liftedM "getWalletAddress: failed to deserialize address" <<< wrapContract
        <<< pure
        <<< toPlutusAddress
    )

-- | Get the collateral of the browser wallet. This collateral will vary
-- | depending on the wallet.
-- | E.g. Nami creates a hardcoded 5 Ada collateral.
-- | Throws on `Promise` rejection by wallet, returns `Nothing` if no collateral
-- | is available.
getWalletCollateral
  :: forall (r :: Row Type). Contract r (Maybe (Array TransactionUnspentOutput))
getWalletCollateral = do
  mtxUnspentOutput <- wrapContract QueryM.getWalletCollateral
  for mtxUnspentOutput $ traverse $
    liftedM
      "getWalletCollateral: failed to deserialize TransactionUnspentOutput"
      <<< wrapContract
      <<< pure
      <<< toPlutusTxUnspentOutput

-- | Gets the wallet `PaymentPubKeyHash` via `getWalletAddress`.
ownPaymentPubKeyHash
  :: forall (r :: Row Type). Contract r (Maybe PaymentPubKeyHash)
-- TODO: change this to Maybe (Array PaymentPubKeyHash)
-- https://github.com/Plutonomicon/cardano-transaction-lib/issues/1045
ownPaymentPubKeyHash = wrapContract
  (QueryM.ownPaymentPubKeyHashes <#> (_ >>= head))

-- | Gets the wallet `PubKeyHash` via `getWalletAddress`.
ownPubKeyHash :: forall (r :: Row Type). Contract r (Maybe PubKeyHash)
-- TODO: change this to Maybe (Array PubKeyHash)
-- https://github.com/Plutonomicon/cardano-transaction-lib/issues/1045
ownPubKeyHash = wrapContract (QueryM.ownPubKeyHashes <#> (_ >>= head))

-- TODO: change this to Maybe (Array StakePubKeyHash)
-- https://github.com/Plutonomicon/cardano-transaction-lib/issues/1045
ownStakePubKeyHash :: forall (r :: Row Type). Contract r (Maybe StakePubKeyHash)
ownStakePubKeyHash = wrapContract QueryM.ownStakePubKeyHash

getNetworkId
  :: forall (r :: Row Type). Contract r NetworkId
getNetworkId = wrapContract QueryM.getNetworkId

--------------------------------------------------------------------------------
-- Helpers via Cardano helpers, these are helpers from the CSL equivalent
-- that converts either input or output to a Plutus Address.
-- Helpers by deconstructing/constructing the Plutus Address are exported under
-- `module Address`
--------------------------------------------------------------------------------

-- | Convert `Address` to `Bech32String`, using given `NetworkId` to determine
-- | Bech32 prefix.
addressWithNetworkTagToBech32 :: AddressWithNetworkTag -> Bech32String
addressWithNetworkTagToBech32 = fromPlutusAddressWithNetworkTag >>>
  addressBech32

-- | Convert `Bech32String` to `AddressWithNetworkTag`.
addressWithNetworkTagFromBech32 :: Bech32String -> Maybe AddressWithNetworkTag
addressWithNetworkTagFromBech32 str = do
  cslAddress <- SA.addressFromBech32 str
  address <- toPlutusAddress cslAddress
  let networkId = addressNetworkId cslAddress
  pure $ AddressWithNetworkTag { address, networkId }

-- | Convert `Address` to `Bech32String`, using current `NetworkId` provided by
-- | `Contract` configuration to determine the network tag.
addressToBech32 :: forall (r :: Row Type). Address -> Contract r Bech32String
addressToBech32 address = do
  networkId <- getNetworkId
  pure $ addressWithNetworkTagToBech32
    (AddressWithNetworkTag { address, networkId })

-- | Convert `Bech32String` to `Address`, asserting that the address `networkId`
-- | corresponds to the contract environment `networkId`
addressFromBech32
  :: forall (r :: Row Type). Bech32String -> Contract r (Maybe Address)
addressFromBech32 str = do
  networkId <- getNetworkId
  cslAddress <- liftContractM "unable to read address" $
    SA.addressFromBech32 str
  address <- liftContractM "unable to convert to plutus address" $
    toPlutusAddress cslAddress
  if networkId == addressNetworkId cslAddress then
    pure $ Just address
  else
    pure Nothing

-- | Get the `ValidatorHash` with an Plutus `Address`
enterpriseAddressValidatorHash :: Address -> Maybe ValidatorHash
enterpriseAddressValidatorHash =
  -- Network id does not matter here (#484)
  Address.enterpriseAddressValidatorHash
    <<< fromPlutusAddress MainnetId

-- | Get the `StakeValidatorHash` with an Plutus `Address`
enterpriseAddressStakeValidatorHash :: Address -> Maybe StakeValidatorHash
enterpriseAddressStakeValidatorHash =
  -- Network id does not matter here (#484)
  Address.enterpriseAddressStakeValidatorHash
    <<< fromPlutusAddress MainnetId

-- | Get the `ScriptHash` with an Plutus `Address`
enterpriseAddressScriptHash :: Address -> Maybe ScriptHash
enterpriseAddressScriptHash =
  -- Network id does not matter here (#484)
  Address.enterpriseAddressScriptHash
    <<< fromPlutusAddress MainnetId

-- | Converts a Plutus `TypedValidator` to a Plutus (`BaseAddress`) `Address`
typedValidatorBaseAddress
  :: forall (a :: Type)
   . NetworkId
  -> TypedValidator a
  -> Maybe Address
typedValidatorBaseAddress networkId =
  toPlutusAddress
    <<< Scripts.typedValidatorBaseAddress networkId

-- | Converts a Plutus `TypedValidator` to a Plutus (`EnterpriseAddress`) `Address`.
-- | This is likely what you will use since Plutus currently uses
-- | `scriptHashAddress` on non-staking addresses which is invoked in
-- | `validatorAddress`
typedValidatorEnterpriseAddress
  :: forall (a :: Type)
   . NetworkId
  -> TypedValidator a
  -> Maybe Address
typedValidatorEnterpriseAddress networkId =
  toPlutusAddress
    <<< Scripts.typedValidatorEnterpriseAddress networkId

-- | Converts a Plutus `ValidatorHash` to a `Address` as a Plutus (`BaseAddress`)
-- | `Address`
validatorHashBaseAddress
  :: NetworkId -> ValidatorHash -> Maybe Address
validatorHashBaseAddress networkId =
  toPlutusAddress
    <<< Scripts.validatorHashBaseAddress networkId

-- | Converts a Plutus `ValidatorHash` to a Plutus `Address` as an
-- | `EnterpriseAddress`. This is likely what you will use since Plutus
-- | currently uses `scriptHashAddress` on non-staking addresses which is
-- | invoked in `validatorAddress`
validatorHashEnterpriseAddress
  :: NetworkId -> ValidatorHash -> Maybe Address
validatorHashEnterpriseAddress networkId =
  toPlutusAddress
    <<< Scripts.validatorHashEnterpriseAddress networkId

pubKeyHashBaseAddress
  :: NetworkId -> PubKeyHash -> StakePubKeyHash -> Maybe Address
pubKeyHashBaseAddress networkId pkh =
  toPlutusAddress
    <<< PubKeyHash.pubKeyHashBaseAddress networkId pkh

pubKeyHashRewardAddress
  :: NetworkId -> PubKeyHash -> Maybe Address
pubKeyHashRewardAddress networkId =
  toPlutusAddress
    <<< PubKeyHash.pubKeyHashRewardAddress networkId

pubKeyHashEnterpriseAddress
  :: NetworkId -> PubKeyHash -> Maybe Address
pubKeyHashEnterpriseAddress networkId =
  toPlutusAddress
    <<< PubKeyHash.pubKeyHashEnterpriseAddress networkId

payPubKeyHashRewardAddress
  :: NetworkId -> PaymentPubKeyHash -> Maybe Address
payPubKeyHashRewardAddress networkId =
  toPlutusAddress
    <<< PubKeyHash.payPubKeyHashRewardAddress networkId

payPubKeyHashBaseAddress
  :: NetworkId
  -> PaymentPubKeyHash
  -> StakePubKeyHash
  -> Maybe Address
payPubKeyHashBaseAddress networkId pkh =
  toPlutusAddress
    <<< PubKeyHash.payPubKeyHashBaseAddress networkId pkh

payPubKeyHashEnterpriseAddress
  :: NetworkId -> PaymentPubKeyHash -> Maybe Address
payPubKeyHashEnterpriseAddress networkId =
  toPlutusAddress
    <<< PubKeyHash.payPubKeyHashEnterpriseAddress networkId

stakePubKeyHashRewardAddress
  :: NetworkId -> StakePubKeyHash -> Maybe Address
stakePubKeyHashRewardAddress networkId =
  toPlutusAddress
    <<< PubKeyHash.stakePubKeyHashRewardAddress networkId<|MERGE_RESOLUTION|>--- conflicted
+++ resolved
@@ -35,21 +35,13 @@
 
 import Prelude
 
-import Contract.Monad (Contract, liftedM, wrapContract)
+import Contract.Monad (Contract, liftedM, liftContractM, wrapContract)
 import Ctl.Internal.Address
   ( enterpriseAddressScriptHash
   , enterpriseAddressStakeValidatorHash
   , enterpriseAddressValidatorHash
   ) as Address
-<<<<<<< HEAD
-import Contract.Monad (Contract, wrapContract, liftedM, liftContractM)
-import Data.Maybe (Maybe(Just, Nothing))
-import Data.Array (head)
-import Data.Traversable (for, traverse)
-import Plutus.Conversion
-=======
 import Ctl.Internal.Plutus.Conversion
->>>>>>> 4ce7ac79
   ( fromPlutusAddress
   , toPlutusAddress
   , toPlutusTxUnspentOutput
@@ -85,23 +77,9 @@
   , validatorHashBaseAddress
   , validatorHashEnterpriseAddress
   ) as Scripts
-<<<<<<< HEAD
-import Serialization.Address
-  ( NetworkId(MainnetId)
-  , addressBech32
-  , addressNetworkId
-  )
 import Serialization.Address (addressFromBech32) as SA
-import Serialization.Address
-  ( Slot(Slot)
-  , BlockId(BlockId)
-  , TransactionIndex(TransactionIndex)
-  , CertificateIndex(CertificateIndex)
-  , Pointer
-=======
 import Ctl.Internal.Serialization.Address
   ( BlockId(BlockId)
->>>>>>> 4ce7ac79
   , ByronProtocolMagic(ByronProtocolMagic)
   , CertificateIndex(CertificateIndex)
   , NetworkId(TestnetId, MainnetId)
@@ -109,7 +87,7 @@
   , Slot(Slot)
   , TransactionIndex(TransactionIndex)
   ) as SerializationAddress
-import Ctl.Internal.Serialization.Address (NetworkId(MainnetId), addressBech32)
+import Ctl.Internal.Serialization.Address (NetworkId(MainnetId), addressBech32, addressNetworkId)
 import Ctl.Internal.Serialization.Hash (Ed25519KeyHash) as Hash
 import Ctl.Internal.Serialization.Hash (ScriptHash)
 import Ctl.Internal.Types.Aliases (Bech32String)
@@ -141,7 +119,7 @@
   , ScriptOutput(ScriptOutput)
   ) as ExportUnbalancedTransaction
 import Data.Array (head)
-import Data.Maybe (Maybe)
+import Data.Maybe (Maybe(Just, Nothing))
 import Data.Traversable (for, traverse)
 
 -- | Get the `Address` of the browser wallet.
