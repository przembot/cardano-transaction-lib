--- conflicted
+++ resolved
@@ -47,12 +47,7 @@
   , toPlutusAddressWithNetworkTag
   , toPlutusTxUnspentOutput
   )
-<<<<<<< HEAD
-import Plutus.Types.Address
-=======
-import Ctl.Internal.Plutus.Conversion.Address (fromPlutusAddressWithNetworkTag)
 import Ctl.Internal.Plutus.Types.Address
->>>>>>> ad5f5119
   ( Address
   , AddressWithNetworkTag(AddressWithNetworkTag)
   )
@@ -132,25 +127,19 @@
 getWalletAddress
   :: forall (r :: Row Type). Contract r (Maybe Address)
 getWalletAddress = do
-<<<<<<< HEAD
-  mbAddr <- wrapContract QueryM.getWalletAddress
+  mbAddr <- wrapContract $ (QueryM.getWalletAddresses <#> (_ >>= head))
   for mbAddr $
     liftedM "getWalletAddress: failed to deserialize Address"
       <<< pure
       <<< toPlutusAddress
-=======
-  mbAddr <- wrapContract $ (QueryM.getWalletAddresses <#> (_ >>= head))
-  for mbAddr
-    ( liftedM "getWalletAddress: failed to deserialize address" <<< wrapContract
-        <<< pure
-        <<< toPlutusAddress
-    )
->>>>>>> ad5f5119
-
+
+-- | Get the `AddressWithNetworkTag` of the browser wallet.
+-- TODO: change this to Maybe (Array Address)
+-- https://github.com/Plutonomicon/cardano-transaction-lib/issues/1045
 getWalletAddressWithNetworkTag
   :: forall (r :: Row Type). Contract r (Maybe AddressWithNetworkTag)
 getWalletAddressWithNetworkTag = do
-  mbAddr <- wrapContract QueryM.getWalletAddress
+  mbAddr <- wrapContract $ (QueryM.getWalletAddresses <#> (_ >>= head))
   for mbAddr $
     liftedM "getWalletAddressWithNetworkTag: failed to deserialize Address"
       <<< pure
