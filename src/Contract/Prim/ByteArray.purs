-- | Our domain type for byte arrays, a wrapper over `Uint8Array`.
module Contract.Prim.ByteArray (module ByteArray, blake2bHash) where

import Prelude

import Contract.Monad (Contract(Contract))
import Data.Either (hush)
import Data.Maybe (Maybe)
import QueryM as QueryM
import Types.ByteArray (ByteArray)
import Types.ByteArray
  ( ByteArray(ByteArray)
  , byteArrayFromIntArray
  , byteArrayFromIntArrayUnsafe
  , byteArrayFromString
  , byteArrayToHex
  , byteArrayToIntArray
  , byteLength
  , hexToByteArray
  , hexToByteArrayUnsafe
<<<<<<< HEAD
  ) as ByteArray
=======
  ) as ByteArray

blake2bHash :: ByteArray -> Contract (Maybe ByteArray)
blake2bHash = Contract <<< map hush <<< QueryM.blake2bHash
>>>>>>> 164da091
<|MERGE_RESOLUTION|>--- conflicted
+++ resolved
@@ -18,11 +18,7 @@
   , byteLength
   , hexToByteArray
   , hexToByteArrayUnsafe
-<<<<<<< HEAD
-  ) as ByteArray
-=======
   ) as ByteArray
 
 blake2bHash :: ByteArray -> Contract (Maybe ByteArray)
-blake2bHash = Contract <<< map hush <<< QueryM.blake2bHash
->>>>>>> 164da091
+blake2bHash = Contract <<< map hush <<< QueryM.blake2bHash