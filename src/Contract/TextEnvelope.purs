--- conflicted
+++ resolved
@@ -3,11 +3,7 @@
   ) where
 
 import Ctl.Internal.Cardano.TextEnvelope
-<<<<<<< HEAD
-  ( TextEnvelope
-=======
   ( TextEnvelope(TextEnvelope)
->>>>>>> f51abc8a
   , TextEnvelopeType
       ( PlutusScriptV1
       , PlutusScriptV2
