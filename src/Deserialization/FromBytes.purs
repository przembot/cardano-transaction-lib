module Deserialization.FromBytes
  ( class FromBytes
  , fromBytes
  , fromBytesEffect
  ) where

import Prelude

import Data.Maybe (Maybe(Just, Nothing))
import Effect (Effect)
import Effect.Exception (throw)
import FfiHelpers (MaybeFfiHelper, maybeFfiHelper)
import Serialization.Types (Address, DataHash, Ed25519KeyHash, PlutusData, ScriptHash, TransactionHash, TransactionUnspentOutput, TransactionWitnessSet)
import Types.ByteArray (ByteArray)

-- | Calls `from_bytes` method for the appropriate type
class FromBytes a where
  fromBytes :: ByteArray -> Maybe a


instance FromBytes DataHash where
  fromBytes = _fromBytesDataHash maybeFfiHelper

instance FromBytes TransactionHash where
  fromBytes = _fromBytesTransactionHash maybeFfiHelper

instance FromBytes PlutusData where
  fromBytes = _fromBytesPlutusData maybeFfiHelper

instance FromBytes TransactionUnspentOutput where
  fromBytes = _fromBytesTransactionUnspentOutput maybeFfiHelper

instance FromBytes TransactionWitnessSet where
  fromBytes = _fromBytesTransactionWitnessSet maybeFfiHelper

fromBytesEffect :: forall a. FromBytes a => ByteArray -> Effect a
fromBytesEffect bytes =
  case fromBytes bytes of
    Nothing -> throw "from_bytes() call failed"
    Just a -> pure a

foreign import _fromBytesDataHash :: MaybeFfiHelper -> ByteArray -> Maybe DataHash
<<<<<<< HEAD
foreign import _fromBytesTransactionHash :: MaybeFfiHelper -> ByteArray -> Maybe TransactionHash
=======
foreign import _fromBytesEd25519KeyHash :: MaybeFfiHelper -> ByteArray -> Maybe Ed25519KeyHash
foreign import _fromBytesTransactionHash :: MaybeFfiHelper -> ByteArray -> Maybe TransactionHash
foreign import _fromBytesPlutusData :: MaybeFfiHelper -> ByteArray -> Maybe PlutusData
foreign import _fromBytesTransactionUnspentOutput :: MaybeFfiHelper -> ByteArray -> Maybe TransactionUnspentOutput
foreign import _fromBytesTransactionWitnessSet :: MaybeFfiHelper -> ByteArray -> Maybe TransactionWitnessSet
>>>>>>> 15811705
<|MERGE_RESOLUTION|>--- conflicted
+++ resolved
@@ -10,7 +10,7 @@
 import Effect (Effect)
 import Effect.Exception (throw)
 import FfiHelpers (MaybeFfiHelper, maybeFfiHelper)
-import Serialization.Types (Address, DataHash, Ed25519KeyHash, PlutusData, ScriptHash, TransactionHash, TransactionUnspentOutput, TransactionWitnessSet)
+import Serialization.Types (DataHash, PlutusData, TransactionHash, TransactionUnspentOutput, TransactionWitnessSet)
 import Types.ByteArray (ByteArray)
 
 -- | Calls `from_bytes` method for the appropriate type
@@ -40,12 +40,7 @@
     Just a -> pure a
 
 foreign import _fromBytesDataHash :: MaybeFfiHelper -> ByteArray -> Maybe DataHash
-<<<<<<< HEAD
-foreign import _fromBytesTransactionHash :: MaybeFfiHelper -> ByteArray -> Maybe TransactionHash
-=======
-foreign import _fromBytesEd25519KeyHash :: MaybeFfiHelper -> ByteArray -> Maybe Ed25519KeyHash
 foreign import _fromBytesTransactionHash :: MaybeFfiHelper -> ByteArray -> Maybe TransactionHash
 foreign import _fromBytesPlutusData :: MaybeFfiHelper -> ByteArray -> Maybe PlutusData
 foreign import _fromBytesTransactionUnspentOutput :: MaybeFfiHelper -> ByteArray -> Maybe TransactionUnspentOutput
-foreign import _fromBytesTransactionWitnessSet :: MaybeFfiHelper -> ByteArray -> Maybe TransactionWitnessSet
->>>>>>> 15811705
+foreign import _fromBytesTransactionWitnessSet :: MaybeFfiHelper -> ByteArray -> Maybe TransactionWitnessSet