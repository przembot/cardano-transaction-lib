--- conflicted
+++ resolved
@@ -2,12 +2,9 @@
   ( convertVkeyWitnesses
   , convertWitnessSet
   , deserializeWitnessSet
-<<<<<<< HEAD
-  , plutusScriptBytes
-=======
   , convertVkeyWitnesses
   , convertPlutusScripts
->>>>>>> b74ba360
+  , plutusScriptBytes
   ) where
 
 import Prelude
