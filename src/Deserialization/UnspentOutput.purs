module Deserialization.UnspentOutput
  ( convertUnspentOutput
  , mkTransactionUnspentOutput
  , newTransactionUnspentOutputFromBytes
  , convertInput
  , convertOutput
  ) where

import Prelude

<<<<<<< HEAD
import Data.BigInt as BigInt
import Data.Bitraversable (bisequence, ltraverse)
=======
>>>>>>> 17427aeb
import Data.Map (Map)
import Data.Map as Map
import Data.Maybe (Maybe, fromMaybe)
import Data.Profunctor.Strong ((***))
import Data.Traversable (traverse, for)
import Data.Tuple (Tuple(Tuple))
import Data.Tuple.Nested (type (/\))
import Data.UInt as UInt
import Untagged.Union (asOneOf)
import Deserialization.BigNum (convertBigNum)
import Deserialization.Address (convertAddress)
import FfiHelpers (MaybeFfiHelper, maybeFfiHelper)
import Serialization (toBytes)
import Serialization.Types (Address, AssetName, Assets, BigNum, DataHash, MultiAsset, ScriptHash, TransactionHash, TransactionInput, TransactionOutput, TransactionUnspentOutput, Value)
import Types.ByteArray (ByteArray)
import Types.Transaction (DataHash(DataHash), TransactionHash(TransactionHash), TransactionInput(TransactionInput), TransactionOutput(TransactionOutput)) as T
import Types.TransactionUnspentOutput (TransactionUnspentOutput(TransactionUnspentOutput)) as T
import Types.Value (mkCurrencySymbol, mkNonAdaAsset, mkTokenName, mkValue, Coin(Coin), CurrencySymbol, TokenName, Value) as T

convertUnspentOutput :: TransactionUnspentOutput -> Maybe T.TransactionUnspentOutput
convertUnspentOutput tuo = do
  input <- convertInput $ getInput tuo
  output <- convertOutput $ getOutput tuo
  pure $ T.TransactionUnspentOutput { input, output }

convertInput :: TransactionInput -> Maybe T.TransactionInput
convertInput input = do
  index <- UInt.fromInt' $ getTransactionIndex input
  pure $ T.TransactionInput
    { transaction_id: T.TransactionHash $ toBytes (asOneOf $ getTransactionHash input)
    , index
    }

convertOutput :: TransactionOutput -> Maybe T.TransactionOutput
convertOutput output = do
  address <- convertAddress $ getAddress output
  amount <- convertValue $ getAmount output
  let
    data_hash =
      getDataHash maybeFfiHelper output <#>
        asOneOf >>> toBytes >>> T.DataHash
  pure $ T.TransactionOutput { address, amount, data_hash }

convertValue :: Value -> Maybe T.Value
convertValue value = do
  coin <- convertBigNum $ getCoin value
  -- multiasset is optional
  multiasset <- for (getMultiAsset maybeFfiHelper value) \multiasset -> do
    let
      -- get multiasset stored in `serialization-lib` types
      multiasset' =
        multiasset
          # extractMultiAsset Tuple >>> map (map (extractAssets Tuple))
          :: Array (ScriptHash /\ Array (AssetName /\ BigNum))
    -- convert to domain types, except of BigNum
    multiasset'' :: Map T.CurrencySymbol (Map T.TokenName BigNum) <-
      Map.fromFoldable <$>
        ( traverse bisequence $ multiasset' <#>
            asOneOf >>> toBytes >>> T.mkCurrencySymbol ***
              map Map.fromFoldable
                <<< traverse (ltraverse $ assetNameName >>> T.mkTokenName)
        )
    -- convert BigNum values, possibly failing
<<<<<<< HEAD
    traverse
      (traverse (BigInt.fromString <<< bigNumToString))
      multiasset''
  T.mkValue (T.Coin coin) <$> T.mkNonAdaAsset (fromMaybe Map.empty multiasset)
=======
    traverse (traverse convertBigNum) multiasset''
  pure $ T.Value (T.Coin coin) (T.NonAdaAsset $ fromMaybe Map.empty multiasset)
>>>>>>> 17427aeb

foreign import getInput :: TransactionUnspentOutput -> TransactionInput
foreign import getOutput :: TransactionUnspentOutput -> TransactionOutput
foreign import getTransactionHash :: TransactionInput -> TransactionHash
foreign import getTransactionIndex :: TransactionInput -> Int
foreign import getAddress :: TransactionOutput -> Address
foreign import getAmount :: TransactionOutput -> Value
foreign import getCoin :: Value -> BigNum
foreign import getMultiAsset :: MaybeFfiHelper -> Value -> Maybe MultiAsset
foreign import extractMultiAsset :: (forall a b. a -> b -> a /\ b) -> MultiAsset -> Array (ScriptHash /\ Assets)
foreign import extractAssets :: (forall a b. a -> b -> a /\ b) -> Assets -> Array (AssetName /\ BigNum)
foreign import assetNameName :: AssetName -> ByteArray
foreign import getDataHash :: MaybeFfiHelper -> TransactionOutput -> Maybe DataHash
foreign import mkTransactionUnspentOutput :: TransactionInput -> TransactionOutput -> TransactionUnspentOutput
foreign import _newTransactionUnspentOutputFromBytes :: MaybeFfiHelper -> ByteArray -> Maybe TransactionUnspentOutput

newTransactionUnspentOutputFromBytes :: ByteArray -> Maybe TransactionUnspentOutput
newTransactionUnspentOutputFromBytes = _newTransactionUnspentOutputFromBytes maybeFfiHelper<|MERGE_RESOLUTION|>--- conflicted
+++ resolved
@@ -8,11 +8,7 @@
 
 import Prelude
 
-<<<<<<< HEAD
-import Data.BigInt as BigInt
 import Data.Bitraversable (bisequence, ltraverse)
-=======
->>>>>>> 17427aeb
 import Data.Map (Map)
 import Data.Map as Map
 import Data.Maybe (Maybe, fromMaybe)
@@ -76,15 +72,8 @@
                 <<< traverse (ltraverse $ assetNameName >>> T.mkTokenName)
         )
     -- convert BigNum values, possibly failing
-<<<<<<< HEAD
-    traverse
-      (traverse (BigInt.fromString <<< bigNumToString))
-      multiasset''
+    traverse (traverse convertBigNum) multiasset''
   T.mkValue (T.Coin coin) <$> T.mkNonAdaAsset (fromMaybe Map.empty multiasset)
-=======
-    traverse (traverse convertBigNum) multiasset''
-  pure $ T.Value (T.Coin coin) (T.NonAdaAsset $ fromMaybe Map.empty multiasset)
->>>>>>> 17427aeb
 
 foreign import getInput :: TransactionUnspentOutput -> TransactionInput
 foreign import getOutput :: TransactionUnspentOutput -> TransactionOutput
