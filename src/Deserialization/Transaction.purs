module Deserialization.Transaction
  ( CertConvHelper
  , MetadatumHelper
  , _adGeneralMetadata
  , _adNativeScripts
  , _adPlutusScripts
  , _convertCert
  , _convertMetadatum
  , _convertNonce
  , _txAuxiliaryData
  , _txBody
  , _txBodyAuxiliaryDataHash
  , _txBodyCerts
  , _txBodyCollateral
  , _txBodyFee
  , _txBodyInputs
  , _txBodyMultiAssets
  , _txBodyNetworkId
  , _txBodyOutputs
  , _txBodyRequiredSigners
  , _txBodyScriptDataHash
  , _txBodyTtl
  , _txBodyUpdate
  , _txBodyValidityStartInterval
  , _txBodyWithdrawals
  , _txIsValid
  , _txWitnessSet
  , _unpackCostModel
  , _unpackCostModels
  , _unpackExUnits
  , _unpackExUnitsPrices
  , _unpackMetadataList
  , _unpackMetadataMap
  , _unpackMetadatums
  , _unpackMint
  , _unpackMintAssets
  , _unpackProtocolParamUpdate
  , _unpackProtocolVersion
  , _unpackUnitInterval
  , _unpackUpdate
  , _unpackWithdrawals
  , convertAuxiliaryData
  , convertCertificate
  , convertCostModel
  , convertCostModels
  , convertExUnitPrices
  , convertExUnits
  , convertGeneralTransactionMetadata
  , convertMetadataList
  , convertMetadataMap
  , convertMetadatum
  , convertMint
  , convertNonce
  , convertProtocolParamUpdate
  , convertProtocolVersion
  , convertTransaction
  , convertTxBody
  , convertUpdate
  , cslNumberToUInt
  , cslIntToUInt
  , cslRatioToRational
  , deserializeTransaction
  ) where

import Prelude

import Cardano.Types.Transaction
  ( AuxiliaryData(AuxiliaryData)
  , AuxiliaryDataHash(AuxiliaryDataHash)
  , Certificate
      ( StakeDeregistration
      , StakeRegistration
      , StakeDelegation
      , PoolRegistration
      , PoolRetirement
      , GenesisKeyDelegation
      , MoveInstantaneousRewardsCert
      )
  , CostModel(CostModel)
  , Costmdls(Costmdls)
  , Epoch(Epoch)
  , ExUnitPrices
  , ExUnits
  , GenesisDelegateHash(GenesisDelegateHash)
  , GenesisHash(GenesisHash)
  , Ipv4(Ipv4)
  , Ipv6(Ipv6)
  , MIRToStakeCredentials(MIRToStakeCredentials)
  , Mint(Mint)
  , MoveInstantaneousReward(ToOtherPot, ToStakeCreds)
  , Nonce(HashNonce, IdentityNonce)
  , PoolMetadata(PoolMetadata)
  , PoolMetadataHash(PoolMetadataHash)
  , ProposedProtocolParameterUpdates(ProposedProtocolParameterUpdates)
  , ProtocolParamUpdate
  , ProtocolVersion
  , Relay(SingleHostAddr, SingleHostName, MultiHostName)
  , RequiredSigner(RequiredSigner)
  , ScriptDataHash(ScriptDataHash)
  , Transaction(Transaction)
  , TxBody(TxBody)
  , URL(URL)
  , Update
  ) as T
import Cardano.Types.Value
  ( Coin(Coin)
  , mkNonAdaAsset
  , scriptHashAsCurrencySymbol
  )
import Control.Lazy (fix)
import Data.Bifunctor (bimap, lmap)
import Data.BigInt (BigInt)
import Data.BigInt as BigInt
import Data.Bitraversable (bitraverse)
import Data.Either (Either)
import Data.Int (fromString)
import Data.Map as M
import Data.Maybe (Maybe)
import Data.Newtype (wrap, unwrap)
import Data.Ratio (Ratio, reduce)
import Data.Set (fromFoldable) as Set
import Data.Traversable (traverse, for)
import Data.Tuple.Nested (type (/\))
import Data.UInt (UInt)
import Data.UInt as UInt
import Data.Variant (Variant)
import Deserialization.Error
  ( Err
  , FromCslRepError
  , addErrTrace
  , cslErr
  , fromCslRepError
  )
import Deserialization.FromBytes (fromBytes')
import Deserialization.UnspentOutput (convertInput, convertOutput)
import Deserialization.WitnessSet
  ( convertNativeScripts
  , convertPlutusScripts
  , convertWitnessSet
  )
import Deserialization.Language (convertLanguage)
import Error (E)
import FfiHelpers
  ( ContainerHelper
  , MaybeFfiHelper
  , containerHelper
  , maybeFfiHelper
  )
import Serialization (toBytes)
import Serialization.Address
  ( RewardAddress
  , StakeCredential
  , NetworkId(TestnetId, MainnetId)
  ) as Csl
import Serialization.Address (Slot(Slot))
import Serialization.Hash (Ed25519KeyHash, ScriptHash)
import Serialization.Types
  ( AssetName
  , AuxiliaryData
  , AuxiliaryDataHash
  , Certificate
  , CostModel
  , Costmdls
  , ExUnitPrices
  , ExUnits
  , GeneralTransactionMetadata
  , GenesisDelegateHash
  , GenesisHash
  , Ipv4
  , Ipv6
  , Language
  , MIRToStakeCredentials
  , MetadataList
  , MetadataMap
  , Mint
  , MintAssets
  , MultiHostName
  , NativeScripts
  , Nonce
  , PlutusScripts
  , PoolMetadata
  , PoolParams
  , ProtocolParamUpdate
  , ProtocolVersion
  , Relay
  , ScriptDataHash
  , SingleHostAddr
  , SingleHostName
  , Transaction
  , TransactionBody
  , TransactionInput
  , TransactionMetadatum
  , TransactionOutput
  , TransactionWitnessSet
  , UnitInterval
  , Update
  , VRFKeyHash
  , Withdrawals
  ) as Csl
import Type.Row (type (+))
import Types.BigNum (BigNum) as Csl
import Types.BigNum (toBigInt') as BigNum
import Types.ByteArray (ByteArray)
import Types.CborBytes (CborBytes)
import Types.Int (Int) as Csl
import Types.Int as Int
import Types.TokenName (TokenName, tokenNameFromAssetName)
import Types.TransactionMetadata
  ( GeneralTransactionMetadata
  , TransactionMetadatum(MetadataList, MetadataMap, Bytes, Int, Text)
  , TransactionMetadatumLabel(TransactionMetadatumLabel)
  )
import Untagged.Union (asOneOf)

-- | Deserializes CBOR encoded transaction to a CTL's native type.
deserializeTransaction
  :: forall (r :: Row Type). CborBytes -> Err r T.Transaction
deserializeTransaction txCbor = fromBytes' (unwrap txCbor) >>=
  convertTransaction

-- | Converts transaction from foreign CSL representation to CTL's one.
convertTransaction
  :: forall (r :: Row Type). Csl.Transaction -> Err r T.Transaction
convertTransaction tx = addErrTrace "convertTransaction" do
  witnessSet <- cslErr "convertWitnessSet" $ convertWitnessSet
    (_txWitnessSet tx)
  body <- convertTxBody $ _txBody tx
  auxiliaryData <- traverse convertAuxiliaryData
    (_txAuxiliaryData maybeFfiHelper tx)
  pure $ T.Transaction
    { body
    , witnessSet
    , isValid: _txIsValid tx
    , auxiliaryData
    }

-- | Converts transaction body from foreign CSL representation to CTL's one.
convertTxBody :: forall (r :: Row Type). Csl.TransactionBody -> Err r T.TxBody
convertTxBody txBody = do
  inputs <-
    _txBodyInputs containerHelper txBody
      # traverse (convertInput >>> cslErr "TransactionInput")
      <#> Set.fromFoldable
  outputs <-
    _txBodyOutputs containerHelper txBody
      # traverse (convertOutput >>> cslErr "TransactionOutput")
  fee <-
    Coin <$> (_txBodyFee txBody # BigNum.toBigInt' "Tx fee")
  let
    networkId =
      _txBodyNetworkId Csl.TestnetId Csl.MainnetId maybeFfiHelper txBody

    ws :: Maybe (Array (Csl.RewardAddress /\ Csl.BigNum))
    ws = _unpackWithdrawals containerHelper <$> _txBodyWithdrawals
      maybeFfiHelper
      txBody

  withdrawals :: Maybe (M.Map Csl.RewardAddress Coin) <-
    -- array -> map
    (map <<< map) M.fromFoldable
      -- bignum -> coin
      <<< (traverse <<< traverse <<< traverse)
        (BigNum.toBigInt' "txbody withdrawals" >>> map Coin)
      $ ws

  update <- traverse convertUpdate $ _txBodyUpdate maybeFfiHelper txBody
  referenceInputs <-
    _txBodyReferenceInputs maybeFfiHelper containerHelper txBody #
      traverse (traverse (convertInput >>> cslErr "TransactionInput"))

  certs <- addErrTrace "Tx body certificates"
    $ traverse (traverse convertCertificate)
    $ _txBodyCerts containerHelper
        maybeFfiHelper
        txBody

  collateralReturn <-
    _txBodyCollateralReturn maybeFfiHelper txBody #
      traverse (convertOutput >>> cslErr "TransactionOutput")

  totalCollateral <-
    _txBodyTotalCollateral maybeFfiHelper txBody # traverse
      (BigNum.toBigInt' "txbody withdrawals" >>> map Coin)

  pure $ T.TxBody
    { inputs
    , outputs
    , fee
    , ttl: Slot <$> _txBodyTtl maybeFfiHelper txBody
    , certs
    , withdrawals
    , update
    , auxiliaryDataHash:
        T.AuxiliaryDataHash <<< toBytes <<< asOneOf <$>
          _txBodyAuxiliaryDataHash maybeFfiHelper txBody
    , validityStartInterval:
        Slot <$> _txBodyValidityStartInterval maybeFfiHelper txBody
    , mint: map convertMint $ _txBodyMultiAssets maybeFfiHelper txBody
    , referenceInputs
    , scriptDataHash: convertScriptDataHash <$> _txBodyScriptDataHash
        maybeFfiHelper
        txBody
    , collateral: _txBodyCollateral containerHelper maybeFfiHelper txBody >>=
        traverse convertInput
    , requiredSigners:
        _txBodyRequiredSigners containerHelper maybeFfiHelper txBody #
          (map <<< map) T.RequiredSigner
    , networkId
    , collateralReturn
    , totalCollateral
    }

convertUpdate :: forall (r :: Row Type). Csl.Update -> Err r T.Update
convertUpdate u = do
  let { epoch: e, paramUpdates } = _unpackUpdate containerHelper u
  epoch <- map T.Epoch $ cslNumberToUInt "convertUpdate: epoch" e
  ppus <- traverse
    ( bitraverse
        (pure <<< T.GenesisHash <<< toBytes <<< asOneOf)
        convertProtocolParamUpdate
    )
    paramUpdates
  pure
    { epoch
    , proposedProtocolParameterUpdates: T.ProposedProtocolParameterUpdates $
        M.fromFoldable ppus
    }

convertCertificate
  :: forall (r :: Row Type). Csl.Certificate -> Err r T.Certificate
convertCertificate = _convertCert certConvHelper
  where
  certConvHelper :: CertConvHelper (Err r T.Certificate)
  certConvHelper =
    { stakeDeregistration: pure <<< T.StakeDeregistration
    , stakeRegistration: pure <<< T.StakeRegistration
    , stakeDelegation: \sc -> pure <<< T.StakeDelegation sc
    , poolRegistration: convertPoolRegistration
    , poolRetirement: convertPoolRetirement
    , genesisKeyDelegation: \genesisHash genesisDelegateHash vrfKeyhash -> do
        pure $ T.GenesisKeyDelegation
          { genesisHash: T.GenesisHash $ toBytes $ asOneOf genesisHash
          , genesisDelegateHash: T.GenesisDelegateHash
              (toBytes $ asOneOf genesisDelegateHash)
          , vrfKeyhash: vrfKeyhash
          }
    , moveInstantaneousRewardsToOtherPotCert: \pot amount -> do
        pure $ T.MoveInstantaneousRewardsCert $
          T.ToOtherPot { pot, amount: amount }
    , moveInstantaneousRewardsToStakeCreds: \pot amounts -> do
        pure $ T.MoveInstantaneousRewardsCert $
          T.ToStakeCreds { pot, amounts: convertMIRToStakeCredentials amounts }
    }

convertMIRToStakeCredentials
  :: Csl.MIRToStakeCredentials -> T.MIRToStakeCredentials
convertMIRToStakeCredentials =
  T.MIRToStakeCredentials <<< M.fromFoldable <<< unpackMIRToStakeCredentials_
    containerHelper

convertPoolRegistration
  :: forall (r :: Row Type)
   . Csl.PoolParams
  -> Err r T.Certificate
convertPoolRegistration params = do
  relays <- traverse convertRelay $ poolParamsRelays containerHelper params
  pure $ T.PoolRegistration
    { operator: poolParamsOperator params
    , vrfKeyhash: poolParamsVrfKeyhash params
    , pledge: poolParamsPledge params
    , cost: poolParamsCost params
    , margin: _unpackUnitInterval $ poolParamsMargin params
    , rewardAccount: poolParamsRewardAccount params
    , poolOwners: poolParamsPoolOwners containerHelper params
    , relays
    , poolMetadata: poolParamsPoolMetadata maybeFfiHelper params <#>
        convertPoolMetadata_
          \url hash -> T.PoolMetadata
            { url: T.URL url, hash: T.PoolMetadataHash hash }
    }

type ConvertRelayHelper a =
  { asSingleHostAddr :: Csl.SingleHostAddr -> a
  , asSingleHostName :: Csl.SingleHostName -> a
  , asMultiHostName :: Csl.MultiHostName -> a
  }

convertRelay
  :: forall (r :: Row Type). Csl.Relay -> Err r T.Relay
convertRelay relay = addErrTrace "Relay" do
  convertRelay_
    { asSingleHostAddr: convertSingleHostAddr_ maybeFfiHelper
        \mbPort mbIpv4 mbIpv6 -> do
          ipv4 <- for mbIpv4 convertIpv4
          ipv6 <- for mbIpv6 convertIpv6
          pure $ T.SingleHostAddr { port: mbPort, ipv4, ipv6 }
    , asSingleHostName: convertSingleHostName_ maybeFfiHelper
        \port mbHost -> pure $ T.SingleHostName { port, dnsName: mbHost }
    , asMultiHostName: pure <<< T.MultiHostName <<< { dnsName: _ } <<<
        convertMultiHostName_
    }
    relay

convertIpv6 :: forall (r :: Row Type). Csl.Ipv6 -> Err r T.Ipv6
convertIpv6 = pure <<< T.Ipv6 <<< convertIpv6_

foreign import convertIpv6_ :: Csl.Ipv6 -> ByteArray

convertIpv4 :: forall (r :: Row Type). Csl.Ipv4 -> Err r T.Ipv4
convertIpv4 = pure <<< T.Ipv4 <<< convertIpv4_

foreign import convertIpv4_ :: Csl.Ipv4 -> ByteArray

foreign import convertRelay_ :: forall a. ConvertRelayHelper a -> Csl.Relay -> a

foreign import convertSingleHostAddr_
  :: forall a
   . MaybeFfiHelper
  -> (Maybe Int -> Maybe Csl.Ipv4 -> Maybe Csl.Ipv6 -> a)
  -> Csl.SingleHostAddr
  -> a

foreign import convertSingleHostName_
  :: forall a
   . MaybeFfiHelper
  -> (Maybe Int -> String -> a)
  -> Csl.SingleHostName
  -> a

foreign import convertMultiHostName_
  :: Csl.MultiHostName
  -> String

convertPoolRetirement
  :: forall (r :: Row Type)
   . Ed25519KeyHash
  -> Int
  -> Err r T.Certificate
convertPoolRetirement poolKeyhash epochInt = do
  epoch <- wrap <$> cslIntToUInt "PoolRetirement.epoch" epochInt
  pure $ T.PoolRetirement { poolKeyhash, epoch }

convertMint :: Csl.Mint -> T.Mint
convertMint mint = T.Mint $ mkNonAdaAsset
  $
    -- outer map
    M.fromFoldable <<< map (lmap scriptHashAsCurrencySymbol)
      -- inner map
      <<< (map <<< map)
        ( M.fromFoldable <<< map convAssetName <<< _unpackMintAssets
            containerHelper
        )
  $ _unpackMint containerHelper mint

  where
  convAssetName :: Csl.AssetName /\ Int.Int -> TokenName /\ BigInt
  convAssetName = bimap tokenNameFromAssetName Int.toBigInt

convertProtocolParamUpdate
  :: forall (r :: Row Type)
   . Csl.ProtocolParamUpdate
  -> Err r T.ProtocolParamUpdate
convertProtocolParamUpdate cslPpu = do
  let
    ppu = _unpackProtocolParamUpdate maybeFfiHelper cslPpu
    lbl = (<>) "ProtocolParamUpdate."

  minfeeA <- traverse (map Coin <<< BigNum.toBigInt' (lbl "minfeeA"))
    ppu.minfeeA
  minfeeB <- traverse (map Coin <<< BigNum.toBigInt' (lbl "minfeeB"))
    ppu.minfeeB
  maxBlockBodySize <- traverse (cslNumberToUInt (lbl "maxBlockBodySize"))
    ppu.maxBlockBodySize
  maxTxSize <- traverse (cslNumberToUInt (lbl "maxTxSize")) ppu.maxTxSize
  maxBlockHeaderSize <- traverse (cslNumberToUInt (lbl "maxBlockHeaderSize"))
    ppu.maxBlockHeaderSize
  keyDeposit <- traverse (map Coin <<< BigNum.toBigInt' (lbl "keyDeposit"))
    ppu.keyDeposit
  poolDeposit <- traverse (map Coin <<< BigNum.toBigInt' (lbl "poolDeposit"))
    ppu.poolDeposit
  maxEpoch <- traverse (map T.Epoch <<< cslNumberToUInt (lbl "maxEpoch"))
    ppu.maxEpoch
  nOpt <- traverse (cslNumberToUInt (lbl "nOpt")) ppu.nOpt
  protocolVersion <- traverse (convertProtocolVersion (lbl "protocolVersion"))
    ppu.protocolVersion
  costModels <- addErrTrace (lbl "costModels") $ traverse convertCostModels
    ppu.costModels
  maxTxExUnits <- traverse (convertExUnits (lbl "maxTxExUnits"))
    ppu.maxTxExUnits
  maxBlockExUnits <- traverse (convertExUnits (lbl "maxBlockExUnits"))
    ppu.maxBlockExUnits
  maxValueSize <- traverse (cslNumberToUInt (lbl "maxValueSize"))
    ppu.maxValueSize
  pure
    { minfeeA
    , minfeeB
    , maxBlockBodySize
    , maxTxSize
    , maxBlockHeaderSize
    , keyDeposit
    , poolDeposit
    , maxEpoch
    , nOpt
    , poolPledgeInfluence: _unpackUnitInterval <$> ppu.poolPledgeInfluence
    , expansionRate: _unpackUnitInterval <$> ppu.expansionRate
    , treasuryGrowthRate: _unpackUnitInterval <$> ppu.treasuryGrowthRate
    , protocolVersion
    , minPoolCost: ppu.minPoolCost
    , adaPerUtxoByte: ppu.adaPerUtxoByte
    , costModels
    , executionCosts: convertExUnitPrices <$> ppu.executionCosts
    , maxTxExUnits
    , maxBlockExUnits
    , maxValueSize
    }

convertNonce :: Csl.Nonce -> T.Nonce
convertNonce = _convertNonce
  { hashNonce: T.HashNonce, identityNonce: T.IdentityNonce }

convertCostModels
  :: forall (r :: Row Type)
   . Csl.Costmdls
  -> Err r T.Costmdls
convertCostModels cslCostMdls =
  let
    mdls :: Array (Csl.Language /\ Csl.CostModel)
    mdls = _unpackCostModels containerHelper cslCostMdls
  in
    (T.Costmdls <<< M.fromFoldable) <$> traverse
      (bitraverse convertLanguage convertCostModel)
      mdls

convertCostModel
  :: forall (r :: Row Type)
   . Csl.CostModel
  -> E (FromCslRepError + r) T.CostModel
convertCostModel = map T.CostModel <<< traverse stringToInt <<<
  _unpackCostModel
  where
  stringToInt
    :: String -> Either (Variant (fromCslRepError :: String | r)) Int
  stringToInt s = cslErr ("string (" <> s <> ") -> int") $
    fromString s

convertAuxiliaryData
  :: forall (r :: Row Type). Csl.AuxiliaryData -> Err r T.AuxiliaryData
convertAuxiliaryData ad = addErrTrace "convertAuxiliaryData" do
  metadata <- traverse convertGeneralTransactionMetadata
    (_adGeneralMetadata maybeFfiHelper ad)
  pure $ T.AuxiliaryData
    { metadata
    , nativeScripts: convertNativeScripts =<< _adNativeScripts maybeFfiHelper ad
    , plutusScripts: convertPlutusScripts =<< _adPlutusScripts maybeFfiHelper ad
    }

convertGeneralTransactionMetadata
  :: forall (r :: Row Type)
   . Csl.GeneralTransactionMetadata
  -> Err r GeneralTransactionMetadata
convertGeneralTransactionMetadata =
  -- unpack to array of tuples
  _unpackMetadatums containerHelper
    >>>
      -- convert tuple type
      traverse
        ( bitraverse
            ( map TransactionMetadatumLabel <<< BigNum.toBigInt'
                "MetadatumLabel: "
            )
            (convertMetadatum "GeneralTransactionMetadata: ")
        )
    -- fold to map and and wrap
    >>> map (M.fromFoldable >>> wrap)

convertMetadatum
  :: forall (r :: Row Type)
   . String
  -> Csl.TransactionMetadatum
  -> Err r TransactionMetadatum
convertMetadatum err = fix \_ -> addErrTrace err <<< _convertMetadatum
  ( { error: fromCslRepError
    , from_bytes: pure <<< Bytes
    , from_int: map Int <<< stringToInt "Metadatum Int"
    , from_text: pure <<< Text
    , from_map: convertMetadataMap convertMetadatum
    , from_list: convertMetadataList convertMetadatum
    }
  )

  where
  stringToInt
    :: forall (s :: Row Type)
     . String
    -> String
    -> Either (Variant (fromCslRepError :: String | s)) Int.Int
  stringToInt s = cslErr (err <> ": string (" <> s <> ") -> bigint") <<<
    (Int.fromBigInt <=< BigInt.fromString)

convertMetadataList
  :: forall (r :: Row Type)
   . (String -> Csl.TransactionMetadatum -> Err r TransactionMetadatum)
  -> Csl.MetadataList
  -> Err r TransactionMetadatum
convertMetadataList convert = map MetadataList
  <<< traverse (convert "convertMetadataList")
  <<< _unpackMetadataList containerHelper

convertMetadataMap
  :: forall (r :: Row Type)
   . (String -> Csl.TransactionMetadatum -> Err r TransactionMetadatum)
  -> Csl.MetadataMap
  -> Err r TransactionMetadatum
convertMetadataMap convert =
  -- unpack to array of tuples
  _unpackMetadataMap containerHelper
    >>>
      -- convert tuple type
      traverse
        ( bitraverse
            (convert "convertMetadataMap key")
            (convert "convertMetadataMap value")
        )
    -- fold to map and and wrap
    >>> map (M.fromFoldable >>> MetadataMap)

---- conversion helpers

cslNumberToUInt
  :: forall (r :: Row Type). String -> Number -> E (FromCslRepError + r) UInt
cslNumberToUInt nm nb = cslErr (nm <> ": Number (" <> show nb <> ") -> UInt") $
  UInt.fromNumber' nb

cslIntToUInt
  :: forall (r :: Row Type). String -> Int -> E (FromCslRepError + r) UInt
cslIntToUInt nm nb = cslErr (nm <> ": Int (" <> show nb <> ") -> UInt") $
  UInt.fromInt' nb

cslRatioToRational
  :: forall (r :: Row Type)
   . String
  -> { denominator :: Csl.BigNum, numerator :: Csl.BigNum }
  -> E (FromCslRepError + r) (Ratio BigInt)
cslRatioToRational err { numerator, denominator } = reduce
  <$> BigNum.toBigInt' (err <> " cslRatioToRational") numerator
  <*> BigNum.toBigInt' (err <> " cslRatioToRational") denominator

convertExUnits
  :: forall (r :: Row Type)
   . String
  -> Csl.ExUnits
  -> E (FromCslRepError + r) T.ExUnits
convertExUnits nm cslExunits =
  let
    { mem, steps } = _unpackExUnits cslExunits
  in
    { mem: _, steps: _ }
      <$> BigNum.toBigInt' (nm <> " mem") mem
      <*> BigNum.toBigInt' (nm <> " steps") steps

convertScriptDataHash :: Csl.ScriptDataHash -> T.ScriptDataHash
convertScriptDataHash = asOneOf >>> toBytes >>> T.ScriptDataHash

convertProtocolVersion
  :: forall (r :: Row Type)
   . String
  -> Csl.ProtocolVersion
  -> E (FromCslRepError + r) T.ProtocolVersion
convertProtocolVersion nm cslPV =
<<<<<<< HEAD
  let
    { major, minor } = _unpackProtocolVersion cslPV
  in
    { major: _, minor: _ }
      <$> cslNumberToUInt (nm <> " major") major
      <*> cslNumberToUInt (nm <> " minor") minor
=======
  _unpackProtocolVersion cslPV #
    ( \{ major, minor } ->
        { major: _, minor: _ }
          <$> cslNumberToUInt (nm <> " major") major
          <*> cslNumberToUInt (nm <> " minor") minor
    )
>>>>>>> 6cdbad6e

---- foreign imports

foreign import _convertNonce
  :: { identityNonce :: T.Nonce, hashNonce :: ByteArray -> T.Nonce }
  -> Csl.Nonce
  -> T.Nonce

foreign import _unpackProtocolParamUpdate
  :: MaybeFfiHelper
  -> Csl.ProtocolParamUpdate
  -> { minfeeA :: Maybe Csl.BigNum
     , minfeeB :: Maybe Csl.BigNum
     , maxBlockBodySize :: Maybe Number
     , maxTxSize :: Maybe Number
     , maxBlockHeaderSize :: Maybe Number
     , keyDeposit :: Maybe Csl.BigNum
     , poolDeposit :: Maybe Csl.BigNum
     , maxEpoch :: Maybe Number
     , nOpt :: Maybe Number
     , poolPledgeInfluence :: Maybe Csl.UnitInterval
     , expansionRate ::
         Maybe Csl.UnitInterval
     , treasuryGrowthRate ::
         Maybe Csl.UnitInterval
<<<<<<< HEAD
=======
     , d :: Maybe Csl.UnitInterval
     , extraEntropy :: Maybe Csl.Nonce
>>>>>>> 6cdbad6e
     , protocolVersion :: Maybe Csl.ProtocolVersion
     , minPoolCost :: Maybe Csl.BigNum
     , adaPerUtxoByte :: Maybe Csl.BigNum
     , costModels :: Maybe Csl.Costmdls
     , executionCosts :: Maybe Csl.ExUnitPrices
     , maxTxExUnits :: Maybe Csl.ExUnits
     , maxBlockExUnits :: Maybe Csl.ExUnits
     , maxValueSize :: Maybe Number
     }

foreign import _unpackCostModels
  :: ContainerHelper -> Csl.Costmdls -> Array (Csl.Language /\ Csl.CostModel)

foreign import _unpackCostModel :: Csl.CostModel -> Array String

foreign import _unpackMetadataMap
  :: ContainerHelper
  -> Csl.MetadataMap
  -> Array (Csl.TransactionMetadatum /\ Csl.TransactionMetadatum)

foreign import _unpackMetadataList
  :: ContainerHelper -> Csl.MetadataList -> Array Csl.TransactionMetadatum

type MetadatumHelper (r :: Row Type) =
  { from_map :: Csl.MetadataMap -> Err r TransactionMetadatum
  , from_list :: Csl.MetadataList -> Err r TransactionMetadatum
  , from_int :: String -> Err r TransactionMetadatum
  , from_text :: String -> Err r TransactionMetadatum
  , from_bytes :: ByteArray -> Err r TransactionMetadatum
  , error :: String -> Err r TransactionMetadatum
  }

foreign import _unpackProtocolVersion
  :: Csl.ProtocolVersion
  -> { major :: Number, minor :: Number }

foreign import _unpackExUnits
  :: Csl.ExUnits -> { mem :: Csl.BigNum, steps :: Csl.BigNum }

foreign import _unpackUnitInterval
  :: Csl.UnitInterval -> { numerator :: Csl.BigNum, denominator :: Csl.BigNum }

convertExUnitPrices :: Csl.ExUnitPrices -> T.ExUnitPrices
convertExUnitPrices cslEUP =
  let
    { memPrice, stepPrice } = _unpackExUnitsPrices cslEUP
  in
    { memPrice: _unpackUnitInterval memPrice
    , stepPrice: _unpackUnitInterval stepPrice
    }

foreign import _unpackExUnitsPrices
  :: Csl.ExUnitPrices
  -> { memPrice :: Csl.UnitInterval, stepPrice :: Csl.UnitInterval }

foreign import _convertMetadatum
  :: forall (r :: Row Type)
   . MetadatumHelper r
  -> Csl.TransactionMetadatum
  -> E (FromCslRepError + r) TransactionMetadatum

foreign import _unpackMetadatums
  :: ContainerHelper
  -> Csl.GeneralTransactionMetadata
  -> Array (Csl.BigNum /\ Csl.TransactionMetadatum)

foreign import _txBody :: Csl.Transaction -> Csl.TransactionBody
foreign import _txIsValid :: Csl.Transaction -> Boolean
foreign import _txWitnessSet :: Csl.Transaction -> Csl.TransactionWitnessSet
foreign import _txAuxiliaryData
  :: MaybeFfiHelper -> Csl.Transaction -> Maybe Csl.AuxiliaryData

foreign import _adGeneralMetadata
  :: MaybeFfiHelper -> Csl.AuxiliaryData -> Maybe Csl.GeneralTransactionMetadata

foreign import _adNativeScripts
  :: MaybeFfiHelper -> Csl.AuxiliaryData -> Maybe Csl.NativeScripts

foreign import _adPlutusScripts
  :: MaybeFfiHelper -> Csl.AuxiliaryData -> Maybe Csl.PlutusScripts

-- inputs(): TransactionInputs;
foreign import _txBodyInputs
  :: ContainerHelper -> Csl.TransactionBody -> Array Csl.TransactionInput

-- outputs(): TransactionOutputs;
foreign import _txBodyOutputs
  :: ContainerHelper -> Csl.TransactionBody -> Array Csl.TransactionOutput

-- fee(): BigNum;
foreign import _txBodyFee :: Csl.TransactionBody -> Csl.BigNum
-- ttl(): number | void;
foreign import _txBodyTtl
  :: MaybeFfiHelper -> Csl.TransactionBody -> Maybe Csl.BigNum

-- certs(): Certificates | void;
foreign import _txBodyCerts
  :: ContainerHelper
  -> MaybeFfiHelper
  -> Csl.TransactionBody
  -> Maybe (Array Csl.Certificate)

-- withdrawals(): Withdrawals | void
foreign import _txBodyWithdrawals
  :: MaybeFfiHelper -> Csl.TransactionBody -> Maybe Csl.Withdrawals

-- update(): Update | void
foreign import _txBodyUpdate
  :: MaybeFfiHelper -> Csl.TransactionBody -> Maybe Csl.Update

-- auxiliary_data_hash(): AuxiliaryDataHash | void
foreign import _txBodyAuxiliaryDataHash
  :: MaybeFfiHelper -> Csl.TransactionBody -> Maybe Csl.AuxiliaryDataHash

-- validity_start_interval(): number | void
foreign import _txBodyValidityStartInterval
  :: MaybeFfiHelper -> Csl.TransactionBody -> Maybe Csl.BigNum

-- multiassets(): Mint | void
foreign import _txBodyMultiAssets
  :: MaybeFfiHelper -> Csl.TransactionBody -> Maybe Csl.Mint

-- reference_inputs(): TransactionInputs | void;
foreign import _txBodyReferenceInputs
  :: MaybeFfiHelper
  -> ContainerHelper
  -> Csl.TransactionBody
  -> Maybe (Array Csl.TransactionInput)

-- script_data_hash(): ScriptDataHash | void
foreign import _txBodyScriptDataHash
  :: MaybeFfiHelper -> Csl.TransactionBody -> Maybe Csl.ScriptDataHash

-- collateral(): TransactionInputs | void
foreign import _txBodyCollateral
  :: ContainerHelper
  -> MaybeFfiHelper
  -> Csl.TransactionBody
  -> Maybe (Array Csl.TransactionInput)

-- required_signers(): Ed25519KeyHashes | void
foreign import _txBodyRequiredSigners
  :: ContainerHelper
  -> MaybeFfiHelper
  -> Csl.TransactionBody
  -> Maybe (Array Ed25519KeyHash)

-- network_id(): NetworkId | void
foreign import _txBodyNetworkId
  :: Csl.NetworkId
  -> Csl.NetworkId
  -> MaybeFfiHelper
  -> Csl.TransactionBody
  -> Maybe Csl.NetworkId

-- collateral_return(): TransactionOutput | void
foreign import _txBodyCollateralReturn
  :: MaybeFfiHelper
  -> Csl.TransactionBody
  -> Maybe Csl.TransactionOutput

-- total_collateral(): BigNum | void
foreign import _txBodyTotalCollateral
  :: MaybeFfiHelper
  -> Csl.TransactionBody
  -> Maybe Csl.BigNum

foreign import _unpackWithdrawals
  :: ContainerHelper
  -> Csl.Withdrawals
  -> Array (Csl.RewardAddress /\ Csl.BigNum)

foreign import _unpackUpdate
  :: ContainerHelper
  -> Csl.Update
  -> { epoch :: Number
     , paramUpdates :: Array (Csl.GenesisHash /\ Csl.ProtocolParamUpdate)
     }

foreign import _unpackMint
  :: ContainerHelper -> Csl.Mint -> Array (ScriptHash /\ Csl.MintAssets)

foreign import _unpackMintAssets
  :: ContainerHelper -> Csl.MintAssets -> Array (Csl.AssetName /\ Csl.Int)

type CertConvHelper (r :: Type) =
  { stakeDeregistration :: Csl.StakeCredential -> r
  , stakeRegistration :: Csl.StakeCredential -> r
  , stakeDelegation ::
      Csl.StakeCredential -> Ed25519KeyHash -> r
  , poolRegistration :: Csl.PoolParams -> r
  , poolRetirement :: Ed25519KeyHash -> Int -> r
  , genesisKeyDelegation ::
      Csl.GenesisHash
      -> Csl.GenesisDelegateHash
      -> Csl.VRFKeyHash
      -> r
  , moveInstantaneousRewardsToOtherPotCert ::
      Number -> Csl.BigNum -> r
  , moveInstantaneousRewardsToStakeCreds ::
      Number -> Csl.MIRToStakeCredentials -> r
  }

foreign import _convertCert
  :: forall (r :: Row Type)
   . CertConvHelper (Err r T.Certificate)
  -> Csl.Certificate
  -> Err r T.Certificate

foreign import poolParamsOperator :: Csl.PoolParams -> Ed25519KeyHash
foreign import poolParamsVrfKeyhash :: Csl.PoolParams -> Csl.VRFKeyHash
foreign import poolParamsPledge :: Csl.PoolParams -> Csl.BigNum
foreign import poolParamsCost :: Csl.PoolParams -> Csl.BigNum
foreign import poolParamsMargin :: Csl.PoolParams -> Csl.UnitInterval
foreign import poolParamsRewardAccount :: Csl.PoolParams -> Csl.RewardAddress
foreign import poolParamsPoolOwners
  :: ContainerHelper -> Csl.PoolParams -> Array Ed25519KeyHash

foreign import poolParamsRelays
  :: ContainerHelper -> Csl.PoolParams -> Array Csl.Relay

foreign import poolParamsPoolMetadata
  :: MaybeFfiHelper -> Csl.PoolParams -> Maybe Csl.PoolMetadata

foreign import unpackMIRToStakeCredentials_
  :: ContainerHelper
  -> Csl.MIRToStakeCredentials
  -> Array (Csl.StakeCredential /\ Csl.Int)

foreign import convertPoolMetadata_
  :: forall a. (String -> ByteArray -> a) -> Csl.PoolMetadata -> a<|MERGE_RESOLUTION|>--- conflicted
+++ resolved
@@ -114,6 +114,7 @@
 import Data.Bitraversable (bitraverse)
 import Data.Either (Either)
 import Data.Int (fromString)
+import Data.Int as Data.Int
 import Data.Map as M
 import Data.Maybe (Maybe)
 import Data.Newtype (wrap, unwrap)
@@ -132,13 +133,13 @@
   , fromCslRepError
   )
 import Deserialization.FromBytes (fromBytes')
+import Deserialization.Language (convertLanguage)
 import Deserialization.UnspentOutput (convertInput, convertOutput)
 import Deserialization.WitnessSet
   ( convertNativeScripts
   , convertPlutusScripts
   , convertWitnessSet
   )
-import Deserialization.Language (convertLanguage)
 import Error (E)
 import FfiHelpers
   ( ContainerHelper
@@ -541,7 +542,7 @@
   stringToInt
     :: String -> Either (Variant (fromCslRepError :: String | r)) Int
   stringToInt s = cslErr ("string (" <> s <> ") -> int") $
-    fromString s
+    Data.Int.fromString s
 
 convertAuxiliaryData
   :: forall (r :: Row Type). Csl.AuxiliaryData -> Err r T.AuxiliaryData
@@ -667,21 +668,12 @@
   -> Csl.ProtocolVersion
   -> E (FromCslRepError + r) T.ProtocolVersion
 convertProtocolVersion nm cslPV =
-<<<<<<< HEAD
-  let
-    { major, minor } = _unpackProtocolVersion cslPV
-  in
-    { major: _, minor: _ }
-      <$> cslNumberToUInt (nm <> " major") major
-      <*> cslNumberToUInt (nm <> " minor") minor
-=======
   _unpackProtocolVersion cslPV #
     ( \{ major, minor } ->
         { major: _, minor: _ }
           <$> cslNumberToUInt (nm <> " major") major
           <*> cslNumberToUInt (nm <> " minor") minor
     )
->>>>>>> 6cdbad6e
 
 ---- foreign imports
 
@@ -707,11 +699,6 @@
          Maybe Csl.UnitInterval
      , treasuryGrowthRate ::
          Maybe Csl.UnitInterval
-<<<<<<< HEAD
-=======
-     , d :: Maybe Csl.UnitInterval
-     , extraEntropy :: Maybe Csl.Nonce
->>>>>>> 6cdbad6e
      , protocolVersion :: Maybe Csl.ProtocolVersion
      , minPoolCost :: Maybe Csl.BigNum
      , adaPerUtxoByte :: Maybe Csl.BigNum
