--- conflicted
+++ resolved
@@ -4,11 +4,8 @@
       , ConnectToNami
       , ConnectToGero
       , ConnectToFlint
-<<<<<<< HEAD
       , ConnectToEternl
-=======
       , ConnectToLode
->>>>>>> e2d6eac8
       )
   , PrivateStakeKeySource(PrivateStakeKeyFile, PrivateStakeKeyValue)
   , PrivatePaymentKeySource(PrivatePaymentKeyFile, PrivatePaymentKeyValue)
@@ -32,8 +29,5 @@
   | ConnectToNami
   | ConnectToGero
   | ConnectToFlint
-<<<<<<< HEAD
   | ConnectToEternl
-=======
-  | ConnectToLode
->>>>>>> e2d6eac8
+  | ConnectToLode