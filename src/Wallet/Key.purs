module Wallet.Key
  ( KeyWallet(KeyWallet)
  , PrivatePaymentKey(PrivatePaymentKey)
  , PrivateStakeKey(PrivateStakeKey)
  , privateKeysToKeyWallet
  , keyWalletPrivatePaymentKey
  , keyWalletPrivateStakeKey
  ) where

import Prelude

import BalanceTx.Collateral (selectCollateral) as Collateral
import Cardano.Types.Transaction
  ( Transaction(Transaction)
  , UtxoMap
  , _vkeys
  )
import Cardano.Types.TransactionUnspentOutput
  ( TransactionUnspentOutput
  )
import Cardano.Types.Value (Coin)
import Contract.Prelude (class Newtype)
import Data.Array (fromFoldable)
import Data.Lens (set)
import Data.Maybe (Maybe(Just, Nothing))
import Data.Newtype (unwrap)
import Deserialization.WitnessSet as Deserialization.WitnessSet
import Effect (Effect)
import Effect.Aff (Aff)
import Effect.Class (liftEffect)
import Serialization (publicKeyFromPrivateKey, publicKeyHash)
import Serialization as Serialization
import Serialization.Address
  ( Address
  , NetworkId
  , baseAddress
  , baseAddressToAddress
  , enterpriseAddress
  , enterpriseAddressToAddress
  , keyHashCredential
  )
import Serialization.Types (PrivateKey)

-------------------------------------------------------------------------------
-- Key backend
-------------------------------------------------------------------------------
newtype KeyWallet = KeyWallet
  { address :: NetworkId -> Aff Address
<<<<<<< HEAD
  , selectCollateral :: UtxoMap -> Maybe TransactionUnspentOutput
=======
  , selectCollateral ::
      Coin -> Int -> Utxos -> Effect (Maybe (Array TransactionUnspentOutput))
>>>>>>> 8ff11aec
  , signTx :: Transaction -> Aff Transaction
  , paymentKey :: PrivatePaymentKey
  , stakeKey :: Maybe PrivateStakeKey
  }

derive instance Newtype KeyWallet _

newtype PrivatePaymentKey = PrivatePaymentKey PrivateKey

derive instance Newtype PrivatePaymentKey _

newtype PrivateStakeKey = PrivateStakeKey PrivateKey

derive instance Newtype PrivateStakeKey _

keyWalletPrivatePaymentKey :: KeyWallet -> PrivatePaymentKey
keyWalletPrivatePaymentKey = unwrap >>> _.paymentKey

keyWalletPrivateStakeKey :: KeyWallet -> Maybe PrivateStakeKey
keyWalletPrivateStakeKey = unwrap >>> _.stakeKey

privateKeysToKeyWallet
  :: PrivatePaymentKey -> Maybe PrivateStakeKey -> KeyWallet
privateKeysToKeyWallet payKey mbStakeKey = KeyWallet
  { address
  , selectCollateral
  , signTx
  , paymentKey: payKey
  , stakeKey: mbStakeKey
  }
  where
  address :: NetworkId -> Aff Address
  address network = do
    pubPayKey <- liftEffect $ publicKeyFromPrivateKey (unwrap payKey)
    case mbStakeKey of
      Just stakeKey -> do
        pubStakeKey <- liftEffect $ publicKeyFromPrivateKey (unwrap stakeKey)
        pure $ baseAddressToAddress $
          baseAddress
            { network
            , paymentCred: keyHashCredential $ publicKeyHash $ pubPayKey
            , delegationCred: keyHashCredential $ publicKeyHash $ pubStakeKey
            }

      Nothing -> pure $ pubPayKey # publicKeyHash
        >>> keyHashCredential
        >>> { network, paymentCred: _ }
        >>> enterpriseAddress
        >>> enterpriseAddressToAddress

<<<<<<< HEAD
  selectCollateral :: UtxoMap -> Maybe TransactionUnspentOutput
  selectCollateral utxos = unwrap <<< unwrap <$> flip
    foldMapWithIndex
    utxos
    \input output ->
      let
        txuo = AdaOut $ TransactionUnspentOutput { input, output }
        Value ada naa = _value txuo
        onlyAda = all (all ((==) zero)) (unwrapNonAdaAsset naa)
        bigAda = ada >= mkCoin 5_000_000
      in
        if onlyAda && bigAda then Just $ Min txuo
        else Nothing
=======
  selectCollateral
    :: Coin -> Int -> Utxos -> Effect (Maybe (Array TransactionUnspentOutput))
  selectCollateral coinsPerUtxoByte maxCollateralInputs utxos = map fromFoldable
    <$> Collateral.selectCollateral coinsPerUtxoByte maxCollateralInputs utxos
>>>>>>> 8ff11aec

  signTx :: Transaction -> Aff Transaction
  signTx (Transaction tx) = liftEffect do
    txBody <- Serialization.convertTxBody tx.body
    hash <- Serialization.hashTransaction txBody
    wit <- Deserialization.WitnessSet.convertVkeyWitness <$>
      Serialization.makeVkeywitness hash (unwrap payKey)
    let witnessSet' = set _vkeys (pure $ pure wit) mempty
    pure $ Transaction $ tx { witnessSet = witnessSet' <> tx.witnessSet }<|MERGE_RESOLUTION|>--- conflicted
+++ resolved
@@ -46,12 +46,8 @@
 -------------------------------------------------------------------------------
 newtype KeyWallet = KeyWallet
   { address :: NetworkId -> Aff Address
-<<<<<<< HEAD
-  , selectCollateral :: UtxoMap -> Maybe TransactionUnspentOutput
-=======
   , selectCollateral ::
-      Coin -> Int -> Utxos -> Effect (Maybe (Array TransactionUnspentOutput))
->>>>>>> 8ff11aec
+      Coin -> Int -> UtxoMap -> Effect (Maybe (Array TransactionUnspentOutput))
   , signTx :: Transaction -> Aff Transaction
   , paymentKey :: PrivatePaymentKey
   , stakeKey :: Maybe PrivateStakeKey
@@ -102,26 +98,10 @@
         >>> enterpriseAddress
         >>> enterpriseAddressToAddress
 
-<<<<<<< HEAD
-  selectCollateral :: UtxoMap -> Maybe TransactionUnspentOutput
-  selectCollateral utxos = unwrap <<< unwrap <$> flip
-    foldMapWithIndex
-    utxos
-    \input output ->
-      let
-        txuo = AdaOut $ TransactionUnspentOutput { input, output }
-        Value ada naa = _value txuo
-        onlyAda = all (all ((==) zero)) (unwrapNonAdaAsset naa)
-        bigAda = ada >= mkCoin 5_000_000
-      in
-        if onlyAda && bigAda then Just $ Min txuo
-        else Nothing
-=======
   selectCollateral
-    :: Coin -> Int -> Utxos -> Effect (Maybe (Array TransactionUnspentOutput))
+    :: Coin -> Int -> UtxoMap -> Effect (Maybe (Array TransactionUnspentOutput))
   selectCollateral coinsPerUtxoByte maxCollateralInputs utxos = map fromFoldable
     <$> Collateral.selectCollateral coinsPerUtxoByte maxCollateralInputs utxos
->>>>>>> 8ff11aec
 
   signTx :: Transaction -> Aff Transaction
   signTx (Transaction tx) = liftEffect do
