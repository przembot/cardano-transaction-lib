--- conflicted
+++ resolved
@@ -72,11 +72,7 @@
 -- | Converts an Ogmios transaction output to (internal) `TransactionOutput`
 ogmiosTxOutToTransactionOutput
   :: Ogmios.OgmiosTxOut -> Maybe Transaction.TransactionOutput
-<<<<<<< HEAD
-ogmiosTxOutToTransactionOutput { address, value, datum, script } = do
-=======
-ogmiosTxOutToTransactionOutput { address, value, datum, datumHash } = do
->>>>>>> bfe069a6
+ogmiosTxOutToTransactionOutput { address, value, datum, datumHash, script } = do
   address' <- ogmiosAddressToAddress address
   -- If datum ~ Maybe String is Nothing, do nothing. Otherwise, attempt to hash
   -- and capture failure if we can't hash.
@@ -85,15 +81,8 @@
   pure $ wrap
     { address: address'
     , amount: value
-    -- TODO: populate properly
-    -- https://github.com/Plutonomicon/cardano-transaction-lib/issues/691
-<<<<<<< HEAD
-    , datum: maybe NoOutputDatum OutputDatumHash dataHash
+    , datum: toOutputDatum d dh
     , scriptRef: script
-=======
-    , datum: toOutputDatum d dh
-    , scriptRef: Nothing
->>>>>>> bfe069a6
     }
 
 -- | Converts an internal transaction output to the Ogmios transaction output.
@@ -103,13 +92,9 @@
   (Transaction.TransactionOutput { address, amount: value, datum, scriptRef }) =
   { address: addressToOgmiosAddress address
   , value
-<<<<<<< HEAD
-  , datum: datumHashToOgmiosDatumHash <$> outputDatumDataHash datum
-  , script: scriptRef
-=======
   , datumHash: datumHashToOgmiosDatumHash <$> outputDatumDataHash datum
   , datum: datumToOgmiosDatum =<< outputDatumDatum datum
->>>>>>> bfe069a6
+  , script: scriptRef
   }
 
 -- | Converts an Ogmios Transaction output to a `ScriptOutput`.
@@ -135,12 +120,6 @@
     address =
       addressToOgmiosAddress $ validatorHashEnterpriseAddress networkId
         validatorHash
-<<<<<<< HEAD
-  , value
-  , datum: pure (datumHashToOgmiosDatumHash datumHash)
-  , script: Nothing -- TODO: Update or deprecate `ScriptOutput` 
-  }
-=======
   in
     case scriptDatum of
       UTx.ScriptDatum d ->
@@ -148,14 +127,15 @@
         , value
         , datumHash: Nothing
         , datum: datumToOgmiosDatum d
+        , script: Nothing -- TODO: Update or deprecate `ScriptOutput` 
         }
       UTx.ScriptDatumHash dh ->
         { address
         , value
         , datumHash: Just (datumHashToOgmiosDatumHash dh)
         , datum: Nothing
+        , script: Nothing
         }
->>>>>>> bfe069a6
 
 -- | Converts an internal transaction output to `ScriptOutput`.
 transactionOutputToScriptOutput
