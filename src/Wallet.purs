module Wallet
  ( module KeyWallet
  , module Cip30Wallet
  , Wallet(Gero, Nami, KeyWallet, KeyListWallet)
  , mkNamiWalletAff
  , mkGeroWalletAff
  , mkKeyWallet
  , cip30Wallet
  , dummySign
  ) where

import Prelude

import Cardano.Types.Transaction
  ( Ed25519Signature(Ed25519Signature)
  , PublicKey(PublicKey)
  , Transaction(Transaction)
  , TransactionWitnessSet(TransactionWitnessSet)
  , Vkey(Vkey)
  , Vkeywitness(Vkeywitness)
  )
import Control.Promise (Promise)
import Data.Maybe (Maybe(Just, Nothing))
import Data.Newtype (over)
import Data.Tuple.Nested ((/\))
import Effect (Effect)
import Effect.Aff (Aff)
import Helpers ((<<>>))
<<<<<<< HEAD
import Serialization.Types (PrivateKey)
import Wallet.Cip30 (Cip30Wallet, Cip30Connection) as Cip30Wallet
import Wallet.Cip30 (Cip30Wallet, Cip30Connection, mkCip30WalletAff)
import Wallet.Key (KeyWallet, privateKeyToKeyWallet)
import Wallet.Key (KeyWallet, privateKeyToKeyWallet) as KeyWallet
import Wallet.KeyList (KeyListWallet)
=======
import Wallet.Cip30 (Cip30Wallet, Cip30Connection) as Cip30Wallet
import Wallet.Cip30 (Cip30Wallet, Cip30Connection, mkCip30WalletAff)
import Wallet.Key
  ( KeyWallet
  , PrivatePaymentKey
  , PrivateStakeKey
  , privateKeysToKeyWallet
  )
import Wallet.Key (KeyWallet, privateKeysToKeyWallet) as KeyWallet
>>>>>>> 083d0ba6

data Wallet
  = Nami Cip30Wallet
  | Gero Cip30Wallet
  | KeyWallet KeyWallet
  | KeyListWallet KeyListWallet

mkKeyWallet :: PrivatePaymentKey -> Maybe PrivateStakeKey -> Wallet
mkKeyWallet payKey mbStakeKey = KeyWallet $ privateKeysToKeyWallet payKey
  mbStakeKey

mkNamiWalletAff :: Aff Wallet
mkNamiWalletAff = Nami <$> mkCip30WalletAff "Nami" _enableNami

foreign import _enableNami :: Effect (Promise Cip30Connection)

mkGeroWalletAff :: Aff Wallet
mkGeroWalletAff = Gero <$> mkCip30WalletAff "Gero" _enableGero

foreign import _enableGero :: Effect (Promise Cip30Connection)

cip30Wallet :: Wallet -> Maybe Cip30Wallet
cip30Wallet = case _ of
  Nami c30 -> Just c30
  Gero c30 -> Just c30
  _ -> Nothing

-- Attach a dummy vkey witness to a transaction. Helpful for when we need to
-- know the number of witnesses (e.g. fee calculation) but the wallet hasn't
-- signed (or cannot sign) yet
dummySign :: Transaction -> Transaction
dummySign tx@(Transaction { witnessSet: tws@(TransactionWitnessSet ws) }) =
  over Transaction _
    { witnessSet = over TransactionWitnessSet
        _
          { vkeys = ws.vkeys <<>> Just [ vk ]
          }
        tws
    }
    $ tx
  where
  vk :: Vkeywitness
  vk = Vkeywitness
    ( Vkey
        ( PublicKey
            "ed25519_pk1eamrnx3pph58yr5l4z2wghjpu2dt2f0rp0zq9qquqa39p52ct0xsudjp4e"
        )
        /\ Ed25519Signature
          "ed25519_sig1ynufn5umzl746ekpjtzt2rf58ep0wg6mxpgyezh8vx0e8jpgm3kuu3tgm453wlz4rq5yjtth0fnj0ltxctaue0dgc2hwmysr9jvhjzswt86uk"
    )<|MERGE_RESOLUTION|>--- conflicted
+++ resolved
@@ -26,14 +26,6 @@
 import Effect (Effect)
 import Effect.Aff (Aff)
 import Helpers ((<<>>))
-<<<<<<< HEAD
-import Serialization.Types (PrivateKey)
-import Wallet.Cip30 (Cip30Wallet, Cip30Connection) as Cip30Wallet
-import Wallet.Cip30 (Cip30Wallet, Cip30Connection, mkCip30WalletAff)
-import Wallet.Key (KeyWallet, privateKeyToKeyWallet)
-import Wallet.Key (KeyWallet, privateKeyToKeyWallet) as KeyWallet
-import Wallet.KeyList (KeyListWallet)
-=======
 import Wallet.Cip30 (Cip30Wallet, Cip30Connection) as Cip30Wallet
 import Wallet.Cip30 (Cip30Wallet, Cip30Connection, mkCip30WalletAff)
 import Wallet.Key
@@ -43,7 +35,7 @@
   , privateKeysToKeyWallet
   )
 import Wallet.Key (KeyWallet, privateKeysToKeyWallet) as KeyWallet
->>>>>>> 083d0ba6
+import Wallet.KeyList (KeyListWallet)
 
 data Wallet
   = Nami Cip30Wallet
