--- conflicted
+++ resolved
@@ -100,12 +100,7 @@
   , getWalletCollateral
   , evalTxExecutionUnits
   )
-<<<<<<< HEAD
-import QueryM.ProtocolParameters (getProtocolParameters)
 import QueryM.Utxos (utxosAt, filterUnusedUtxos)
-=======
-import QueryM.Utxos (utxosAt)
->>>>>>> ff7208fa
 import ReindexRedeemers (ReindexErrors, reindexSpentScriptRedeemers')
 import Serialization.Address (Address, addressPaymentCred, withStakeCredential)
 import Transaction (setScriptDataHash)
@@ -464,48 +459,27 @@
 
     -- Prebalance collaterised tx without fees:
     ubcTx <- except $
-<<<<<<< HEAD
-      prebalanceCollateral zero availableUtxos ownAddr unbalancedCollTx
-=======
-      prebalanceCollateral zero allUtxos ownAddr utxoMinVal unbalancedCollTx
->>>>>>> ff7208fa
+      prebalanceCollateral zero availableUtxos ownAddr utxoMinVal unbalancedCollTx
     -- Prebalance collaterised tx with fees:
     let unattachedTx' = unattachedTx # _transaction' .~ ubcTx
     _ /\ fees <- ExceptT $ evalExUnitsAndMinFee unattachedTx'
     ubcTx' <- except $
-<<<<<<< HEAD
-      prebalanceCollateral (fees + feeBuffer) availableUtxos ownAddr ubcTx
-=======
-      prebalanceCollateral (fees + feeBuffer) allUtxos ownAddr utxoMinVal ubcTx
->>>>>>> ff7208fa
+      prebalanceCollateral (fees + feeBuffer) availableUtxos ownAddr utxoMinVal ubcTx
     -- Loop to balance non-Ada assets
     nonAdaBalancedCollTx <- ExceptT $ loop availableUtxos ownAddr [] $
       unattachedTx' #
         _transaction' .~ ubcTx'
     -- Return excess Ada change to wallet:
-    unsignedTx <- ExceptT $
-<<<<<<< HEAD
-      returnAdaChangeAndFinalizeFees ownAddr availableUtxos nonAdaBalancedCollTx
-        <#> lmap ReturnAdaChangeError'
-    let
-      unattachedTx'' = unsignedTx ^. _transaction'
-        /\ unsignedTx ^. _redeemersTxIns
-      -- Sort inputs at the very end so it behaves as a Set.
-      sortedUnsignedTx = fst unattachedTx'' # _body <<< _inputs %~ Array.sort
-    -- Logs final balanced tx and returns it
-    logTx "Post-balancing Tx " availableUtxos sortedUnsignedTx
-    except $ Right (unattachedTx'' # _1 .~ sortedUnsignedTx)
-=======
-      returnAdaChangeAndFinalizeFees ownAddr allUtxos nonAdaBalancedCollTx <#>
+    unsignedTx <- ExceptT $ 
+      returnAdaChangeAndFinalizeFees ownAddr availableUtxos nonAdaBalancedCollTx <#>
         lmap ReturnAdaChangeError'
     -- Sort inputs at the very end so it behaves as a Set:
     let sortedUnsignedTx = unsignedTx # _body' <<< _inputs %~ Array.sort
     -- Attach datums and redeemers, set the script integrity hash:
     finalizedTx <- lift $ finalizeTransaction sortedUnsignedTx
     -- Log final balanced tx and return it:
-    logTx "Post-balancing Tx " allUtxos (unwrap finalizedTx)
+    logTx "Post-balancing Tx " availableUtxos (unwrap finalizedTx)
     except $ Right finalizedTx
->>>>>>> ff7208fa
   where
   prebalanceCollateral
     :: BigInt
