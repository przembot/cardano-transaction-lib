--- conflicted
+++ resolved
@@ -97,21 +97,9 @@
   , evalTxExecutionUnits
   )
 import QueryM.Utxos (utxosAt)
-<<<<<<< HEAD
-import ReindexRedeemers
-  ( ReindexErrors
-  , reindexSpentScriptRedeemers'
-  )
-import Serialization.Address
-  ( Address
-  , addressPaymentCred
-  , withStakeCredential
-  )
-=======
 import Serialization.Address (Address, addressPaymentCred, withStakeCredential)
 import TxOutput (utxoIndexToUtxo)
 import ReindexRedeemers (ReindexErrors, reindexSpentScriptRedeemers')
->>>>>>> 2082bf74
 import Types.Natural (toBigInt) as Natural
 import Types.ScriptLookups (UnattachedUnbalancedTx(UnattachedUnbalancedTx))
 import Types.Transaction (DataHash, TransactionInput)
