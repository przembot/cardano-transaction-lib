module Serialization
  ( bytesFromPrivateKey
  , convertExUnitPrices
  , convertTransaction
  , convertTxBody
  , convertTxInput
  , convertTxOutput
  , defaultCostmdls
  , toBytes
  , newTransactionUnspentOutputFromBytes
  , newTransactionWitnessSetFromBytes
  , hashScriptData
  , hashTransaction
  , publicKeyHash
  , publicKeyFromBech32
  , publicKeyFromPrivateKey
  , privateKeyFromBytes
  , makeVkeywitness
  ) where

import Prelude

import Cardano.Types.ScriptRef
  ( ScriptRef
      ( NativeScriptRef
      , PlutusScriptRef
      )
  ) as T
import Cardano.Types.Transaction
  ( Certificate
      ( StakeRegistration
      , StakeDeregistration
      , StakeDelegation
      , PoolRegistration
      , PoolRetirement
      , GenesisKeyDelegation
      , MoveInstantaneousRewardsCert
      )
  , Costmdls(Costmdls)
<<<<<<< HEAD
  , CostModel(CostModel)
=======
  , ExUnitPrices
>>>>>>> 4a9a8c58
  , GenesisDelegateHash(GenesisDelegateHash)
  , GenesisHash(GenesisHash)
  , MIRToStakeCredentials(MIRToStakeCredentials)
  , Mint(Mint)
  , MoveInstantaneousReward(ToOtherPot, ToStakeCreds)
  , PoolMetadata(PoolMetadata)
  , PoolMetadataHash(PoolMetadataHash)
  , ProposedProtocolParameterUpdates
  , ProtocolParamUpdate
  , Redeemer
  , Relay(SingleHostAddr, SingleHostName, MultiHostName)
  , Transaction(Transaction)
  , TransactionOutput(TransactionOutput)
  , TxBody(TxBody)
  , UnitInterval
  , URL(URL)
  , Update
  ) as T
import Cardano.Types.TransactionUnspentOutput (TransactionUnspentOutput)
import Cardano.Types.Value as Value
import Data.Foldable (class Foldable)
import Data.FoldableWithIndex (forWithIndex_)
import Data.Map as Map
import Data.Maybe (Maybe(Just, Nothing))
import Data.Newtype (wrap, unwrap)
import Data.Traversable (traverse_, for_, for, traverse)
import Data.Tuple (Tuple(Tuple))
import Data.Tuple.Nested (type (/\), (/\))
import Data.UInt (UInt)
import Data.UInt as UInt
import Deserialization.FromBytes (fromBytes, fromBytesEffect)
import Effect (Effect)
import FfiHelpers
  ( MaybeFfiHelper
  , maybeFfiHelper
  , ContainerHelper
  , containerHelper
  )
import Helpers (fromJustEff)
import Serialization.Address (Address, StakeCredential, RewardAddress)
import Serialization.Address (NetworkId(TestnetId, MainnetId)) as T
import Serialization.AuxiliaryData (convertAuxiliaryData)
import Serialization.BigInt as Serialization
import Serialization.Hash (ScriptHash, Ed25519KeyHash, scriptHashFromBytes)
import Serialization.NativeScript (convertNativeScript)
import Serialization.PlutusData (convertPlutusData)
import Serialization.PlutusScript (convertPlutusScript)
import Serialization.Types
  ( AssetName
  , Assets
  , AuxiliaryData
  , AuxiliaryDataHash
  , BigInt
  , Certificate
  , Certificates
  , CostModel
  , Costmdls
  , DataHash
  , Ed25519KeyHashes
  , Ed25519Signature
  , ExUnitPrices
  , ExUnits
  , GenesisDelegateHash
  , GenesisHash
  , Ipv4
  , Ipv6
  , Language
  , MIRToStakeCredentials
  , Mint
  , MintAssets
  , MoveInstantaneousReward
  , MultiAsset
  , NativeScript
  , NetworkId
  , PlutusData
  , PlutusScript
  , PoolMetadata
  , PrivateKey
  , ProposedProtocolParameterUpdates
  , ProtocolParamUpdate
  , ProtocolVersion
  , PublicKey
  , Redeemer
  , Redeemers
  , Relay
  , Relays
  , ScriptDataHash
  , ScriptRef
  , Transaction
  , TransactionBody
  , TransactionHash
  , TransactionInput
  , TransactionInputs
  , TransactionOutput
  , TransactionOutputs
  , TransactionWitnessSet
  , UnitInterval
  , Update
  , VRFKeyHash
  , Value
  , Vkey
  , Vkeywitness
  , Vkeywitnesses
  , Withdrawals
  )
import Serialization.WitnessSet
  ( convertExUnits
  , convertRedeemer
  , convertWitnessSet
  )
import Types.Aliases (Bech32String)
import Types.BigNum (BigNum)
import Types.BigNum (fromBigInt, fromStringUnsafe, toString) as BigNum
import Types.ByteArray (ByteArray)
import Types.CborBytes (CborBytes)
<<<<<<< HEAD
=======
import Types.Int as Csl
>>>>>>> 4a9a8c58
import Types.Int as Int
import Types.OutputDatum
  ( OutputDatum(NoOutputDatum, OutputDatumHash, OutputDatum)
  )
import Types.PlutusData as PlutusData
import Types.RawBytes (RawBytes)
import Types.TokenName (getTokenName) as TokenName
import Types.Transaction (TransactionInput(TransactionInput)) as T
import Types.Scripts (Language(PlutusV1, PlutusV2)) as S
import Untagged.Union (type (|+|), UndefinedOr, maybeToUor)

foreign import hashTransaction :: TransactionBody -> Effect TransactionHash

foreign import newBigNum :: MaybeFfiHelper -> String -> Maybe BigNum
foreign import newValue :: BigNum -> Effect Value
foreign import valueSetCoin :: Value -> BigNum -> Effect Unit
foreign import newValueFromAssets :: MultiAsset -> Effect Value
foreign import newTransactionInput
  :: TransactionHash -> UInt -> Effect TransactionInput

foreign import newTransactionInputs :: Effect TransactionInputs
foreign import addTransactionInput
  :: TransactionInputs -> TransactionInput -> Effect Unit

foreign import newTransactionOutput
  :: Address -> Value -> Effect TransactionOutput

foreign import newTransactionOutputs :: Effect TransactionOutputs
foreign import addTransactionOutput
  :: TransactionOutputs -> TransactionOutput -> Effect Unit

foreign import newTransactionBody
  :: TransactionInputs
  -> TransactionOutputs
  -> BigNum
  -> Effect TransactionBody

foreign import newTransaction
  :: TransactionBody
  -> TransactionWitnessSet
  -> AuxiliaryData
  -> Effect Transaction

foreign import newTransaction_
  :: TransactionBody
  -> TransactionWitnessSet
  -> Effect Transaction

foreign import newTransactionWitnessSetFromBytes
  :: CborBytes -> Effect TransactionWitnessSet

foreign import newTransactionUnspentOutputFromBytes
  :: CborBytes -> Effect TransactionUnspentOutput

foreign import newMultiAsset :: Effect MultiAsset
foreign import insertMultiAsset
  :: MultiAsset -> ScriptHash -> Assets -> Effect Unit

foreign import newAssets :: Effect Assets
foreign import insertAssets :: Assets -> AssetName -> BigNum -> Effect Unit
foreign import newAssetName :: ByteArray -> Effect AssetName
foreign import transactionOutputSetDataHash
  :: TransactionOutput -> DataHash -> Effect Unit

foreign import transactionOutputSetPlutusData
  :: TransactionOutput -> PlutusData -> Effect Unit

foreign import transactionOutputSetScriptRef
  :: TransactionOutput -> ScriptRef -> Effect Unit

foreign import scriptRefNewNativeScript
  :: NativeScript -> ScriptRef

foreign import scriptRefNewPlutusScript
  :: PlutusScript -> ScriptRef

foreign import newVkeywitnesses :: Effect Vkeywitnesses
foreign import makeVkeywitness
  :: TransactionHash -> PrivateKey -> Effect Vkeywitness

foreign import newVkeywitness :: Vkey -> Ed25519Signature -> Effect Vkeywitness
foreign import addVkeywitness :: Vkeywitnesses -> Vkeywitness -> Effect Unit
foreign import newVkeyFromPublicKey :: PublicKey -> Effect Vkey
foreign import _publicKeyFromBech32
  :: MaybeFfiHelper -> Bech32String -> Maybe PublicKey

foreign import publicKeyFromPrivateKey
  :: PrivateKey -> Effect PublicKey

foreign import _privateKeyFromBytes
  :: MaybeFfiHelper -> RawBytes -> Maybe PrivateKey

foreign import _bytesFromPrivateKey
  :: MaybeFfiHelper -> PrivateKey -> Maybe RawBytes

foreign import publicKeyHash :: PublicKey -> Ed25519KeyHash
foreign import newEd25519Signature :: Bech32String -> Effect Ed25519Signature
foreign import transactionWitnessSetSetVkeys
  :: TransactionWitnessSet -> Vkeywitnesses -> Effect Unit

foreign import defaultCostmdls :: Effect Costmdls
foreign import newCostmdls :: Effect Costmdls
foreign import costmdlsSetCostModel
  :: Costmdls -> Language -> CostModel -> Effect Unit

foreign import newCostModel :: Effect CostModel
foreign import costModelSetCost :: CostModel -> Int -> Csl.Int -> Effect Unit
foreign import newPlutusV1 :: Effect Language
<<<<<<< HEAD
foreign import newPlutusV2 :: Effect Language
foreign import newInt32 :: Int -> Effect Int32
=======

>>>>>>> 4a9a8c58
foreign import _hashScriptData
  :: Redeemers -> Costmdls -> Array PlutusData -> Effect ScriptDataHash

foreign import _hashScriptDataNoDatums
  :: Redeemers -> Costmdls -> Effect ScriptDataHash

foreign import newRedeemers :: Effect Redeemers
foreign import addRedeemer :: Redeemers -> Redeemer -> Effect Unit
foreign import setTxBodyReferenceInputs
  :: TransactionBody
  -> TransactionInputs
  -> Effect Unit

foreign import newScriptDataHashFromBytes :: CborBytes -> Effect ScriptDataHash
foreign import setTxBodyScriptDataHash
  :: TransactionBody -> ScriptDataHash -> Effect Unit

foreign import setTxBodyMint :: TransactionBody -> Mint -> Effect Unit
foreign import newMint :: Effect Mint
foreign import newMintAssets :: Effect MintAssets
foreign import _bigIntToInt :: MaybeFfiHelper -> BigInt -> Maybe Int
foreign import insertMintAssets
  :: Mint -> ScriptHash -> MintAssets -> Effect Unit

foreign import insertMintAsset :: MintAssets -> AssetName -> Int -> Effect Unit
foreign import setTxBodyNetworkId :: TransactionBody -> NetworkId -> Effect Unit
foreign import networkIdTestnet :: Effect NetworkId
foreign import networkIdMainnet :: Effect NetworkId

foreign import setTxBodyCollateralReturn
  :: TransactionBody
  -> TransactionOutput
  -> Effect Unit

foreign import setTxBodyTotalCollateral
  :: TransactionBody
  -> BigNum
  -> Effect Unit

foreign import setTxBodyTtl :: TransactionBody -> BigNum -> Effect Unit

foreign import setTxBodyCerts :: TransactionBody -> Certificates -> Effect Unit
foreign import newCertificates :: Effect Certificates
foreign import newStakeRegistrationCertificate
  :: StakeCredential -> Effect Certificate

foreign import newStakeDeregistrationCertificate
  :: StakeCredential -> Effect Certificate

foreign import newStakeDelegationCertificate
  :: StakeCredential -> Ed25519KeyHash -> Effect Certificate

foreign import newPoolRegistrationCertificate
  :: Ed25519KeyHash
  -> VRFKeyHash
  -> BigNum
  -> BigNum
  -> UnitInterval
  -> RewardAddress
  -> Ed25519KeyHashes
  -> Relays
  -> UndefinedOr PoolMetadata
  -> Effect Certificate

foreign import newPoolRetirementCertificate
  :: Ed25519KeyHash -> Int -> Effect Certificate

foreign import newGenesisKeyDelegationCertificate
  :: GenesisHash -> GenesisDelegateHash -> VRFKeyHash -> Effect Certificate

foreign import addCert :: Certificates -> Certificate -> Effect Unit
foreign import newUnitInterval :: BigNum -> BigNum -> Effect UnitInterval
foreign import convertPoolOwners
  :: ContainerHelper -> Array Ed25519KeyHash -> Effect Ed25519KeyHashes

foreign import packRelays :: ContainerHelper -> Array Relay -> Relays
foreign import newIpv4 :: ByteArray -> Effect Ipv4
foreign import newIpv6 :: ByteArray -> Effect Ipv6
foreign import newSingleHostAddr
  :: UndefinedOr Int -> UndefinedOr Ipv4 -> UndefinedOr Ipv6 -> Effect Relay

foreign import newSingleHostName :: UndefinedOr Int -> String -> Effect Relay
foreign import newMultiHostName :: String -> Effect Relay
foreign import newPoolMetadata :: String -> ByteArray -> Effect PoolMetadata
foreign import newGenesisHash :: ByteArray -> Effect GenesisHash
foreign import newGenesisDelegateHash :: ByteArray -> Effect GenesisDelegateHash
foreign import newMoveInstantaneousRewardToOtherPot
  :: Number -> BigNum -> Effect MoveInstantaneousReward

foreign import newMoveInstantaneousRewardToStakeCreds
  :: Number -> MIRToStakeCredentials -> Effect MoveInstantaneousReward

foreign import newMIRToStakeCredentials
  :: ContainerHelper
  -> Array (StakeCredential /\ Int.Int)
  -> Effect MIRToStakeCredentials

foreign import newMoveInstantaneousRewardsCertificate
  :: MoveInstantaneousReward -> Effect Certificate

foreign import setTxBodyCollateral
  :: TransactionBody -> TransactionInputs -> Effect Unit

foreign import transactionBodySetRequiredSigners
  :: ContainerHelper -> TransactionBody -> Array Ed25519KeyHash -> Effect Unit

foreign import transactionBodySetValidityStartInterval
  :: TransactionBody -> BigNum -> Effect Unit

foreign import transactionBodySetAuxiliaryDataHash
  :: TransactionBody -> ByteArray -> Effect Unit

foreign import newWithdrawals
  :: ContainerHelper
  -> Array (RewardAddress /\ BigNum)
  -> Effect Withdrawals

foreign import setTxBodyWithdrawals
  :: TransactionBody -> Withdrawals -> Effect Unit

foreign import setTxBodyUpdate
  :: TransactionBody -> Update -> Effect Unit

foreign import newUpdate
  :: ProposedProtocolParameterUpdates -> Int -> Effect Update

foreign import newProtocolParamUpdate :: Effect ProtocolParamUpdate

foreign import ppuSetMinfeeA :: ProtocolParamUpdate -> BigNum -> Effect Unit

foreign import ppuSetMinfeeB :: ProtocolParamUpdate -> BigNum -> Effect Unit

foreign import ppuSetMaxBlockBodySize
  :: ProtocolParamUpdate -> Int -> Effect Unit

foreign import ppuSetMaxTxSize :: ProtocolParamUpdate -> Int -> Effect Unit

foreign import ppuSetMaxBlockHeaderSize
  :: ProtocolParamUpdate -> Int -> Effect Unit

foreign import ppuSetKeyDeposit
  :: ProtocolParamUpdate -> BigNum -> Effect Unit

foreign import ppuSetPoolDeposit
  :: ProtocolParamUpdate -> BigNum -> Effect Unit

foreign import ppuSetMaxEpoch :: ProtocolParamUpdate -> Int -> Effect Unit

foreign import ppuSetNOpt :: ProtocolParamUpdate -> Int -> Effect Unit

foreign import ppuSetPoolPledgeInfluence
  :: ProtocolParamUpdate -> UnitInterval -> Effect Unit

foreign import ppuSetExpansionRate
  :: ProtocolParamUpdate -> UnitInterval -> Effect Unit

foreign import ppuSetTreasuryGrowthRate
  :: ProtocolParamUpdate -> UnitInterval -> Effect Unit

foreign import newProtocolVersion :: Int -> Int -> Effect ProtocolVersion

foreign import ppuSetProtocolVersion
  :: ProtocolParamUpdate
  -> ProtocolVersion
  -> Effect Unit

foreign import ppuSetMinPoolCost
  :: ProtocolParamUpdate
  -> BigNum
  -> Effect Unit

foreign import ppuSetAdaPerUtxoByte
  :: ProtocolParamUpdate
  -> BigNum
  -> Effect Unit

foreign import ppuSetCostModels
  :: ProtocolParamUpdate
  -> Costmdls
  -> Effect Unit

foreign import newExUnitPrices
  :: UnitInterval
  -> UnitInterval
  -> Effect ExUnitPrices

foreign import ppuSetExecutionCosts
  :: ProtocolParamUpdate
  -> ExUnitPrices
  -> Effect Unit

foreign import ppuSetMaxTxExUnits
  :: ProtocolParamUpdate
  -> ExUnits
  -> Effect Unit

foreign import ppuSetMaxBlockExUnits
  :: ProtocolParamUpdate
  -> ExUnits
  -> Effect Unit

foreign import ppuSetMaxValueSize
  :: ProtocolParamUpdate
  -> Int
  -> Effect Unit

foreign import newProposedProtocolParameterUpdates
  :: ContainerHelper
  -> Array (GenesisHash /\ ProtocolParamUpdate)
  -> Effect ProposedProtocolParameterUpdates

foreign import setTxIsValid :: Transaction -> Boolean -> Effect Unit

-- NOTE returns cbor encoding for all but hash types, for which it returns raw bytes
foreign import toBytes
  :: ( Transaction
         |+| TransactionOutput
         |+| TransactionHash
         |+| DataHash
         |+| PlutusData
         |+| TransactionWitnessSet
         |+| NativeScript
         |+| ScriptDataHash
         |+| Redeemers
         |+| GenesisHash
         |+| GenesisDelegateHash
         |+| AuxiliaryDataHash
     -- Add more as needed.
     )
  -> ByteArray

convertTxBody :: T.TxBody -> Effect TransactionBody
convertTxBody (T.TxBody body) = do
  inputs <- convertTxInputs body.inputs
  outputs <- convertTxOutputs body.outputs
  fee <- fromJustEff "Failed to convert fee" $ BigNum.fromBigInt
    (unwrap body.fee)
  txBody <- newTransactionBody inputs outputs fee
  for_ body.ttl $ unwrap >>> setTxBodyTtl txBody
  for_ body.certs $ convertCerts >=> setTxBodyCerts txBody
  for_ body.withdrawals $ convertWithdrawals >=> setTxBodyWithdrawals txBody
  for_ body.update $ convertUpdate >=> setTxBodyUpdate txBody
  for_ body.auxiliaryDataHash $
    unwrap >>> transactionBodySetAuxiliaryDataHash txBody
  for_ body.validityStartInterval $
    unwrap >>> BigNum.toString >>> BigNum.fromStringUnsafe >>>
      transactionBodySetValidityStartInterval txBody
  for_ body.requiredSigners $
    map unwrap >>> transactionBodySetRequiredSigners containerHelper txBody
  for_ body.auxiliaryDataHash $
    unwrap >>> transactionBodySetAuxiliaryDataHash txBody
  for_ body.networkId $ convertNetworkId >=> setTxBodyNetworkId txBody
  for_ body.mint $ convertMint >=> setTxBodyMint txBody
  for_ body.referenceInputs $
    convertTxInputs >=> setTxBodyReferenceInputs txBody
  for_ body.scriptDataHash
    ( unwrap >>> wrap >>> newScriptDataHashFromBytes >=>
        setTxBodyScriptDataHash txBody
    )
  for_ body.collateral $ convertTxInputs >=> setTxBodyCollateral txBody
  for_ body.requiredSigners $
    map unwrap >>> transactionBodySetRequiredSigners containerHelper txBody
  for_ body.networkId $ convertNetworkId >=> setTxBodyNetworkId txBody
  for_ body.collateralReturn $ convertTxOutput >=> setTxBodyCollateralReturn
    txBody
  for_ body.totalCollateral $
    unwrap >>> BigNum.fromBigInt >>> fromJustEff "Failed to convert fee" >=>
      setTxBodyTotalCollateral txBody
  pure txBody

convertTransaction :: T.Transaction -> Effect Transaction
convertTransaction
  ( T.Transaction
      { body, witnessSet, isValid, auxiliaryData }
  ) =
  do
    txBody <- convertTxBody body
    ws <- convertWitnessSet witnessSet
    mbAuxiliaryData <- for auxiliaryData convertAuxiliaryData
    tx <- case mbAuxiliaryData of
      Nothing -> newTransaction_ txBody ws
      Just ad -> newTransaction txBody ws ad
    setTxIsValid tx isValid
    pure tx

convertUpdate :: T.Update -> Effect Update
convertUpdate { proposedProtocolParameterUpdates, epoch } = do
  ppUpdates <- convertProposedProtocolParameterUpdates
    proposedProtocolParameterUpdates
  newUpdate ppUpdates (UInt.toInt $ unwrap epoch)

convertProposedProtocolParameterUpdates
  :: T.ProposedProtocolParameterUpdates
  -> Effect ProposedProtocolParameterUpdates
convertProposedProtocolParameterUpdates ppus =
  newProposedProtocolParameterUpdates containerHelper =<<
    for (Map.toUnfoldable $ unwrap ppus) \(genesisHash /\ ppu) -> do
      Tuple <$> newGenesisHash (unwrap genesisHash) <*>
        convertProtocolParamUpdate ppu

convertProtocolParamUpdate
  :: T.ProtocolParamUpdate -> Effect ProtocolParamUpdate
convertProtocolParamUpdate
  { minfeeA
  , minfeeB
  , maxBlockBodySize
  , maxTxSize
  , maxBlockHeaderSize
  , keyDeposit
  , poolDeposit
  , maxEpoch
  , nOpt
  , poolPledgeInfluence
  , expansionRate
  , treasuryGrowthRate
  , protocolVersion
  , minPoolCost
  , adaPerUtxoByte
  , costModels
  , executionCosts
  , maxTxExUnits
  , maxBlockExUnits
  , maxValueSize
  } = do
  ppu <- newProtocolParamUpdate
  for_ minfeeA $ ppuSetMinfeeA ppu <=<
    fromJustEff "convertProtocolParamUpdate: min_fee_a must not be negative"
      <<< BigNum.fromBigInt
      <<< unwrap
  for_ minfeeB $ ppuSetMinfeeB ppu <=<
    fromJustEff "convertProtocolParamUpdate: min_fee_b must not be negative"
      <<< BigNum.fromBigInt
      <<< unwrap
  for_ maxBlockBodySize $ ppuSetMaxBlockBodySize ppu <<< UInt.toInt
  for_ maxTxSize $ ppuSetMaxTxSize ppu <<< UInt.toInt
  for_ maxBlockHeaderSize $ ppuSetMaxBlockHeaderSize ppu <<< UInt.toInt
  for_ keyDeposit $ ppuSetKeyDeposit ppu <=<
    fromJustEff "convertProtocolParamUpdate: key_deposit must not be negative"
      <<< BigNum.fromBigInt
      <<< unwrap
  for_ poolDeposit $ ppuSetPoolDeposit ppu <=<
    fromJustEff "convertProtocolParamUpdate: pool_deposit must not be negative"
      <<< BigNum.fromBigInt
      <<< unwrap
  for_ maxEpoch $ ppuSetMaxEpoch ppu <<< UInt.toInt <<< unwrap
  for_ nOpt $ ppuSetNOpt ppu <<< UInt.toInt
  for_ poolPledgeInfluence $
    mkUnitInterval >=> ppuSetPoolPledgeInfluence ppu
  for_ expansionRate $
    mkUnitInterval >=> ppuSetExpansionRate ppu
  for_ treasuryGrowthRate $
    mkUnitInterval >=> ppuSetTreasuryGrowthRate ppu
  for_ protocolVersion \pv ->
    ppuSetProtocolVersion ppu =<<
      newProtocolVersion (UInt.toInt pv.major)
        (UInt.toInt pv.minor)
  for_ minPoolCost $ ppuSetMinPoolCost ppu
  for_ adaPerUtxoByte $ ppuSetAdaPerUtxoByte ppu
  for_ costModels $ convertCostmdls >=> ppuSetCostModels ppu
  for_ executionCosts $ convertExUnitPrices >=> ppuSetExecutionCosts ppu
  for_ maxTxExUnits $ convertExUnits >=> ppuSetMaxTxExUnits ppu
  for_ maxBlockExUnits $ convertExUnits >=> ppuSetMaxBlockExUnits ppu
  for_ maxValueSize $ UInt.toInt >>> ppuSetMaxValueSize ppu
  pure ppu

mkUnitInterval
  :: T.UnitInterval -> Effect UnitInterval
mkUnitInterval x = newUnitInterval x.numerator x.denominator

convertExUnitPrices
  :: T.ExUnitPrices
  -> Effect ExUnitPrices
convertExUnitPrices { memPrice, stepPrice } =
  join $ newExUnitPrices <$> mkUnitInterval memPrice <*> mkUnitInterval
    stepPrice

convertWithdrawals :: Map.Map RewardAddress Value.Coin -> Effect Withdrawals
convertWithdrawals mp =
  newWithdrawals containerHelper =<< do
    for (Map.toUnfoldable mp) \(k /\ Value.Coin v) -> do
      Tuple k <$> fromJustEff "convertWithdrawals: Failed to convert BigNum"
        (BigNum.fromBigInt v)

publicKeyFromBech32 :: Bech32String -> Maybe PublicKey
publicKeyFromBech32 = _publicKeyFromBech32 maybeFfiHelper

privateKeyFromBytes :: RawBytes -> Maybe PrivateKey
privateKeyFromBytes = _privateKeyFromBytes maybeFfiHelper

bytesFromPrivateKey :: PrivateKey -> Maybe RawBytes
bytesFromPrivateKey = _bytesFromPrivateKey maybeFfiHelper

convertCerts :: Array T.Certificate -> Effect Certificates
convertCerts certs = do
  certificates <- newCertificates
  for_ certs $ convertCert >=> addCert certificates
  pure certificates

convertCert :: T.Certificate -> Effect Certificate
convertCert = case _ of
  T.StakeRegistration stakeCredential ->
    newStakeRegistrationCertificate stakeCredential
  T.StakeDeregistration stakeCredential ->
    newStakeDeregistrationCertificate stakeCredential
  T.StakeDelegation stakeCredential keyHash ->
    newStakeDelegationCertificate stakeCredential keyHash
  T.PoolRegistration
    { operator
    , vrfKeyhash
    , pledge
    , cost
    , margin
    , rewardAccount
    , poolOwners
    , relays
    , poolMetadata
    } -> do
    margin' <- newUnitInterval margin.numerator margin.denominator
    poolOwners' <- convertPoolOwners containerHelper poolOwners
    relays' <- convertRelays relays
    poolMetadata' <- for poolMetadata convertPoolMetadata
    newPoolRegistrationCertificate operator vrfKeyhash pledge cost margin'
      rewardAccount
      poolOwners'
      relays'
      (maybeToUor poolMetadata')
  T.PoolRetirement { poolKeyhash, epoch } ->
    newPoolRetirementCertificate poolKeyhash (UInt.toInt $ unwrap epoch)
  T.GenesisKeyDelegation
    { genesisHash: T.GenesisHash genesisHash
    , genesisDelegateHash: T.GenesisDelegateHash genesisDelegateHash
    , vrfKeyhash
    } -> do
    join $ newGenesisKeyDelegationCertificate
      <$> newGenesisHash genesisHash
      <*> newGenesisDelegateHash genesisDelegateHash
      <*>
        pure vrfKeyhash
  T.MoveInstantaneousRewardsCert mir -> do
    newMoveInstantaneousRewardsCertificate =<<
      convertMoveInstantaneousReward mir

convertMIRToStakeCredentials
  :: T.MIRToStakeCredentials -> Effect MIRToStakeCredentials
convertMIRToStakeCredentials (T.MIRToStakeCredentials mp) =
  newMIRToStakeCredentials containerHelper (Map.toUnfoldable mp)

convertMoveInstantaneousReward
  :: T.MoveInstantaneousReward -> Effect MoveInstantaneousReward
convertMoveInstantaneousReward (T.ToOtherPot { pot, amount }) =
  newMoveInstantaneousRewardToOtherPot pot amount
convertMoveInstantaneousReward (T.ToStakeCreds { pot, amounts }) =
  convertMIRToStakeCredentials amounts >>=
    newMoveInstantaneousRewardToStakeCreds pot

convertPoolMetadata :: T.PoolMetadata -> Effect PoolMetadata
convertPoolMetadata
  (T.PoolMetadata { url: T.URL url, hash: T.PoolMetadataHash hash }) =
  newPoolMetadata url hash

convertRelays :: Array T.Relay -> Effect Relays
convertRelays relays = do
  packRelays containerHelper <$> for relays \relay -> case relay of
    T.SingleHostAddr { port, ipv4, ipv6 } -> do
      ipv4' <- maybeToUor <$> for (unwrap <$> ipv4) newIpv4
      ipv6' <- maybeToUor <$> for (unwrap <$> ipv6) newIpv6
      newSingleHostAddr (maybeToUor port) ipv4' ipv6'
    T.SingleHostName { port, dnsName } ->
      newSingleHostName (maybeToUor port) dnsName
    T.MultiHostName { dnsName } ->
      newMultiHostName dnsName

convertNetworkId :: T.NetworkId -> Effect NetworkId
convertNetworkId = case _ of
  T.TestnetId -> networkIdTestnet
  T.MainnetId -> networkIdMainnet

convertMint :: T.Mint -> Effect Mint
convertMint (T.Mint nonAdaAssets) = do
  let m = Value.unwrapNonAdaAsset nonAdaAssets
  mint <- newMint
  forWithIndex_ m \scriptHashBytes' values -> do
    let
      mScripthash = scriptHashFromBytes $ wrap $ Value.getCurrencySymbol
        scriptHashBytes'
    scripthash <- fromJustEff
      "scriptHashFromBytes failed while converting value"
      mScripthash
    assets <- newMintAssets
    forWithIndex_ values \tokenName' bigIntValue -> do
      let tokenName = TokenName.getTokenName tokenName'
      assetName <- newAssetName tokenName
      bigInt <- fromJustEff "convertMint: failed to convert BigInt" $
        Serialization.convertBigInt bigIntValue
      int <- fromJustEff "convertMint: numeric overflow or underflow" $
        _bigIntToInt maybeFfiHelper bigInt
      insertMintAsset assets assetName int
    insertMintAssets mint scripthash assets
  pure mint

convertTxInputs
  :: forall (f :: Type -> Type)
   . Foldable f
  => f T.TransactionInput
  -> Effect TransactionInputs
convertTxInputs fInputs = do
  inputs <- newTransactionInputs
  traverse_ (convertTxInput >=> addTransactionInput inputs) fInputs
  pure inputs

convertTxInput :: T.TransactionInput -> Effect TransactionInput
convertTxInput (T.TransactionInput { transactionId, index }) = do
  tx_hash <- fromBytesEffect (unwrap transactionId)
  newTransactionInput tx_hash index

convertTxOutputs :: Array T.TransactionOutput -> Effect TransactionOutputs
convertTxOutputs arrOutputs = do
  outputs <- newTransactionOutputs
  traverse_ (convertTxOutput >=> addTransactionOutput outputs) arrOutputs
  pure outputs

convertTxOutput :: T.TransactionOutput -> Effect TransactionOutput
convertTxOutput
  (T.TransactionOutput { address, amount, datum, scriptRef }) = do
  value <- convertValue amount
  txo <- newTransactionOutput address value
  case datum of
    NoOutputDatum -> pure unit
    OutputDatumHash dataHash -> do
      for_ (fromBytes $ unwrap dataHash) $
        transactionOutputSetDataHash txo
    OutputDatum datumValue -> do
      transactionOutputSetPlutusData txo
        =<< fromJustEff "convertTxOutput"
          (convertPlutusData $ unwrap datumValue)
  for_ scriptRef $
    convertScriptRef >=> transactionOutputSetScriptRef txo
  pure txo

convertScriptRef :: T.ScriptRef -> Effect ScriptRef
convertScriptRef (T.NativeScriptRef nativeScript) = do
  scriptRefNewNativeScript <$> fromJustEff "convertScriptRef"
    (convertNativeScript nativeScript)
convertScriptRef (T.PlutusScriptRef plutusScript) = do
  pure $ scriptRefNewPlutusScript $ convertPlutusScript plutusScript

convertValue :: Value.Value -> Effect Value
convertValue val = do
  let
    lovelace = Value.valueToCoin' val
    m = Value.getNonAdaAsset' val
  multiasset <- newMultiAsset
  forWithIndex_ m \scriptHashBytes' values -> do
    let
      mScripthash = scriptHashFromBytes $ wrap $ Value.getCurrencySymbol
        scriptHashBytes'
    scripthash <- fromJustEff
      "scriptHashFromBytes failed while converting value"
      mScripthash
    assets <- newAssets
    forWithIndex_ values \tokenName' bigIntValue -> do
      let tokenName = TokenName.getTokenName tokenName'
      assetName <- newAssetName tokenName
      value <- fromJustEff "convertValue: number must not be negative" $
        BigNum.fromBigInt bigIntValue
      insertAssets assets assetName value
    insertMultiAsset multiasset scripthash assets
  value <- newValueFromAssets multiasset
  valueSetCoin value =<< fromJustEff
    "convertValue: coin value must not be negative"
    (BigNum.fromBigInt lovelace)
  pure value

convertCostmdls :: T.Costmdls -> Effect Costmdls
convertCostmdls (T.Costmdls cs) = do
  costmdls <- newCostmdls
  forWithIndex_ cs \language costModel -> do
    language' <- case language of
      S.PlutusV1 -> newPlutusV1
      S.PlutusV2 -> newPlutusV2
    costModel' <- convertCostModel costModel
    costmdlsSetCostModel costmdls language' costModel'
  pure costmdls

convertCostModel :: T.CostModel -> Effect CostModel
convertCostModel (T.CostModel costs) = do
  costModel <- newCostModel
  forWithIndex_ costs $ \operation cost ->
<<<<<<< HEAD
    costModelSetCost costModel operation =<< newInt32 cost
  pure costModel
=======
    costModelSetCost costModel operation cost
  costmdls <- newCostmdls
  plutusV1 <- newPlutusV1
  costmdlsSetCostModel costmdls plutusV1 costModel
  pure costmdls
>>>>>>> 4a9a8c58

hashScriptData
  :: T.Costmdls
  -> Array T.Redeemer
  -> Array PlutusData.PlutusData
  -> Effect ScriptDataHash
hashScriptData cms rs ps = do
  rs' <- newRedeemers
  cms' <- convertCostmdls cms
  traverse_ (addRedeemer rs' <=< convertRedeemer) rs
  -- If an empty `PlutusData` array is passed to CSL's script integrity hashing
  -- function, the resulting hash will be wrong
  case ps of
    [] -> _hashScriptDataNoDatums rs' cms'
    _ -> _hashScriptData rs' cms' =<< fromJustEff "failed to convert datums"
      (traverse convertPlutusData ps)<|MERGE_RESOLUTION|>--- conflicted
+++ resolved
@@ -37,11 +37,8 @@
       , MoveInstantaneousRewardsCert
       )
   , Costmdls(Costmdls)
-<<<<<<< HEAD
   , CostModel(CostModel)
-=======
   , ExUnitPrices
->>>>>>> 4a9a8c58
   , GenesisDelegateHash(GenesisDelegateHash)
   , GenesisHash(GenesisHash)
   , MIRToStakeCredentials(MIRToStakeCredentials)
@@ -157,11 +154,7 @@
 import Types.BigNum (fromBigInt, fromStringUnsafe, toString) as BigNum
 import Types.ByteArray (ByteArray)
 import Types.CborBytes (CborBytes)
-<<<<<<< HEAD
-=======
 import Types.Int as Csl
->>>>>>> 4a9a8c58
-import Types.Int as Int
 import Types.OutputDatum
   ( OutputDatum(NoOutputDatum, OutputDatumHash, OutputDatum)
   )
@@ -269,12 +262,8 @@
 foreign import newCostModel :: Effect CostModel
 foreign import costModelSetCost :: CostModel -> Int -> Csl.Int -> Effect Unit
 foreign import newPlutusV1 :: Effect Language
-<<<<<<< HEAD
 foreign import newPlutusV2 :: Effect Language
-foreign import newInt32 :: Int -> Effect Int32
-=======
-
->>>>>>> 4a9a8c58
+
 foreign import _hashScriptData
   :: Redeemers -> Costmdls -> Array PlutusData -> Effect ScriptDataHash
 
@@ -369,7 +358,7 @@
 
 foreign import newMIRToStakeCredentials
   :: ContainerHelper
-  -> Array (StakeCredential /\ Int.Int)
+  -> Array (StakeCredential /\ Csl.Int)
   -> Effect MIRToStakeCredentials
 
 foreign import newMoveInstantaneousRewardsCertificate
@@ -863,16 +852,8 @@
 convertCostModel (T.CostModel costs) = do
   costModel <- newCostModel
   forWithIndex_ costs $ \operation cost ->
-<<<<<<< HEAD
-    costModelSetCost costModel operation =<< newInt32 cost
+    costModelSetCost costModel operation cost
   pure costModel
-=======
-    costModelSetCost costModel operation cost
-  costmdls <- newCostmdls
-  plutusV1 <- newPlutusV1
-  costmdlsSetCostModel costmdls plutusV1 costModel
-  pure costmdls
->>>>>>> 4a9a8c58
 
 hashScriptData
   :: T.Costmdls
