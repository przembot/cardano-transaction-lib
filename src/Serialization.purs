--- conflicted
+++ resolved
@@ -478,17 +478,14 @@
   for_ body.validityStartInterval $
     unwrap >>> BigNum.toString >>> BigNum.fromStringUnsafe >>>
       transactionBodySetValidityStartInterval txBody
-<<<<<<< HEAD
   for_ body.requiredSigners $
     map unwrap >>> transactionBodySetRequiredSigners containerHelper txBody
   for_ body.auxiliaryDataHash $
     unwrap >>> transactionBodySetAuxiliaryDataHash txBody
   for_ body.networkId $ convertNetworkId >=> setTxBodyNetworkId txBody
+  for_ body.mint $ convertMint >=> setTxBodyMint txBody
   for_ body.referenceInputs $
     convertTxInputs >=> setTxBodyReferenceInputs txBody
-=======
-  for_ body.mint $ convertMint >=> setTxBodyMint txBody
->>>>>>> 488eeccb
   for_ body.scriptDataHash
     ( unwrap >>> wrap >>> newScriptDataHashFromBytes >=>
         setTxBodyScriptDataHash txBody
