module Serialization
  ( convertTransaction
  , addressBech32
  , addressPubKeyHash
  , convertAddress
  , convertTxInput
  , convertTxOutput
  , newAddressFromBech32
  , newAddressFromBytes
  , newAssetName
  , toBytes
  , newBaseAddressFromAddress
  , newTransactionUnspentOutputFromBytes
  , newTransactionWitnessSetFromBytes
  ) where

import Data.BigInt as BigInt
<<<<<<< HEAD
import Data.FoldableWithIndex (forWithIndex_)
import Data.Maybe (Maybe(..), maybe)
=======
import Data.Maybe (Maybe(Just, Nothing))
>>>>>>> c52788d2
import Data.Newtype (unwrap)
import Data.Traversable (traverse_, for_)
import Data.UInt (UInt)
import Deserialization.FromBytes (fromBytes, fromBytesEffect)
import Effect (Effect)
import Effect.Exception (throw)
import Prelude
<<<<<<< HEAD
import Serialization.BigNum (convertBigNum)
import Serialization.Types (Address, AssetName, Assets, AuxiliaryData, BaseAddress, BigNum, DataHash, Ed25519KeyHash, MultiAsset, PlutusData, ScriptHash, StakeCredential, Transaction, TransactionBody, TransactionHash, TransactionInput, TransactionInputs, TransactionOutput, TransactionOutputs, TransactionWitnessSet, Value)
import Serialization.WitnessSet (convertWitnessSet)
=======
import Serialization.Types
  ( Address
  , AssetName
  , Assets
  , AuxiliaryData
  , BaseAddress
  , BigNum
  , DataHash
  , Ed25519KeyHash
  , Ed25519Signature
  , MultiAsset
  , PlutusData
  , PlutusScript
  , PlutusScripts
  , PublicKey
  , ScriptHash
  , StakeCredential
  , Transaction
  , TransactionBody
  , TransactionHash
  , TransactionInput
  , TransactionInputs
  , TransactionOutput
  , TransactionOutputs
  , TransactionUnspentOutput
  , TransactionWitnessSet
  , Value
  , Vkey
  , Vkeywitness
  , Vkeywitnesses
  )
>>>>>>> c52788d2
import Types.ByteArray (ByteArray)
import Types.Transaction as T
import Types.Value as Value
import Untagged.Union (type (|+|))

foreign import newBigNum :: String -> Effect BigNum
foreign import newValue :: BigNum -> Effect Value
foreign import valueSetCoin :: Value -> BigNum -> Effect Unit
foreign import newValueFromAssets :: MultiAsset -> Effect Value
foreign import newTransactionInput :: TransactionHash -> UInt -> Effect TransactionInput
foreign import newTransactionInputs :: Effect TransactionInputs
foreign import addTransactionInput :: TransactionInputs -> TransactionInput -> Effect Unit
foreign import newTransactionOutput :: Address -> Value -> Effect TransactionOutput
foreign import newTransactionOutputs :: Effect TransactionOutputs
foreign import addTransactionOutput :: TransactionOutputs -> TransactionOutput -> Effect Unit
foreign import newTransactionBody :: TransactionInputs -> TransactionOutputs -> BigNum -> Effect TransactionBody
foreign import newTransaction :: TransactionBody -> TransactionWitnessSet -> Effect Transaction
foreign import newTransaction_ :: TransactionBody -> TransactionWitnessSet -> AuxiliaryData -> Effect Transaction
<<<<<<< HEAD
=======
foreign import newTransactionWitnessSet :: Effect TransactionWitnessSet
foreign import newTransactionWitnessSetFromBytes :: ByteArray -> Effect TransactionWitnessSet
foreign import newTransactionUnspentOutputFromBytes :: ByteArray -> Effect TransactionUnspentOutput
>>>>>>> c52788d2
foreign import newAddressFromBech32 :: T.Bech32 -> Effect Address
foreign import newAddressFromBytes :: ByteArray -> Effect Address
foreign import newBaseAddress :: UInt -> StakeCredential -> StakeCredential -> Effect BaseAddress
foreign import _newBaseAddressFromAddress :: (forall a. Maybe a) -> (forall a. a -> Maybe a) -> Address -> Maybe BaseAddress
foreign import baseAddressPaymentCredential :: BaseAddress -> StakeCredential
foreign import baseAddressToAddress :: BaseAddress -> Effect Address
foreign import newStakeCredentialFromScriptHash :: ScriptHash -> Effect StakeCredential
foreign import newStakeCredentialFromKeyHash :: Ed25519KeyHash -> Effect StakeCredential
foreign import newMultiAsset :: Effect MultiAsset
foreign import insertMultiAsset :: MultiAsset -> ScriptHash -> Assets -> Effect Unit
foreign import newAssets :: Effect Assets
foreign import insertAssets :: Assets -> AssetName -> BigNum -> Effect Unit
foreign import newAssetName :: ByteArray -> Effect AssetName
foreign import transactionOutputSetDataHash :: TransactionOutput -> DataHash -> Effect Unit
foreign import _addressPubKeyHash :: (forall a. a -> Maybe a) -> (forall a. Maybe a) -> BaseAddress -> Maybe T.Bech32
foreign import _addressBech32 :: Address -> T.Bech32

foreign import toBytes
  :: ( Transaction
         |+| TransactionOutput
         |+| Ed25519KeyHash
         |+| ScriptHash
         |+| TransactionHash
         |+| DataHash
         |+| PlutusData
         |+| TransactionWitnessSet
     -- Add more as needed.
     )
  -> ByteArray

addressPubKeyHash :: BaseAddress -> Maybe T.Bech32
addressPubKeyHash = _addressPubKeyHash Just Nothing

addressBech32 :: Address -> T.Bech32
addressBech32 = _addressBech32

newBaseAddressFromAddress :: Address -> Maybe BaseAddress
newBaseAddressFromAddress = _newBaseAddressFromAddress Nothing Just

convertTransaction :: T.Transaction -> Effect Transaction
convertTransaction (T.Transaction { body: T.TxBody body, witness_set }) = do
  inputs <- convertTxInputs body.inputs
  outputs <- convertTxOutputs body.outputs
  fee <- maybe (throw "Failed to convert fee") pure $ convertBigNum (unwrap body.fee)
  txBody <- newTransactionBody inputs outputs fee
  ws <- convertWitnessSet witness_set
  newTransaction txBody ws

convertTxInputs :: Array T.TransactionInput -> Effect TransactionInputs
convertTxInputs arrInputs = do
  inputs <- newTransactionInputs
  traverse_ (convertTxInput >=> addTransactionInput inputs) arrInputs
  pure inputs

convertTxInput :: T.TransactionInput -> Effect TransactionInput
convertTxInput (T.TransactionInput { transaction_id, index }) = do
  tx_hash <- fromBytesEffect (unwrap transaction_id)
  newTransactionInput tx_hash index

convertTxOutputs :: Array T.TransactionOutput -> Effect TransactionOutputs
convertTxOutputs arrOutputs = do
  outputs <- newTransactionOutputs
  traverse_ (convertTxOutput >=> addTransactionOutput outputs) arrOutputs
  pure outputs

convertTxOutput :: T.TransactionOutput -> Effect TransactionOutput
convertTxOutput (T.TransactionOutput { address, amount, data_hash }) = do
  address' <- convertAddress address
  value <- convertValue amount
  txo <- newTransactionOutput address' value
  for_ (unwrap <$> data_hash) \bytes -> do
    for_ (fromBytes bytes) $
      transactionOutputSetDataHash txo
  pure txo

convertAddress :: T.Address -> Effect Address
convertAddress address = do
  let baseAddress = unwrap (unwrap address)."AddrType"
  payment <- case baseAddress.payment of
    T.PaymentCredentialKey (T.Ed25519KeyHash keyHashBytes) -> do
      newStakeCredentialFromKeyHash =<< fromBytesEffect keyHashBytes
    T.PaymentCredentialScript (T.ScriptHash scriptHashBytes) -> do
      newStakeCredentialFromScriptHash =<< fromBytesEffect scriptHashBytes
  stake <- case baseAddress.stake of
    T.StakeCredentialKey (T.Ed25519KeyHash keyHashBytes) -> do
      newStakeCredentialFromKeyHash =<< fromBytesEffect keyHashBytes
    T.StakeCredentialScript (T.ScriptHash scriptHashBytes) -> do
      newStakeCredentialFromScriptHash =<< fromBytesEffect scriptHashBytes
  base_address <- newBaseAddress baseAddress.network payment stake
  baseAddressToAddress base_address

convertValue :: Value.Value -> Effect Value
convertValue val = do
  let
    lovelace = Value.valueToCoin' val
    m = Value.getNonAdaAsset' val
  multiasset <- newMultiAsset
  forWithIndex_ m \scriptHashBytes' values -> do
    let scriptHashBytes = Value.getCurrencySymbol scriptHashBytes'
    assets <- newAssets
    forWithIndex_ values \tokenName' bigIntValue -> do
      let tokenName = Value.getTokenName tokenName'
      assetName <- newAssetName tokenName
      value <- newBigNum (BigInt.toString bigIntValue)
      insertAssets assets assetName value
    scripthash <- fromBytesEffect scriptHashBytes
    insertMultiAsset multiasset scripthash assets
  value <- newValueFromAssets multiasset
  valueSetCoin value =<< newBigNum (BigInt.toString lovelace)
  pure value<|MERGE_RESOLUTION|>--- conflicted
+++ resolved
@@ -10,17 +10,11 @@
   , newAssetName
   , toBytes
   , newBaseAddressFromAddress
-  , newTransactionUnspentOutputFromBytes
-  , newTransactionWitnessSetFromBytes
   ) where
 
 import Data.BigInt as BigInt
-<<<<<<< HEAD
 import Data.FoldableWithIndex (forWithIndex_)
 import Data.Maybe (Maybe(..), maybe)
-=======
-import Data.Maybe (Maybe(Just, Nothing))
->>>>>>> c52788d2
 import Data.Newtype (unwrap)
 import Data.Traversable (traverse_, for_)
 import Data.UInt (UInt)
@@ -28,11 +22,8 @@
 import Effect (Effect)
 import Effect.Exception (throw)
 import Prelude
-<<<<<<< HEAD
 import Serialization.BigNum (convertBigNum)
-import Serialization.Types (Address, AssetName, Assets, AuxiliaryData, BaseAddress, BigNum, DataHash, Ed25519KeyHash, MultiAsset, PlutusData, ScriptHash, StakeCredential, Transaction, TransactionBody, TransactionHash, TransactionInput, TransactionInputs, TransactionOutput, TransactionOutputs, TransactionWitnessSet, Value)
 import Serialization.WitnessSet (convertWitnessSet)
-=======
 import Serialization.Types
   ( Address
   , AssetName
@@ -42,12 +33,8 @@
   , BigNum
   , DataHash
   , Ed25519KeyHash
-  , Ed25519Signature
   , MultiAsset
   , PlutusData
-  , PlutusScript
-  , PlutusScripts
-  , PublicKey
   , ScriptHash
   , StakeCredential
   , Transaction
@@ -57,14 +44,9 @@
   , TransactionInputs
   , TransactionOutput
   , TransactionOutputs
-  , TransactionUnspentOutput
   , TransactionWitnessSet
   , Value
-  , Vkey
-  , Vkeywitness
-  , Vkeywitnesses
   )
->>>>>>> c52788d2
 import Types.ByteArray (ByteArray)
 import Types.Transaction as T
 import Types.Value as Value
@@ -83,12 +65,6 @@
 foreign import newTransactionBody :: TransactionInputs -> TransactionOutputs -> BigNum -> Effect TransactionBody
 foreign import newTransaction :: TransactionBody -> TransactionWitnessSet -> Effect Transaction
 foreign import newTransaction_ :: TransactionBody -> TransactionWitnessSet -> AuxiliaryData -> Effect Transaction
-<<<<<<< HEAD
-=======
-foreign import newTransactionWitnessSet :: Effect TransactionWitnessSet
-foreign import newTransactionWitnessSetFromBytes :: ByteArray -> Effect TransactionWitnessSet
-foreign import newTransactionUnspentOutputFromBytes :: ByteArray -> Effect TransactionUnspentOutput
->>>>>>> c52788d2
 foreign import newAddressFromBech32 :: T.Bech32 -> Effect Address
 foreign import newAddressFromBytes :: ByteArray -> Effect Address
 foreign import newBaseAddress :: UInt -> StakeCredential -> StakeCredential -> Effect BaseAddress
