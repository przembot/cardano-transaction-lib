module Serialization.WitnessSet where

import Prelude

import Data.Array as Array
import Data.Maybe (maybe)
import Data.Newtype (unwrap)
import Data.Traversable (for_, traverse, traverse_)
import Data.Tuple.Nested ((/\))
import Deserialization.FromBytes (fromBytesEffect)
import Effect (Effect)
import Effect.Exception (throw)
import FfiHelpers (ContainerHelper, containerHelper)
import Serialization.BigNum (bigNumFromBigInt)
import Serialization.NativeScript (convertNativeScripts)
<<<<<<< HEAD
import Types.Scripts (PlutusScript(PlutusScript)) as S
import Types.Transaction as T
=======
import Serialization.Types
  ( BigNum
  , BootstrapWitness
  , Ed25519Signature
  , ExUnits
  , NativeScripts
  , PlutusData
  , PlutusScript
  , PlutusScripts
  , PublicKey
  , Redeemer
  , RedeemerTag
  , TransactionWitnessSet
  , Vkey
  , Vkeywitness
  , Vkeywitnesses
  )
>>>>>>> fcf24358
import Types.Aliases (Bech32String)
import Types.ByteArray (ByteArray)
import Types.RedeemerTag as Tag
import Types.Transaction as T

setPlutusData :: PlutusData -> TransactionWitnessSet -> Effect Unit
setPlutusData pd ws = _wsSetPlutusData containerHelper ws $ Array.singleton pd

convertWitnessSet :: T.TransactionWitnessSet -> Effect TransactionWitnessSet
convertWitnessSet (T.TransactionWitnessSet tws) = do
  ws <- newTransactionWitnessSet
  for_ tws.vkeys
    (convertVkeywitnesses >=> transactionWitnessSetSetVkeys ws)
  for_ tws.native_scripts $
    maybe (throw "Failed to convert NativeScripts")
      (transactionWitnessSetSetNativeScripts ws) <<< convertNativeScripts
  for_ tws.bootstraps
    (traverse convertBootstrap >=> _wsSetBootstraps containerHelper ws)
  for_ tws.plutus_scripts \ps -> do
    scripts <- newPlutusScripts
    for_ ps (convertPlutusScript >=> addPlutusScript scripts)
    txWitnessSetSetPlutusScripts ws scripts
  for_ tws.plutus_data
    (traverse convertPlutusData >=> _wsSetPlutusData containerHelper ws)
  for_ tws.redeemers
    (traverse convertRedeemer >=> _wsSetRedeemers containerHelper ws)
  pure ws

convertRedeemer :: T.Redeemer -> Effect Redeemer
convertRedeemer (T.Redeemer { tag, index, "data": data_, ex_units }) = do
  tag' <- convertRedeemerTag tag
  index' <- maybe (throw "Failed to convert redeemer index") pure $ bigNumFromBigInt index
  data' <- convertPlutusData data_
  ex_units' <- convertExUnits ex_units
  newRedeemer tag' index' data' ex_units'

convertRedeemerTag :: Tag.RedeemerTag -> Effect RedeemerTag
convertRedeemerTag = _newRedeemerTag <<< case _ of
  Tag.Spend -> "spend"
  Tag.Mint -> "mint"
  Tag.Cert -> "cert"
  Tag.Reward -> "reward"

convertExUnits :: T.ExUnits -> Effect ExUnits
convertExUnits { mem, steps } =
  maybe (throw "Failed to construct ExUnits") pure do
    mem' <- bigNumFromBigInt mem
    steps' <- bigNumFromBigInt steps
    pure $ newExUnits mem' steps'

convertPlutusData :: T.PlutusData -> Effect PlutusData
convertPlutusData = fromBytesEffect <<< unwrap

convertBootstrap :: T.BootstrapWitness -> Effect BootstrapWitness
convertBootstrap { vkey, signature, chain_code, attributes } = do
  vkey' <- convertVkey vkey
  signature' <- convertEd25519Signature signature
  newBootstrapWitness vkey' signature' chain_code attributes

convertPlutusScript :: S.PlutusScript -> Effect PlutusScript
convertPlutusScript (S.PlutusScript bytes) = do
  newPlutusScript bytes

convertVkeywitnesses :: Array T.Vkeywitness -> Effect Vkeywitnesses
convertVkeywitnesses arr = do
  witnesses <- newVkeywitnesses
  traverse_ (convertVkeywitness >=> addVkeywitness witnesses) arr
  pure witnesses

convertVkeywitness :: T.Vkeywitness -> Effect Vkeywitness
convertVkeywitness (T.Vkeywitness (vkey /\ signature)) = do
  vkey' <- convertVkey vkey
  signature' <- convertEd25519Signature signature
  newVkeywitness vkey' signature'

convertEd25519Signature :: T.Ed25519Signature -> Effect Ed25519Signature
convertEd25519Signature (T.Ed25519Signature bech32) =
  newEd25519Signature bech32

convertVkey :: T.Vkey -> Effect Vkey
convertVkey (T.Vkey (T.PublicKey pk)) =
  newPublicKey pk >>= newVkeyFromPublicKey

foreign import newTransactionWitnessSet :: Effect TransactionWitnessSet
foreign import newEd25519Signature :: Bech32String -> Effect Ed25519Signature
foreign import newPublicKey :: Bech32String -> Effect PublicKey
foreign import newVkeyFromPublicKey :: PublicKey -> Effect Vkey
foreign import newVkeywitnesses :: Effect Vkeywitnesses
foreign import newVkeywitness :: Vkey -> Ed25519Signature -> Effect Vkeywitness
foreign import addVkeywitness :: Vkeywitnesses -> Vkeywitness -> Effect Unit
foreign import newPlutusScript :: ByteArray -> Effect PlutusScript
foreign import newPlutusScripts :: Effect PlutusScripts
foreign import addPlutusScript :: PlutusScripts -> PlutusScript -> Effect Unit
foreign import transactionWitnessSetSetVkeys :: TransactionWitnessSet -> Vkeywitnesses -> Effect Unit
foreign import txWitnessSetSetPlutusScripts :: TransactionWitnessSet -> PlutusScripts -> Effect Unit
foreign import transactionWitnessSetSetNativeScripts :: TransactionWitnessSet -> NativeScripts -> Effect Unit
foreign import _wsSetBootstraps :: ContainerHelper -> TransactionWitnessSet -> Array BootstrapWitness -> Effect Unit
foreign import newBootstrapWitness :: Vkey -> Ed25519Signature -> ByteArray -> ByteArray -> Effect BootstrapWitness
foreign import _wsSetPlutusData :: ContainerHelper -> TransactionWitnessSet -> Array PlutusData -> Effect Unit
foreign import newRedeemer :: RedeemerTag -> BigNum -> PlutusData -> ExUnits -> Effect Redeemer
foreign import _newRedeemerTag :: String -> Effect RedeemerTag
foreign import newExUnits :: BigNum -> BigNum -> ExUnits
foreign import _wsSetRedeemers :: ContainerHelper -> TransactionWitnessSet -> Array Redeemer -> Effect Unit<|MERGE_RESOLUTION|>--- conflicted
+++ resolved
@@ -13,10 +13,6 @@
 import FfiHelpers (ContainerHelper, containerHelper)
 import Serialization.BigNum (bigNumFromBigInt)
 import Serialization.NativeScript (convertNativeScripts)
-<<<<<<< HEAD
-import Types.Scripts (PlutusScript(PlutusScript)) as S
-import Types.Transaction as T
-=======
 import Serialization.Types
   ( BigNum
   , BootstrapWitness
@@ -34,7 +30,6 @@
   , Vkeywitness
   , Vkeywitnesses
   )
->>>>>>> fcf24358
 import Types.Aliases (Bech32String)
 import Types.ByteArray (ByteArray)
 import Types.RedeemerTag as Tag
