--- conflicted
+++ resolved
@@ -174,30 +174,14 @@
 foreign import data Vkeywitnesses :: Type
 foreign import data Withdrawals :: Type
 
-<<<<<<< HEAD
-instance Show BigNum where
-  show = _to_str
-
-instance Eq BigNum where
-  eq = eq `on` show
-
-instance EncodeAeson BigNum where
-  encodeAeson' = _to_str >>> encodeAeson'
-
-=======
->>>>>>> b7e9c30c
 instance Show VRFKeyHash where
   show = _vrfKeyHashBytes >>> byteArrayToHex
 
 instance Eq VRFKeyHash where
   eq = eq `on` show
 
-<<<<<<< HEAD
 instance EncodeAeson VRFKeyHash where
   encodeAeson' = _vrfKeyHashBytes >>> byteArrayToHex >>> encodeAeson'
 
-foreign import _to_str :: forall a. a -> String
-=======
->>>>>>> b7e9c30c
 -- We can't use ToBytes class here, because of cyclic dependencies
 foreign import _vrfKeyHashBytes :: VRFKeyHash -> ByteArray