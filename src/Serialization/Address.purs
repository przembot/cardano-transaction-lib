--- conflicted
+++ resolved
@@ -83,11 +83,7 @@
 
 import Prelude
 
-<<<<<<< HEAD
 import Aeson (class DecodeAeson, caseAesonObject, getField, jsonToAeson)
-=======
-import Aeson (class DecodeAeson)
->>>>>>> 6ec0ee72
 import Control.Alt ((<|>))
 import Data.Argonaut
   ( class DecodeJson
@@ -115,12 +111,9 @@
 
 newtype Slot = Slot UInt
 
-<<<<<<< HEAD
-=======
 derive newtype instance Eq Slot
 derive newtype instance Ord Slot
 derive newtype instance DecodeAeson Slot
->>>>>>> 6ec0ee72
 derive instance Newtype Slot _
 derive instance Generic Slot _
 derive newtype instance Eq Slot
