module Serialization.Hash
  ( Ed25519KeyHash
  , ScriptHash
  , ed25519KeyHashToBytes
  , ed25519KeyHashFromBytes
  , ed25519KeyHashFromBech32
  , ed25519KeyHashToBech32
  , ed25519KeyHashToBech32Unsafe
  , scriptHashToBytes
  , scriptHashToBech32Unsafe
  , scriptHashFromBytes
  , scriptHashFromBech32
  , scriptHashToBech32
  , scriptHashAsBytes
  ) where

import Prelude

import Aeson
  ( class DecodeAeson
  , class EncodeAeson
<<<<<<< HEAD
  , decodeAesonViaJson
  , encodeAeson'
  )
import Data.Argonaut
  ( class DecodeJson
  , class EncodeJson
=======
>>>>>>> 7cb91975
  , JsonDecodeError(TypeMismatch)
  , caseAesonObject
  , caseAesonString
  , encodeAeson'
  , getField
  )
import Data.Either (Either(Left), note)
import Data.Function (on)
import Data.Maybe (Maybe(Nothing))
import FfiHelpers (MaybeFfiHelper, maybeFfiHelper)
import FromData (class FromData)
import Metadata.FromMetadata (class FromMetadata)
import Metadata.ToMetadata (class ToMetadata, toMetadata)
import ToData (class ToData, toData)
import Types.Aliases (Bech32String)
import Types.ByteArray (ByteArray, byteArrayToHex, hexToByteArray)
import Types.PlutusData (PlutusData(Bytes))
import Types.TransactionMetadata (TransactionMetadatum(Bytes)) as Metadata

-- | PubKeyHash and StakeKeyHash refers to blake2b-224 hash digests of Ed25519
-- | verification keys
foreign import data Ed25519KeyHash :: Type

instance Eq Ed25519KeyHash where
  eq = eq `on` ed25519KeyHashToBytes

instance Ord Ed25519KeyHash where
  compare = compare `on` ed25519KeyHashToBytes

instance Show Ed25519KeyHash where
  show edkh = "(Ed25519KeyHash " <> byteArrayToHex (ed25519KeyHashToBytes edkh)
    <> ")"

instance ToData Ed25519KeyHash where
  toData = toData <<< ed25519KeyHashToBytes

instance FromData Ed25519KeyHash where
  fromData (Bytes kh) = ed25519KeyHashFromBytes kh
  fromData _ = Nothing

instance ToMetadata Ed25519KeyHash where
  toMetadata = toMetadata <<< ed25519KeyHashToBytes

instance FromMetadata Ed25519KeyHash where
  fromMetadata (Metadata.Bytes kh) = ed25519KeyHashFromBytes kh
  fromMetadata _ = Nothing

-- This is needed for `ApplyArgs`.
instance DecodeAeson Ed25519KeyHash where
  -- ed25519KeyHashFromBech32 goes from Bech32String directly although this
  -- feels unsafe.
  decodeAeson = caseAesonString
    (Left $ TypeMismatch "Expected Plutus BuiltinByteString")
    ( note (TypeMismatch "Invalid Ed25519KeyHash") <<< ed25519KeyHashFromBytes
        <=< note (TypeMismatch "Invalid ByteArray") <<< hexToByteArray
    )

instance DecodeAeson Ed25519KeyHash where
  decodeAeson = decodeAesonViaJson

instance EncodeAeson Ed25519KeyHash where
  encodeAeson' = encodeAeson' <<< byteArrayToHex <<< ed25519KeyHashToBytes

foreign import _ed25519KeyHashFromBytesImpl
  :: MaybeFfiHelper
  -> ByteArray
  -> Maybe Ed25519KeyHash

foreign import _ed25519KeyHashFromBech32Impl
  :: MaybeFfiHelper
  -> Bech32String
  -> Maybe Ed25519KeyHash

foreign import ed25519KeyHashToBytes :: Ed25519KeyHash -> ByteArray

-- | Convert ed25519KeyHash to Bech32 representation with given prefix.
-- | Will crash if prefix is invalid (length, mixed-case, etc)
-- | More on prefixes: https://cips.cardano.org/cips/cip5
foreign import ed25519KeyHashToBech32Unsafe
  :: String
  -> Ed25519KeyHash
  -> Bech32String

foreign import _ed25519KeyHashToBech32Impl
  :: MaybeFfiHelper
  -> String
  -> Ed25519KeyHash
  -> Maybe Bech32String

ed25519KeyHashFromBytes :: ByteArray -> Maybe Ed25519KeyHash
ed25519KeyHashFromBytes = _ed25519KeyHashFromBytesImpl maybeFfiHelper

ed25519KeyHashFromBech32 :: Bech32String -> Maybe Ed25519KeyHash
ed25519KeyHashFromBech32 = _ed25519KeyHashFromBech32Impl maybeFfiHelper

-- | Convert ed25519KeyHash to Bech32 representation with given prefix.
-- | Will return Nothing if prefix is invalid (length, mixed-case, etc)
-- | More on prefixes: https://cips.cardano.org/cips/cip5
ed25519KeyHashToBech32 :: String -> Ed25519KeyHash -> Maybe Bech32String
ed25519KeyHashToBech32 = _ed25519KeyHashToBech32Impl maybeFfiHelper

-- | blake2b-224 hash digests of serialized monetary scripts
foreign import data ScriptHash :: Type

instance Eq ScriptHash where
  eq = eq `on` scriptHashToBytes

instance Ord ScriptHash where
  compare = compare `on` scriptHashToBytes

instance Show ScriptHash where
  show edkh = "(ScriptHash " <> byteArrayToHex (scriptHashToBytes edkh) <> ")"

instance ToData ScriptHash where
  toData = toData <<< scriptHashToBytes

instance FromData ScriptHash where
  fromData (Bytes bytes) = scriptHashFromBytes bytes
  fromData _ = Nothing

instance ToMetadata ScriptHash where
  toMetadata = toMetadata <<< scriptHashToBytes

instance FromMetadata ScriptHash where
  fromMetadata (Metadata.Bytes bytes) = scriptHashFromBytes bytes
  fromMetadata _ = Nothing

-- Corresponds to Plutus' `Plutus.V1.Ledger.Api.Script` Aeson instances
instance DecodeAeson ScriptHash where
  decodeAeson =
    caseAesonObject (Left (TypeMismatch "Expected object")) $
      note (TypeMismatch "Expected hex-encoded script hash")
        <<< (scriptHashFromBytes <=< hexToByteArray)
        <=< flip getField "getScriptHash"

instance EncodeAeson ScriptHash where
  encodeAeson' sh = encodeAeson' (scriptHashToBytes sh)

foreign import _scriptHashFromBytesImpl
  :: MaybeFfiHelper
  -> ByteArray
  -> Maybe ScriptHash

foreign import _scriptHashFromBech32Impl
  :: MaybeFfiHelper
  -> Bech32String
  -> Maybe ScriptHash

-- | Drops the type and returns the hash as a generic bytearray
foreign import scriptHashAsBytes :: ScriptHash -> ByteArray

-- | Encodes the hash to Cbor bytes
foreign import scriptHashToBytes :: ScriptHash -> ByteArray

-- | Convert scriptHash to Bech32 representation with given prefix.
-- | Will crash if prefix is invalid (length, mixed-case, etc)
-- | More on prefixes: https://cips.cardano.org/cips/cip5
foreign import scriptHashToBech32Unsafe
  :: String
  -> ScriptHash
  -> Bech32String

foreign import _scriptHashToBech32Impl
  :: MaybeFfiHelper
  -> String
  -> ScriptHash
  -> Maybe Bech32String

-- | Decodes a script hash from its CBOR bytes encoding
-- | NOTE. It does _not_ compute hash of given bytes.
scriptHashFromBytes :: ByteArray -> Maybe ScriptHash
scriptHashFromBytes = _scriptHashFromBytesImpl maybeFfiHelper

-- | Decodes a script hash from its Bech32 representation
scriptHashFromBech32 :: Bech32String -> Maybe ScriptHash
scriptHashFromBech32 = _scriptHashFromBech32Impl maybeFfiHelper

-- | Convert scriptHash to Bech32 representation with given prefix.
-- | Will return `Nothing` if prefix is invalid (length, mixed-case, etc)
-- | More on prefixes: https://cips.cardano.org/cips/cip5
scriptHashToBech32 :: String -> ScriptHash -> Maybe Bech32String
scriptHashToBech32 = _scriptHashToBech32Impl maybeFfiHelper<|MERGE_RESOLUTION|>--- conflicted
+++ resolved
@@ -19,15 +19,6 @@
 import Aeson
   ( class DecodeAeson
   , class EncodeAeson
-<<<<<<< HEAD
-  , decodeAesonViaJson
-  , encodeAeson'
-  )
-import Data.Argonaut
-  ( class DecodeJson
-  , class EncodeJson
-=======
->>>>>>> 7cb91975
   , JsonDecodeError(TypeMismatch)
   , caseAesonObject
   , caseAesonString
@@ -85,9 +76,6 @@
         <=< note (TypeMismatch "Invalid ByteArray") <<< hexToByteArray
     )
 
-instance DecodeAeson Ed25519KeyHash where
-  decodeAeson = decodeAesonViaJson
-
 instance EncodeAeson Ed25519KeyHash where
   encodeAeson' = encodeAeson' <<< byteArrayToHex <<< ed25519KeyHashToBytes
 
