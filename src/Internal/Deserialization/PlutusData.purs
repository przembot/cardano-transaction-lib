module Ctl.Internal.Deserialization.PlutusData
  ( convertPlutusData
  , deserializeData
  ) where

import Prelude

import Control.Alt ((<|>))
import Ctl.Internal.Deserialization.BigInt (convertBigInt)
import Ctl.Internal.Deserialization.FromBytes (fromBytes)
import Ctl.Internal.FfiHelpers
  ( ContainerHelper
  , MaybeFfiHelper
  , containerHelper
  , maybeFfiHelper
  )
import Ctl.Internal.FromData (class FromData, fromData)
import Ctl.Internal.Serialization.Types
  ( BigInt
  , ConstrPlutusData
  , PlutusData
  , PlutusList
  , PlutusMap
  )
import Ctl.Internal.Types.BigNum (BigNum)
import Ctl.Internal.Types.ByteArray (ByteArray)
import Ctl.Internal.Types.CborBytes (CborBytes)
import Ctl.Internal.Types.PlutusData
  ( PlutusData(Constr, Map, List, Integer, Bytes)
  ) as T
<<<<<<< HEAD
import Data.Maybe (Maybe)
import Data.Traversable (traverse)
=======
import Data.Maybe (Maybe, fromJust)
import Data.Newtype (unwrap)
>>>>>>> 68f37161
import Data.Tuple (Tuple(Tuple))
import Data.Tuple.Nested (type (/\), (/\))
import Partial.Unsafe (unsafePartial)

convertPlutusData :: PlutusData -> T.PlutusData
-- Unsafe fromJust here is correct, because we cover every PlutusData
-- constructor, and Just will be returned by one of functions
convertPlutusData pd = unsafePartial $ fromJust $
  convertPlutusConstr pd
    <|> convertPlutusMap pd
    <|> convertPlutusList pd
    <|> convertPlutusInteger pd
    <|> convertPlutusBytes pd

convertPlutusConstr :: PlutusData -> Maybe T.PlutusData
convertPlutusConstr pd = do
  constr <- _PlutusData_constr maybeFfiHelper pd
  let
    data' = convertPlutusData <$>
      _unpackPlutusList containerHelper (_ConstrPlutusData_data constr)
    alt = _ConstrPlutusData_alternative constr
  pure $ T.Constr alt data'

convertPlutusMap :: PlutusData -> Maybe T.PlutusData
convertPlutusMap pd = do
  entries <- _PlutusData_map maybeFfiHelper pd <#>
    _unpackPlutusMap containerHelper Tuple >>> map
      \(k /\ v) -> (convertPlutusData k /\ convertPlutusData v)

  pure $ T.Map entries

convertPlutusList :: PlutusData -> Maybe T.PlutusData
convertPlutusList pd = T.List <$> do
  _PlutusData_list maybeFfiHelper pd <#>
    ( _unpackPlutusList containerHelper >>>
        map convertPlutusData
    )

convertPlutusInteger :: PlutusData -> Maybe T.PlutusData
convertPlutusInteger pd = T.Integer <$> do
  _PlutusData_integer maybeFfiHelper pd >>= convertBigInt

convertPlutusBytes :: PlutusData -> Maybe T.PlutusData
convertPlutusBytes pd = T.Bytes <$> _PlutusData_bytes maybeFfiHelper pd

deserializeData :: forall (a :: Type). FromData a => CborBytes -> Maybe a
<<<<<<< HEAD
deserializeData = fromData <=< convertPlutusData <=< fromBytes
=======
deserializeData = fromData <=< map convertPlutusData <<< fromBytes <<< unwrap
>>>>>>> 68f37161

foreign import _PlutusData_constr
  :: MaybeFfiHelper -> PlutusData -> Maybe ConstrPlutusData

foreign import _PlutusData_map
  :: MaybeFfiHelper -> PlutusData -> Maybe PlutusMap

foreign import _PlutusData_list
  :: MaybeFfiHelper -> PlutusData -> Maybe PlutusList

foreign import _PlutusData_integer
  :: MaybeFfiHelper -> PlutusData -> Maybe BigInt

foreign import _PlutusData_bytes
  :: MaybeFfiHelper -> PlutusData -> Maybe ByteArray

foreign import _unpackPlutusList
  :: ContainerHelper -> PlutusList -> Array PlutusData

foreign import _ConstrPlutusData_alternative :: ConstrPlutusData -> BigNum
foreign import _ConstrPlutusData_data :: ConstrPlutusData -> PlutusList
foreign import _unpackPlutusMap
  :: ContainerHelper
  -> (forall a b. a -> b -> Tuple a b)
  -> PlutusMap
  -> Array (PlutusData /\ PlutusData)<|MERGE_RESOLUTION|>--- conflicted
+++ resolved
@@ -28,13 +28,7 @@
 import Ctl.Internal.Types.PlutusData
   ( PlutusData(Constr, Map, List, Integer, Bytes)
   ) as T
-<<<<<<< HEAD
-import Data.Maybe (Maybe)
-import Data.Traversable (traverse)
-=======
 import Data.Maybe (Maybe, fromJust)
-import Data.Newtype (unwrap)
->>>>>>> 68f37161
 import Data.Tuple (Tuple(Tuple))
 import Data.Tuple.Nested (type (/\), (/\))
 import Partial.Unsafe (unsafePartial)
@@ -81,11 +75,7 @@
 convertPlutusBytes pd = T.Bytes <$> _PlutusData_bytes maybeFfiHelper pd
 
 deserializeData :: forall (a :: Type). FromData a => CborBytes -> Maybe a
-<<<<<<< HEAD
-deserializeData = fromData <=< convertPlutusData <=< fromBytes
-=======
-deserializeData = fromData <=< map convertPlutusData <<< fromBytes <<< unwrap
->>>>>>> 68f37161
+deserializeData = fromData <<< convertPlutusData <=< fromBytes
 
 foreign import _PlutusData_constr
   :: MaybeFfiHelper -> PlutusData -> Maybe ConstrPlutusData
