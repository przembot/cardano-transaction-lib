--- conflicted
+++ resolved
@@ -62,15 +62,8 @@
   let
     nativeScripts = getNativeScripts maybeFfiHelper ws <#> convertNativeScripts
     plutusScripts = getPlutusScripts maybeFfiHelper ws <#> convertPlutusScripts
+    plutusData = getWitnessSetPlutusData maybeFfiHelper ws <#> convertPlutusList
   redeemers <- for (getRedeemers maybeFfiHelper ws) convertRedeemers
-<<<<<<< HEAD
-  plutusData <- for (getWitnessSetPlutusData maybeFfiHelper ws)
-    convertPlutusList
-=======
-  let
-    plutusData = convertPlutusList <$> getWitnessSetPlutusData maybeFfiHelper ws
-  plutusScripts <- for (getPlutusScripts maybeFfiHelper ws) convertPlutusScripts
->>>>>>> 602ee124
   pure $ T.TransactionWitnessSet
     { vkeys: getVkeywitnesses maybeFfiHelper ws <#> convertVkeyWitnesses
     , nativeScripts
