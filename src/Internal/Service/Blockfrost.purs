--- conflicted
+++ resolved
@@ -1,13 +1,9 @@
 module Ctl.Internal.Service.Blockfrost
   ( BlockfrostServiceM
   , BlockfrostServiceParams
-  , runBlockfrostServiceM
-<<<<<<< HEAD
   , getDatumByHash
   , getScriptByHash
-=======
-  , dummyExport
->>>>>>> f5893562
+  , runBlockfrostServiceM
   ) where
 
 import Prelude
@@ -119,10 +115,6 @@
       "/scripts/" <> rawBytesToHex (scriptHashToBytes scriptHash) <> "/cbor"
     GetNativeScriptByHash scriptHash ->
       "/scripts/" <> rawBytesToHex (scriptHashToBytes scriptHash) <> "/json"
-
-dummyExport :: Unit -> Unit
-dummyExport _ = undefined blockfrostGetRequest blockfrostPostRequest
-  (handleBlockfrostResponse undefined :: _ Int)
 
 blockfrostGetRequest
   :: BlockfrostEndpoint
