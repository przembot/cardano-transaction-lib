module Ctl.Internal.Service.Blockfrost
  ( BlockfrostServiceM
  , BlockfrostServiceParams
  , BlockfrostCurrentEpoch(BlockfrostCurrentEpoch)
  , runBlockfrostServiceM
  , getCurrentEpoch
  ) where

import Prelude

import Aeson (class DecodeAeson, decodeAeson, parseJsonStringToAeson)
import Affjax (Error, Response, URL, defaultRequest, request) as Affjax
import Affjax.RequestBody (RequestBody) as Affjax
import Affjax.RequestHeader (RequestHeader(ContentType, RequestHeader)) as Affjax
import Affjax.ResponseFormat (string) as Affjax.ResponseFormat
import Affjax.StatusCode (StatusCode(StatusCode)) as Affjax
import Control.Monad.Reader.Class (ask)
import Control.Monad.Reader.Trans (ReaderT, runReaderT)
import Ctl.Internal.Contract.QueryBackend (BlockfrostBackend)
import Ctl.Internal.ServerConfig (ServerConfig, mkHttpUrl)
import Ctl.Internal.Service.Error
  ( ClientError(ClientHttpError, ClientHttpResponseError, ClientDecodeJsonError)
  , ServiceError(ServiceBlockfrostError)
  )
import Data.Bifunctor (lmap)
import Data.BigInt (BigInt)
import Data.Either (Either(Left, Right))
import Data.Generic.Rep (class Generic)
import Data.HTTP.Method (Method(GET, POST))
import Data.Maybe (Maybe, maybe)
import Data.MediaType (MediaType)
import Data.Newtype (class Newtype, wrap)
import Data.Show.Generic (genericShow)
import Effect.Aff (Aff)
import Effect.Aff.Class (liftAff)

--------------------------------------------------------------------------------
-- BlockfrostServiceM
--------------------------------------------------------------------------------

type BlockfrostServiceParams =
  { blockfrostConfig :: ServerConfig
  , blockfrostApiKey :: Maybe String
  }

type BlockfrostServiceM (a :: Type) = ReaderT BlockfrostServiceParams Aff a

runBlockfrostServiceM
  :: forall (a :: Type). BlockfrostBackend -> BlockfrostServiceM a -> Aff a
runBlockfrostServiceM backend = flip runReaderT serviceParams
  where
  serviceParams :: BlockfrostServiceParams
  serviceParams =
    { blockfrostConfig: backend.blockfrostConfig
    , blockfrostApiKey: backend.blockfrostApiKey
    }

--------------------------------------------------------------------------------
-- Making requests to Blockfrost endpoints
--------------------------------------------------------------------------------

data BlockfrostEndpoint
  = GetCurrentEpoch
  | GetProtocolParams

realizeEndpoint :: BlockfrostEndpoint -> Affjax.URL
realizeEndpoint endpoint =
  case endpoint of
<<<<<<< HEAD
    GetCurrentEpoch -> "/epochs/latest"
    GetProtocolParams -> "/epochs/latest/parameters"
=======
    _ -> undefined

dummyExport :: Unit -> Unit
dummyExport _ = undefined blockfrostGetRequest blockfrostPostRequest
  (handleBlockfrostResponse undefined :: _ Int)
>>>>>>> 3518b824

blockfrostGetRequest
  :: BlockfrostEndpoint
  -> BlockfrostServiceM (Either Affjax.Error (Affjax.Response String))
blockfrostGetRequest endpoint = ask >>= \params -> liftAff do
  Affjax.request $ Affjax.defaultRequest
    { method = Left GET
    , url = mkHttpUrl params.blockfrostConfig <> realizeEndpoint endpoint
    , responseFormat = Affjax.ResponseFormat.string
    , headers =
        maybe mempty (\apiKey -> [ Affjax.RequestHeader "project_id" apiKey ])
          params.blockfrostApiKey
    }

blockfrostPostRequest
  :: BlockfrostEndpoint
  -> MediaType
  -> Maybe Affjax.RequestBody
  -> BlockfrostServiceM (Either Affjax.Error (Affjax.Response String))
blockfrostPostRequest endpoint mediaType mbContent =
  ask >>= \params -> liftAff do
    Affjax.request $ Affjax.defaultRequest
      { method = Left POST
      , url = mkHttpUrl params.blockfrostConfig <> realizeEndpoint endpoint
      , content = mbContent
      , responseFormat = Affjax.ResponseFormat.string
      , headers =
          [ Affjax.ContentType mediaType ] <>
            maybe mempty
              (\apiKey -> [ Affjax.RequestHeader "project_id" apiKey ])
              params.blockfrostApiKey
      }

--------------------------------------------------------------------------------
-- Blockfrost response handling
--------------------------------------------------------------------------------

handleBlockfrostResponse
  :: forall (result :: Type)
   . DecodeAeson result
  => Either Affjax.Error (Affjax.Response String)
  -> Either ClientError result
handleBlockfrostResponse (Left affjaxError) =
  Left (ClientHttpError affjaxError)
handleBlockfrostResponse (Right { status: Affjax.StatusCode statusCode, body })
  | statusCode < 200 || statusCode > 299 = do
      blockfrostError <-
        body # lmap (ClientDecodeJsonError body)
          <<< (decodeAeson <=< parseJsonStringToAeson)
      Left $ ClientHttpResponseError (wrap statusCode) $
        ServiceBlockfrostError blockfrostError
  | otherwise =
      body # lmap (ClientDecodeJsonError body)
        <<< (decodeAeson <=< parseJsonStringToAeson)

newtype BlockfrostCurrentEpoch = BlockfrostCurrentEpoch { epoch :: BigInt }

derive instance Generic BlockfrostCurrentEpoch _
derive instance Newtype BlockfrostCurrentEpoch _
derive newtype instance DecodeAeson BlockfrostCurrentEpoch

instance Show BlockfrostCurrentEpoch where
  show = genericShow

getCurrentEpoch
  :: BlockfrostServiceM (Either ClientError BlockfrostCurrentEpoch)
getCurrentEpoch = blockfrostGetRequest GetCurrentEpoch
  <#> handleBlockfrostResponse<|MERGE_RESOLUTION|>--- conflicted
+++ resolved
@@ -66,16 +66,9 @@
 realizeEndpoint :: BlockfrostEndpoint -> Affjax.URL
 realizeEndpoint endpoint =
   case endpoint of
-<<<<<<< HEAD
     GetCurrentEpoch -> "/epochs/latest"
     GetProtocolParams -> "/epochs/latest/parameters"
-=======
     _ -> undefined
-
-dummyExport :: Unit -> Unit
-dummyExport _ = undefined blockfrostGetRequest blockfrostPostRequest
-  (handleBlockfrostResponse undefined :: _ Int)
->>>>>>> 3518b824
 
 blockfrostGetRequest
   :: BlockfrostEndpoint
