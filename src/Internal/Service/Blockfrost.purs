--- conflicted
+++ resolved
@@ -2,26 +2,24 @@
   ( BlockfrostEndpoint
       ( Transaction
       , TransactionMetadata
+      , LatestEpoch
+      , LatestProtocolParameters
       )
   , BlockfrostMetadata(BlockfrostMetadata)
   , BlockfrostRawPostResponseData
   , BlockfrostRawResponse
   , BlockfrostServiceM
   , BlockfrostServiceParams
-<<<<<<< HEAD
   , BlockfrostCurrentEpoch(BlockfrostCurrentEpoch)
   , BlockfrostProtocolParameters(BlockfrostProtocolParameters)
-  , runBlockfrostServiceM
+  , OnBlockfrostRawGetResponseHook
+  , OnBlockfrostRawPostResponseHook
   , getCurrentEpoch
   , getProtocolParameters
-=======
-  , OnBlockfrostRawGetResponseHook
-  , OnBlockfrostRawPostResponseHook
   , getTxMetadata
   , isTxConfirmed
   , runBlockfrostServiceM
   , runBlockfrostServiceTestM
->>>>>>> 4433c632
   , dummyExport
   ) where
 
@@ -42,13 +40,9 @@
 import Affjax.RequestHeader (RequestHeader(ContentType, RequestHeader)) as Affjax
 import Affjax.ResponseFormat (string) as Affjax.ResponseFormat
 import Affjax.StatusCode (StatusCode(StatusCode)) as Affjax
-<<<<<<< HEAD
 import Control.Alt ((<|>))
 import Control.Monad.Except (ExceptT(ExceptT), runExceptT)
-import Control.Monad.Reader.Class (ask)
-=======
 import Control.Monad.Reader.Class (ask, asks)
->>>>>>> 4433c632
 import Control.Monad.Reader.Trans (ReaderT, runReaderT)
 import Ctl.Internal.Cardano.Types.Transaction (Costmdls(Costmdls))
 import Ctl.Internal.Cardano.Types.Value (Coin(Coin))
@@ -102,13 +96,9 @@
 import Data.Newtype (class Newtype, unwrap, wrap)
 import Data.Number (infinity)
 import Data.Show.Generic (genericShow)
-<<<<<<< HEAD
-import Data.Traversable (for)
+import Data.Traversable (for, for_)
 import Data.Tuple.Nested ((/\))
 import Data.UInt (UInt)
-=======
-import Data.Traversable (for, for_)
->>>>>>> 4433c632
 import Effect.Aff (Aff)
 import Effect.Aff.Class (liftAff)
 import Undefined (undefined)
