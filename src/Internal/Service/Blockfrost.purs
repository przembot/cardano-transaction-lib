module Ctl.Internal.Service.Blockfrost
  ( isTxConfirmed
  , getTxMetadata
  , BlockfrostMetadata(BlockfrostMetadata)
  , BlockfrostServiceM
  , BlockfrostServiceParams
  , getChainTip
  , getEraSummaries
  , getSystemStart
  , runBlockfrostServiceM
  ) where

import Prelude

import Aeson
  ( class DecodeAeson
  , Aeson
  , JsonDecodeError(TypeMismatch)
  , decodeAeson
<<<<<<< HEAD
  , getField
  , getFieldOptional'
=======
>>>>>>> 015994fd
  , parseJsonStringToAeson
  )
import Affjax (Error, Response, URL, defaultRequest, request) as Affjax
import Affjax.RequestBody (RequestBody) as Affjax
import Affjax.RequestHeader (RequestHeader(ContentType, RequestHeader)) as Affjax
import Affjax.ResponseFormat (string) as Affjax.ResponseFormat
import Affjax.StatusCode (StatusCode(StatusCode)) as Affjax
import Control.Monad.Except.Trans (ExceptT(ExceptT), runExceptT)
import Control.Monad.Reader.Class (ask)
import Control.Monad.Reader.Trans (ReaderT, runReaderT)
import Ctl.Internal.Contract.QueryBackend (BlockfrostBackend)
<<<<<<< HEAD
import Ctl.Internal.QueryM.Ogmios (aesonObject)
=======
import Ctl.Internal.Contract.QueryHandle.Error
  ( GetTxMetadataError
      ( GetTxMetadataTxNotFoundError
      , GetTxMetadataClientError
      , GetTxMetadataMetadataEmptyOrMissingError
      )
  )
import Ctl.Internal.Deserialization.FromBytes (fromBytes)
import Ctl.Internal.Deserialization.Transaction
  ( convertGeneralTransactionMetadata
  )
>>>>>>> 015994fd
import Ctl.Internal.ServerConfig (ServerConfig, mkHttpUrl)
import Ctl.Internal.Service.Error
  ( ClientError(ClientHttpError, ClientHttpResponseError, ClientDecodeJsonError)
  , ServiceError(ServiceBlockfrostError)
  )
<<<<<<< HEAD
import Ctl.Internal.Service.Helpers (aesonArray)
import Ctl.Internal.Types.Chain (Tip(Tip, TipAtGenesis))
import Ctl.Internal.Types.EraSummaries
  ( EraSummaries
  , EraSummary
  , EraSummaryParameters
  )
import Ctl.Internal.Types.SystemStart (SystemStart)
import Data.Bifunctor (lmap)
import Data.BigInt (toNumber) as BigInt
import Data.DateTime.Instant (instant, toDateTime)
=======
-- import Ctl.Internal.QueryM (handleAffjaxResponse)
import Ctl.Internal.Types.ByteArray (byteArrayToHex)
import Ctl.Internal.Types.CborBytes (CborBytes)
import Ctl.Internal.Types.Transaction (TransactionHash)
import Ctl.Internal.Types.TransactionMetadata
  ( GeneralTransactionMetadata(GeneralTransactionMetadata)
  )
import Data.Bifunctor (lmap)
>>>>>>> 015994fd
import Data.Either (Either(Left, Right), note)
import Data.Generic.Rep (class Generic)
import Data.HTTP.Method (Method(GET, POST))
import Data.Map as Map
import Data.Maybe (Maybe, maybe)
import Data.MediaType (MediaType)
import Data.Newtype (class Newtype, unwrap, wrap)
import Data.Show.Generic (genericShow)
<<<<<<< HEAD
import Data.Time.Duration (Seconds(Seconds), convertDuration)
import Data.Traversable (traverse)
=======
import Data.Traversable (for)
>>>>>>> 015994fd
import Effect.Aff (Aff)
import Effect.Aff.Class (liftAff)
import Foreign.Object (Object)

--------------------------------------------------------------------------------
-- BlockfrostServiceM
--------------------------------------------------------------------------------

type BlockfrostServiceParams =
  { blockfrostConfig :: ServerConfig
  , blockfrostApiKey :: Maybe String
  }

type BlockfrostServiceM (a :: Type) = ReaderT BlockfrostServiceParams Aff a

runBlockfrostServiceM
  :: forall (a :: Type). BlockfrostBackend -> BlockfrostServiceM a -> Aff a
runBlockfrostServiceM backend = flip runReaderT serviceParams
  where
  serviceParams :: BlockfrostServiceParams
  serviceParams =
    { blockfrostConfig: backend.blockfrostConfig
    , blockfrostApiKey: backend.blockfrostApiKey
    }

--------------------------------------------------------------------------------
-- Making requests to Blockfrost endpoints
--------------------------------------------------------------------------------

data BlockfrostEndpoint
<<<<<<< HEAD
  -- /genesis
  = GetBlockchainGenesis
  -- /network/eras
  | GetEraSummaries
  -- /blocks/latest
  | GetLatestBlock
=======
  = Transaction TransactionHash
  | TransactionMetadata TransactionHash
>>>>>>> 015994fd

realizeEndpoint :: BlockfrostEndpoint -> Affjax.URL
realizeEndpoint endpoint =
  case endpoint of
<<<<<<< HEAD
    GetBlockchainGenesis -> "/genesis"
    GetEraSummaries -> "/network/eras"
    GetLatestBlock -> "/blocks/latest"
=======
    Transaction txHash -> "/txs/" <> byteArrayToHex (unwrap txHash)
    TransactionMetadata txHash -> "/txs/" <> byteArrayToHex (unwrap txHash)
      <> "/metadata/cbor"

dummyExport :: Unit -> Unit
dummyExport _ = undefined blockfrostPostRequest
>>>>>>> 015994fd

blockfrostGetRequest
  :: BlockfrostEndpoint
  -> BlockfrostServiceM (Either Affjax.Error (Affjax.Response String))
blockfrostGetRequest endpoint = ask >>= \params -> liftAff do
  Affjax.request $ Affjax.defaultRequest
    { method = Left GET
    , url = mkHttpUrl params.blockfrostConfig <> realizeEndpoint endpoint
    , responseFormat = Affjax.ResponseFormat.string
    , headers =
        maybe mempty (\apiKey -> [ Affjax.RequestHeader "project_id" apiKey ])
          params.blockfrostApiKey
    }

blockfrostPostRequest
  :: BlockfrostEndpoint
  -> MediaType
  -> Maybe Affjax.RequestBody
  -> BlockfrostServiceM (Either Affjax.Error (Affjax.Response String))
blockfrostPostRequest endpoint mediaType mbContent =
  ask >>= \params -> liftAff do
    Affjax.request $ Affjax.defaultRequest
      { method = Left POST
      , url = mkHttpUrl params.blockfrostConfig <> realizeEndpoint endpoint
      , content = mbContent
      , responseFormat = Affjax.ResponseFormat.string
      , headers =
          [ Affjax.ContentType mediaType ] <>
            maybe mempty
              (\apiKey -> [ Affjax.RequestHeader "project_id" apiKey ])
              params.blockfrostApiKey
      }

--------------------------------------------------------------------------------
-- Blockfrost response handling
--------------------------------------------------------------------------------

handleBlockfrostResponse
  :: forall (result :: Type)
   . DecodeAeson result
  => Either Affjax.Error (Affjax.Response String)
  -> Either ClientError result
handleBlockfrostResponse (Left affjaxError) =
  Left (ClientHttpError affjaxError)
handleBlockfrostResponse (Right { status: Affjax.StatusCode statusCode, body })
  | statusCode < 200 || statusCode > 299 = do
      blockfrostError <-
        body # lmap (ClientDecodeJsonError body)
          <<< (decodeAeson <=< parseJsonStringToAeson)
      Left $ ClientHttpResponseError (wrap statusCode) $
        ServiceBlockfrostError blockfrostError
  | otherwise =
      body # lmap (ClientDecodeJsonError body)
        <<< (decodeAeson <=< parseJsonStringToAeson)

<<<<<<< HEAD
--------------------------------------------------------------------------------
-- Get blockchain information
--------------------------------------------------------------------------------

getSystemStart :: BlockfrostServiceM (Either ClientError SystemStart)
getSystemStart = runExceptT do
  (systemStart :: BlockfrostSystemStart) <-
    ExceptT $ handleBlockfrostResponse <$>
      blockfrostGetRequest GetBlockchainGenesis
  pure $ unwrap systemStart

getChainTip :: BlockfrostServiceM (Either ClientError Tip)
getChainTip = runExceptT do
  (chainTip :: BlockfrostChainTip) <-
    ExceptT $ handleBlockfrostResponse <$> blockfrostGetRequest GetLatestBlock
  pure $ unwrap chainTip

getEraSummaries :: BlockfrostServiceM (Either ClientError EraSummaries)
getEraSummaries = runExceptT do
  (eraSummaries :: BlockfrostEraSummaries) <-
    ExceptT $ handleBlockfrostResponse <$> blockfrostGetRequest GetEraSummaries
  pure $ unwrap eraSummaries

--------------------------------------------------------------------------------
-- BlockfrostSystemStart
--------------------------------------------------------------------------------

newtype BlockfrostSystemStart = BlockfrostSystemStart SystemStart

derive instance Generic BlockfrostSystemStart _
derive instance Newtype BlockfrostSystemStart _

instance Show BlockfrostSystemStart where
  show = genericShow

instance DecodeAeson BlockfrostSystemStart where
  decodeAeson = aesonObject \obj -> do
    systemStart <- Seconds <<< BigInt.toNumber <$> getField obj "system_start"
    note (TypeMismatch "Unix timestamp")
      (wrap <<< wrap <<< toDateTime <$> instant (convertDuration systemStart))

--------------------------------------------------------------------------------
-- BlockfrostChainTip
--------------------------------------------------------------------------------

newtype BlockfrostChainTip = BlockfrostChainTip Tip

derive instance Generic BlockfrostChainTip _
derive instance Newtype BlockfrostChainTip _

instance Show BlockfrostChainTip where
  show = genericShow

instance DecodeAeson BlockfrostChainTip where
  decodeAeson = aesonObject \obj -> do
    blockHeaderHash <- wrap <$> getField obj "hash"
    getFieldOptional' obj "slot"
      <#> wrap
        <<< maybe TipAtGenesis (Tip <<< wrap <<< { blockHeaderHash, slot: _ })

--------------------------------------------------------------------------------
-- BlockfrostEraSummaries
--------------------------------------------------------------------------------

newtype BlockfrostEraSummaries = BlockfrostEraSummaries EraSummaries

derive instance Generic BlockfrostEraSummaries _
derive instance Newtype BlockfrostEraSummaries _

instance Show BlockfrostEraSummaries where
  show = genericShow

instance DecodeAeson BlockfrostEraSummaries where
  decodeAeson = aesonArray (map (wrap <<< wrap) <<< traverse decodeEraSummary)
    where
    decodeEraSummary :: Aeson -> Either JsonDecodeError EraSummary
    decodeEraSummary = aesonObject \obj -> do
      start <- getField obj "start"
      end <- getField obj "end"
      parameters <- decodeEraSummaryParameters =<< getField obj "parameters"
      pure $ wrap { start, end, parameters }

    decodeEraSummaryParameters
      :: Object Aeson -> Either JsonDecodeError EraSummaryParameters
    decodeEraSummaryParameters obj = do
      epochLength <- getField obj "epoch_length"
      slotLength <- wrap <$> mul slotLengthFactor <$> getField obj "slot_length"
      safeZone <- getField obj "safe_zone"
      pure $ wrap { epochLength, slotLength, safeZone }
      where
      -- Blockfrost returns `slotLength` in seconds, and we use milliseconds,
      -- so we need to convert between them.
      slotLengthFactor :: Number
      slotLengthFactor = 1000.0
=======
isTxConfirmed
  :: TransactionHash
  -> BlockfrostServiceM (Either ClientError Boolean)
isTxConfirmed txHash = do
  response <- blockfrostGetRequest $ Transaction txHash
  pure case handleBlockfrostResponse response of
    Right (_ :: Aeson) -> Right true
    Left (ClientHttpResponseError (Affjax.StatusCode 404) _) -> Right false
    Left e -> Left e

getTxMetadata
  :: TransactionHash
  -> BlockfrostServiceM (Either GetTxMetadataError GeneralTransactionMetadata)
getTxMetadata txHash = do
  response <- blockfrostGetRequest (TransactionMetadata txHash)
  pure case unwrapBlockfrostMetadata <$> handleBlockfrostResponse response of
    Left (ClientHttpResponseError (Affjax.StatusCode 404) _) ->
      Left GetTxMetadataTxNotFoundError
    Left e ->
      Left (GetTxMetadataClientError e)
    Right metadata
      | Map.isEmpty (unwrap metadata) ->
          Left GetTxMetadataMetadataEmptyOrMissingError
      | otherwise -> Right metadata

--------------------------------------------------------------------------------
-- `getTxMetadata` reponse parsing
--------------------------------------------------------------------------------

newtype BlockfrostMetadata = BlockfrostMetadata
  GeneralTransactionMetadata

derive instance Generic BlockfrostMetadata _
derive instance Eq BlockfrostMetadata
derive instance Newtype BlockfrostMetadata _

instance Show BlockfrostMetadata where
  show = genericShow

instance DecodeAeson BlockfrostMetadata where
  decodeAeson = decodeAeson >=>
    \(metadatas :: Array { metadata :: CborBytes }) -> do
      metadatas' <- for metadatas \{ metadata } -> do
        map (unwrap <<< convertGeneralTransactionMetadata) <$> flip note
          (fromBytes metadata) $
          TypeMismatch "Hexadecimal encoded Metadata"

      pure $ BlockfrostMetadata $ GeneralTransactionMetadata $ Map.unions
        metadatas'

unwrapBlockfrostMetadata :: BlockfrostMetadata -> GeneralTransactionMetadata
unwrapBlockfrostMetadata (BlockfrostMetadata metadata) = metadata
>>>>>>> 015994fd
<|MERGE_RESOLUTION|>--- conflicted
+++ resolved
@@ -1,12 +1,13 @@
 module Ctl.Internal.Service.Blockfrost
-  ( isTxConfirmed
-  , getTxMetadata
-  , BlockfrostMetadata(BlockfrostMetadata)
+  ( BlockfrostMetadata(BlockfrostMetadata)
   , BlockfrostServiceM
   , BlockfrostServiceParams
+  , dummyExport
   , getChainTip
   , getEraSummaries
   , getSystemStart
+  , getTxMetadata
+  , isTxConfirmed
   , runBlockfrostServiceM
   ) where
 
@@ -17,11 +18,8 @@
   , Aeson
   , JsonDecodeError(TypeMismatch)
   , decodeAeson
-<<<<<<< HEAD
   , getField
   , getFieldOptional'
-=======
->>>>>>> 015994fd
   , parseJsonStringToAeson
   )
 import Affjax (Error, Response, URL, defaultRequest, request) as Affjax
@@ -33,9 +31,6 @@
 import Control.Monad.Reader.Class (ask)
 import Control.Monad.Reader.Trans (ReaderT, runReaderT)
 import Ctl.Internal.Contract.QueryBackend (BlockfrostBackend)
-<<<<<<< HEAD
-import Ctl.Internal.QueryM.Ogmios (aesonObject)
-=======
 import Ctl.Internal.Contract.QueryHandle.Error
   ( GetTxMetadataError
       ( GetTxMetadataTxNotFoundError
@@ -47,14 +42,14 @@
 import Ctl.Internal.Deserialization.Transaction
   ( convertGeneralTransactionMetadata
   )
->>>>>>> 015994fd
 import Ctl.Internal.ServerConfig (ServerConfig, mkHttpUrl)
 import Ctl.Internal.Service.Error
   ( ClientError(ClientHttpError, ClientHttpResponseError, ClientDecodeJsonError)
   , ServiceError(ServiceBlockfrostError)
   )
-<<<<<<< HEAD
-import Ctl.Internal.Service.Helpers (aesonArray)
+import Ctl.Internal.Service.Helpers (aesonArray, aesonObject)
+import Ctl.Internal.Types.ByteArray (byteArrayToHex)
+import Ctl.Internal.Types.CborBytes (CborBytes)
 import Ctl.Internal.Types.Chain (Tip(Tip, TipAtGenesis))
 import Ctl.Internal.Types.EraSummaries
   ( EraSummaries
@@ -62,19 +57,13 @@
   , EraSummaryParameters
   )
 import Ctl.Internal.Types.SystemStart (SystemStart)
+import Ctl.Internal.Types.Transaction (TransactionHash)
+import Ctl.Internal.Types.TransactionMetadata
+  ( GeneralTransactionMetadata(GeneralTransactionMetadata)
+  )
 import Data.Bifunctor (lmap)
 import Data.BigInt (toNumber) as BigInt
 import Data.DateTime.Instant (instant, toDateTime)
-=======
--- import Ctl.Internal.QueryM (handleAffjaxResponse)
-import Ctl.Internal.Types.ByteArray (byteArrayToHex)
-import Ctl.Internal.Types.CborBytes (CborBytes)
-import Ctl.Internal.Types.Transaction (TransactionHash)
-import Ctl.Internal.Types.TransactionMetadata
-  ( GeneralTransactionMetadata(GeneralTransactionMetadata)
-  )
-import Data.Bifunctor (lmap)
->>>>>>> 015994fd
 import Data.Either (Either(Left, Right), note)
 import Data.Generic.Rep (class Generic)
 import Data.HTTP.Method (Method(GET, POST))
@@ -83,15 +72,12 @@
 import Data.MediaType (MediaType)
 import Data.Newtype (class Newtype, unwrap, wrap)
 import Data.Show.Generic (genericShow)
-<<<<<<< HEAD
 import Data.Time.Duration (Seconds(Seconds), convertDuration)
-import Data.Traversable (traverse)
-=======
-import Data.Traversable (for)
->>>>>>> 015994fd
+import Data.Traversable (for, traverse)
 import Effect.Aff (Aff)
 import Effect.Aff.Class (liftAff)
 import Foreign.Object (Object)
+import Undefined (undefined)
 
 --------------------------------------------------------------------------------
 -- BlockfrostServiceM
@@ -119,33 +105,29 @@
 --------------------------------------------------------------------------------
 
 data BlockfrostEndpoint
-<<<<<<< HEAD
   -- /genesis
-  = GetBlockchainGenesis
+  = BlockchainGenesis
   -- /network/eras
-  | GetEraSummaries
+  | EraSummaries
   -- /blocks/latest
-  | GetLatestBlock
-=======
-  = Transaction TransactionHash
+  | LatestBlock
+  -- /txs/{hash}
+  | Transaction TransactionHash
+  -- /txs/{hash}/metadata
   | TransactionMetadata TransactionHash
->>>>>>> 015994fd
 
 realizeEndpoint :: BlockfrostEndpoint -> Affjax.URL
 realizeEndpoint endpoint =
   case endpoint of
-<<<<<<< HEAD
-    GetBlockchainGenesis -> "/genesis"
-    GetEraSummaries -> "/network/eras"
-    GetLatestBlock -> "/blocks/latest"
-=======
+    BlockchainGenesis -> "/genesis"
+    EraSummaries -> "/network/eras"
+    LatestBlock -> "/blocks/latest"
     Transaction txHash -> "/txs/" <> byteArrayToHex (unwrap txHash)
     TransactionMetadata txHash -> "/txs/" <> byteArrayToHex (unwrap txHash)
       <> "/metadata/cbor"
 
 dummyExport :: Unit -> Unit
 dummyExport _ = undefined blockfrostPostRequest
->>>>>>> 015994fd
 
 blockfrostGetRequest
   :: BlockfrostEndpoint
@@ -201,7 +183,6 @@
       body # lmap (ClientDecodeJsonError body)
         <<< (decodeAeson <=< parseJsonStringToAeson)
 
-<<<<<<< HEAD
 --------------------------------------------------------------------------------
 -- Get blockchain information
 --------------------------------------------------------------------------------
@@ -210,93 +191,25 @@
 getSystemStart = runExceptT do
   (systemStart :: BlockfrostSystemStart) <-
     ExceptT $ handleBlockfrostResponse <$>
-      blockfrostGetRequest GetBlockchainGenesis
+      blockfrostGetRequest BlockchainGenesis
   pure $ unwrap systemStart
 
 getChainTip :: BlockfrostServiceM (Either ClientError Tip)
 getChainTip = runExceptT do
   (chainTip :: BlockfrostChainTip) <-
-    ExceptT $ handleBlockfrostResponse <$> blockfrostGetRequest GetLatestBlock
+    ExceptT $ handleBlockfrostResponse <$> blockfrostGetRequest LatestBlock
   pure $ unwrap chainTip
 
 getEraSummaries :: BlockfrostServiceM (Either ClientError EraSummaries)
 getEraSummaries = runExceptT do
   (eraSummaries :: BlockfrostEraSummaries) <-
-    ExceptT $ handleBlockfrostResponse <$> blockfrostGetRequest GetEraSummaries
+    ExceptT $ handleBlockfrostResponse <$> blockfrostGetRequest EraSummaries
   pure $ unwrap eraSummaries
 
 --------------------------------------------------------------------------------
--- BlockfrostSystemStart
---------------------------------------------------------------------------------
-
-newtype BlockfrostSystemStart = BlockfrostSystemStart SystemStart
-
-derive instance Generic BlockfrostSystemStart _
-derive instance Newtype BlockfrostSystemStart _
-
-instance Show BlockfrostSystemStart where
-  show = genericShow
-
-instance DecodeAeson BlockfrostSystemStart where
-  decodeAeson = aesonObject \obj -> do
-    systemStart <- Seconds <<< BigInt.toNumber <$> getField obj "system_start"
-    note (TypeMismatch "Unix timestamp")
-      (wrap <<< wrap <<< toDateTime <$> instant (convertDuration systemStart))
-
---------------------------------------------------------------------------------
--- BlockfrostChainTip
---------------------------------------------------------------------------------
-
-newtype BlockfrostChainTip = BlockfrostChainTip Tip
-
-derive instance Generic BlockfrostChainTip _
-derive instance Newtype BlockfrostChainTip _
-
-instance Show BlockfrostChainTip where
-  show = genericShow
-
-instance DecodeAeson BlockfrostChainTip where
-  decodeAeson = aesonObject \obj -> do
-    blockHeaderHash <- wrap <$> getField obj "hash"
-    getFieldOptional' obj "slot"
-      <#> wrap
-        <<< maybe TipAtGenesis (Tip <<< wrap <<< { blockHeaderHash, slot: _ })
-
---------------------------------------------------------------------------------
--- BlockfrostEraSummaries
---------------------------------------------------------------------------------
-
-newtype BlockfrostEraSummaries = BlockfrostEraSummaries EraSummaries
-
-derive instance Generic BlockfrostEraSummaries _
-derive instance Newtype BlockfrostEraSummaries _
-
-instance Show BlockfrostEraSummaries where
-  show = genericShow
-
-instance DecodeAeson BlockfrostEraSummaries where
-  decodeAeson = aesonArray (map (wrap <<< wrap) <<< traverse decodeEraSummary)
-    where
-    decodeEraSummary :: Aeson -> Either JsonDecodeError EraSummary
-    decodeEraSummary = aesonObject \obj -> do
-      start <- getField obj "start"
-      end <- getField obj "end"
-      parameters <- decodeEraSummaryParameters =<< getField obj "parameters"
-      pure $ wrap { start, end, parameters }
-
-    decodeEraSummaryParameters
-      :: Object Aeson -> Either JsonDecodeError EraSummaryParameters
-    decodeEraSummaryParameters obj = do
-      epochLength <- getField obj "epoch_length"
-      slotLength <- wrap <$> mul slotLengthFactor <$> getField obj "slot_length"
-      safeZone <- getField obj "safe_zone"
-      pure $ wrap { epochLength, slotLength, safeZone }
-      where
-      -- Blockfrost returns `slotLength` in seconds, and we use milliseconds,
-      -- so we need to convert between them.
-      slotLengthFactor :: Number
-      slotLengthFactor = 1000.0
-=======
+-- Check transaction confirmation status
+--------------------------------------------------------------------------------
+
 isTxConfirmed
   :: TransactionHash
   -> BlockfrostServiceM (Either ClientError Boolean)
@@ -306,6 +219,10 @@
     Right (_ :: Aeson) -> Right true
     Left (ClientHttpResponseError (Affjax.StatusCode 404) _) -> Right false
     Left e -> Left e
+
+--------------------------------------------------------------------------------
+-- Get transaction metadata
+--------------------------------------------------------------------------------
 
 getTxMetadata
   :: TransactionHash
@@ -323,7 +240,79 @@
       | otherwise -> Right metadata
 
 --------------------------------------------------------------------------------
--- `getTxMetadata` reponse parsing
+-- BlockfrostSystemStart
+--------------------------------------------------------------------------------
+
+newtype BlockfrostSystemStart = BlockfrostSystemStart SystemStart
+
+derive instance Generic BlockfrostSystemStart _
+derive instance Newtype BlockfrostSystemStart _
+
+instance Show BlockfrostSystemStart where
+  show = genericShow
+
+instance DecodeAeson BlockfrostSystemStart where
+  decodeAeson = aesonObject \obj -> do
+    systemStart <- Seconds <<< BigInt.toNumber <$> getField obj "system_start"
+    note (TypeMismatch "Unix timestamp")
+      (wrap <<< wrap <<< toDateTime <$> instant (convertDuration systemStart))
+
+--------------------------------------------------------------------------------
+-- BlockfrostChainTip
+--------------------------------------------------------------------------------
+
+newtype BlockfrostChainTip = BlockfrostChainTip Tip
+
+derive instance Generic BlockfrostChainTip _
+derive instance Newtype BlockfrostChainTip _
+
+instance Show BlockfrostChainTip where
+  show = genericShow
+
+instance DecodeAeson BlockfrostChainTip where
+  decodeAeson = aesonObject \obj -> do
+    blockHeaderHash <- wrap <$> getField obj "hash"
+    getFieldOptional' obj "slot"
+      <#> wrap
+        <<< maybe TipAtGenesis (Tip <<< wrap <<< { blockHeaderHash, slot: _ })
+
+--------------------------------------------------------------------------------
+-- BlockfrostEraSummaries
+--------------------------------------------------------------------------------
+
+newtype BlockfrostEraSummaries = BlockfrostEraSummaries EraSummaries
+
+derive instance Generic BlockfrostEraSummaries _
+derive instance Newtype BlockfrostEraSummaries _
+
+instance Show BlockfrostEraSummaries where
+  show = genericShow
+
+instance DecodeAeson BlockfrostEraSummaries where
+  decodeAeson = aesonArray (map (wrap <<< wrap) <<< traverse decodeEraSummary)
+    where
+    decodeEraSummary :: Aeson -> Either JsonDecodeError EraSummary
+    decodeEraSummary = aesonObject \obj -> do
+      start <- getField obj "start"
+      end <- getField obj "end"
+      parameters <- decodeEraSummaryParameters =<< getField obj "parameters"
+      pure $ wrap { start, end, parameters }
+
+    decodeEraSummaryParameters
+      :: Object Aeson -> Either JsonDecodeError EraSummaryParameters
+    decodeEraSummaryParameters obj = do
+      epochLength <- getField obj "epoch_length"
+      slotLength <- wrap <$> mul slotLengthFactor <$> getField obj "slot_length"
+      safeZone <- getField obj "safe_zone"
+      pure $ wrap { epochLength, slotLength, safeZone }
+      where
+      -- Blockfrost returns `slotLength` in seconds, and we use milliseconds,
+      -- so we need to convert between them.
+      slotLengthFactor :: Number
+      slotLengthFactor = 1000.0
+
+--------------------------------------------------------------------------------
+-- BlockfrostMetadata
 --------------------------------------------------------------------------------
 
 newtype BlockfrostMetadata = BlockfrostMetadata
@@ -348,5 +337,4 @@
         metadatas'
 
 unwrapBlockfrostMetadata :: BlockfrostMetadata -> GeneralTransactionMetadata
-unwrapBlockfrostMetadata (BlockfrostMetadata metadata) = metadata
->>>>>>> 015994fd
+unwrapBlockfrostMetadata (BlockfrostMetadata metadata) = metadata