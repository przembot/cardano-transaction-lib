--- conflicted
+++ resolved
@@ -3,25 +3,17 @@
 -- | successfully or failed, in which case an exception is thrown.
 module Ctl.Internal.Plutip.Spawn
   ( NewOutputAction(NoOp, Success, Cancel)
-<<<<<<< HEAD
   , ManagedProcess(ManagedProcess)
   , spawn
   , stop
   , waitForStop
-=======
-  , spawnAndWaitForOutput
-  , killOnExit
   , cleanupTmpDir
->>>>>>> 28c51929
   ) where
 
 import Prelude
 
-<<<<<<< HEAD
 import Control.Monad.Error.Class (throwError)
-=======
 import Ctl.Internal.Plutip.Types (FilePath)
->>>>>>> 28c51929
 import Data.Either (Either(Left))
 import Data.Foldable (fold)
 import Data.Maybe (Maybe(Just, Nothing))
@@ -34,17 +26,14 @@
 import Effect.Class (liftEffect)
 import Effect.Exception (Error, error)
 import Effect.Ref as Ref
-<<<<<<< HEAD
 import Node.ChildProcess
   ( ChildProcess
   , SpawnOptions
   , kill
   , stdout
   )
-=======
-import Node.ChildProcess (ChildProcess, SpawnOptions, kill, spawn, stdout)
->>>>>>> 28c51929
 import Node.ChildProcess as ChildProcess
+import Node.Process as Process
 import Node.ReadLine (Interface, close, createInterface, setLineHandler) as RL
 
 -- | Carry along an `AVar` which resolves when the process closes.
@@ -112,7 +101,6 @@
 
   pure $ Canceler $ const $ liftEffect $ kill SIGINT child
 
-<<<<<<< HEAD
 foreign import clearLineHandler :: RL.Interface -> Effect Unit
 
 stop :: ManagedProcess -> Aff Unit
@@ -126,23 +114,11 @@
   AVar.read closedAVar >>= case _ of
     ChildProcess.Normally 0 -> pure unit
     _ -> throwError $ error $ "Process " <> cmd <> " did not exit cleanly"
-=======
--- | Kill child process when current process exits. Assumes that given process
--- | is still running.
-killOnExit :: ChildProcess -> Effect Unit
-killOnExit child = do
-  aliveRef <- Ref.new true
-  ChildProcess.onExit child \_ -> do
-    Ref.write false aliveRef
-  Process.onExit \_ -> do
-    alive <- Ref.read aliveRef
-    when alive do
-      kill SIGINT child
 
 foreign import _rmdirSync :: FilePath -> Effect Unit
 
-cleanupTmpDir :: ChildProcess -> FilePath -> FilePath -> Effect Unit
-cleanupTmpDir child workingDir testClusterDir = do
+cleanupTmpDir :: ManagedProcess -> FilePath -> FilePath -> Effect Unit
+cleanupTmpDir (ManagedProcess _ child _) workingDir testClusterDir = do
   ChildProcess.onExit child \_ -> do
     _rmdirSync workingDir
   -- TODO
@@ -151,5 +127,4 @@
   -- https://github.com/Plutonomicon/cardano-transaction-lib/issues/1176
   Process.onExit \_ -> do
     _rmdirSync testClusterDir
-    _rmdirSync workingDir
->>>>>>> 28c51929
+    _rmdirSync workingDir