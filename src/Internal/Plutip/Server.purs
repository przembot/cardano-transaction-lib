--- conflicted
+++ resolved
@@ -293,11 +293,6 @@
   ourKey /\ response <- startPlutipCluster'
   startOgmios' response
   startKupo' response
-<<<<<<< HEAD
-  startMCtlServer'
-=======
-  startOgmiosDatumCache' response
->>>>>>> b7d4c891
   { env, printLogs, clearLogs } <- mkContractEnv'
   wallets <- mkWallets' env ourKey response
   pure
@@ -357,23 +352,6 @@
         liftEffect $ cleanupTmpDir process workdir
         pure unit
 
-<<<<<<< HEAD
-  startMCtlServer' :: Aff Unit
-  startMCtlServer' = case plutipCfg.ctlServerConfig of
-    Nothing -> pure unit
-    Just config ->
-      bracket
-        (startCtlServer config.port)
-        (stopChildProcessWithPort config.port)
-        $ const (pure unit)
-=======
-  startOgmiosDatumCache' :: ClusterStartupParameters -> Aff Unit
-  startOgmiosDatumCache' response =
-    bracket (startOgmiosDatumCache plutipCfg response)
-      (stopChildProcessWithPort plutipCfg.ogmiosDatumCacheConfig.port) $ const
-      (pure unit)
->>>>>>> b7d4c891
-
   mkWallets'
     :: ContractEnv
     -> PrivatePaymentKey
@@ -435,13 +413,7 @@
       [ cfg.port /\ "plutip-server"
       , cfg.ogmiosConfig.port /\ "ogmios"
       , cfg.kupoConfig.port /\ "kupo"
-<<<<<<< HEAD
-      ] <> foldMap (pure <<< (_ /\ "ctl-server") <<< _.port) cfg.ctlServerConfig
-=======
-      , cfg.ogmiosDatumCacheConfig.port /\ "ogmios-datum-cache"
-      , cfg.postgresConfig.port /\ "postgres"
       ]
->>>>>>> b7d4c891
   occupiedServices <- Array.catMaybes <$> for services \(port /\ service) -> do
     isPortAvailable port <#> if _ then Nothing else Just (port /\ service)
   unless (Array.null occupiedServices) do
@@ -646,7 +618,6 @@
   -> Aff ContractEnv
 mkClusterContractEnv plutipCfg logger customLogger = do
   usedTxOuts <- newUsedTxOuts
-<<<<<<< HEAD
   backend <- buildBackend logger $ mkCtlBackendParams
     { ogmiosConfig: plutipCfg.ogmiosConfig
     , kupoConfig: plutipCfg.kupoConfig
@@ -654,7 +625,6 @@
   ledgerConstants <- getLedgerConstants logger backend
   pure
     { backend
-    , ctlServerConfig: plutipCfg.ctlServerConfig
     , networkId: MainnetId
     , logLevel: plutipCfg.logLevel
     , walletSpec: Nothing
@@ -664,29 +634,6 @@
     , wallet: Nothing
     , usedTxOuts
     , ledgerConstants
-=======
-  pparams <- QueryM.getProtocolParametersAff ogmiosWs logger
-  pure $ ContractEnv
-    { config:
-        { ogmiosConfig: plutipCfg.ogmiosConfig
-        , datumCacheConfig: plutipCfg.ogmiosDatumCacheConfig
-        , kupoConfig: plutipCfg.kupoConfig
-        , networkId: MainnetId
-        , logLevel: plutipCfg.logLevel
-        , walletSpec: Nothing
-        , customLogger: customLogger
-        , suppressLogs: plutipCfg.suppressLogs
-        , hooks: emptyHooks
-        }
-    , runtime:
-        { ogmiosWs
-        , datumCacheWs
-        , wallet: Nothing
-        , usedTxOuts
-        , pparams
-        }
-    , extraConfig: {}
->>>>>>> b7d4c891
     }
 
 defaultRetryPolicy :: RetryPolicy
