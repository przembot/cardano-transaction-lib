module Ctl.Internal.Contract.QueryHandle
  ( queryHandleForCtlBackend
  , queryHandleForBlockfrostBackend
  , queryHandleForSelfHostedBlockfrostBackend
  ) where

import Prelude

import Contract.Log (logDebug', logWarn')
import Control.Monad.Error.Class (throwError)
import Ctl.Internal.Contract.LogParams (LogParams)
import Ctl.Internal.Contract.QueryBackend (BlockfrostBackend, CtlBackend)
import Ctl.Internal.Contract.QueryHandle.Type (QueryHandle)
import Ctl.Internal.Hashing (transactionHash) as Hashing
import Ctl.Internal.Helpers (logWithLevel)
import Ctl.Internal.QueryM (QueryM)
import Ctl.Internal.QueryM (evaluateTxOgmios, getChainTip, submitTxOgmios) as QueryM
import Ctl.Internal.QueryM.CurrentEpoch (getCurrentEpoch) as QueryM
import Ctl.Internal.QueryM.EraSummaries (getEraSummaries) as QueryM
import Ctl.Internal.QueryM.Kupo
  ( getDatumByHash
  , getOutputAddressesByTxHash
  , getScriptByHash
  , getTxMetadata
  , getUtxoByOref
  , isTxConfirmed
  , utxosAt
  ) as Kupo
import Ctl.Internal.QueryM.Ogmios (SubmitTxR(SubmitFail, SubmitTxSuccess))
import Ctl.Internal.QueryM.Pools
  ( getPoolIds
  , getPubKeyHashDelegationsAndRewards
  , getValidatorHashDelegationsAndRewards
  ) as QueryM
import Ctl.Internal.Serialization (convertTransaction, toBytes) as Serialization
import Ctl.Internal.Service.Blockfrost
  ( BlockfrostServiceM
  , runBlockfrostServiceM
  )
import Ctl.Internal.Service.Blockfrost as Blockfrost
import Ctl.Internal.Service.Error (ClientError(ClientOtherError))
import Data.Either (Either(Left, Right))
import Data.Map as Map
import Data.Maybe (fromMaybe, isJust)
import Data.Newtype (unwrap, wrap)
import Effect.Aff (Aff)
import Effect.Class (liftEffect)
import Effect.Exception (error)

<<<<<<< HEAD
queryHandleForCtlBackend
  :: forall rest
   . (forall (a :: Type). LogParams rest -> CtlBackend -> QueryM a -> Aff a)
  -> LogParams rest
  -> CtlBackend
  -> QueryHandle
queryHandleForCtlBackend runQueryM params backend =
=======
type AffE (a :: Type) = Aff (Either ClientError a)

type QueryHandle =
  { getDatumByHash :: DataHash -> AffE (Maybe Datum)
  , getScriptByHash :: ScriptHash -> AffE (Maybe ScriptRef)
  , getTxMetadata ::
      TransactionHash
      -> Aff (Either GetTxMetadataError GeneralTransactionMetadata)
  , getUtxoByOref :: TransactionInput -> AffE (Maybe TransactionOutput)
  , getOutputAddressesByTxHash :: TransactionHash -> AffE (Array Address)
  , doesTxExist :: TransactionHash -> AffE Boolean
  , utxosAt :: Address -> AffE UtxoMap
  , getChainTip :: AffE Chain.Tip
  , getCurrentEpoch :: Aff CurrentEpoch
  -- TODO Capture errors from all backends
  , submitTx :: Transaction -> AffE TransactionHash
  , evaluateTx :: Transaction -> AdditionalUtxoSet -> Aff TxEvaluationR
  , getEraSummaries :: AffE EraSummaries
  , getPoolIds :: AffE (Array PoolPubKeyHash)
  , getPubKeyHashDelegationsAndRewards ::
      NetworkId -> StakePubKeyHash -> AffE (Maybe DelegationsAndRewards)
  , getValidatorHashDelegationsAndRewards ::
      NetworkId -> StakeValidatorHash -> AffE (Maybe DelegationsAndRewards)
  }

getQueryHandle :: Contract QueryHandle
getQueryHandle = ask <#> \contractEnv ->
  case contractEnv.backend of
    CtlBackend backend _ ->
      queryHandleForCtlBackend contractEnv backend
    BlockfrostBackend backend _ -> do
      queryHandleForBlockfrostBackend contractEnv backend

queryHandleForCtlBackend :: ContractEnv -> CtlBackend -> QueryHandle
queryHandleForCtlBackend contractEnv backend =
>>>>>>> 15fd9c5b
  { getDatumByHash: runQueryM' <<< Kupo.getDatumByHash
  , getScriptByHash: runQueryM' <<< Kupo.getScriptByHash
  , getUtxoByOref: runQueryM' <<< Kupo.getUtxoByOref
  , getOutputAddressesByTxHash: runQueryM' <<< Kupo.getOutputAddressesByTxHash
  , doesTxExist: runQueryM' <<< map (map isJust) <<< Kupo.isTxConfirmed
  , getTxMetadata: runQueryM' <<< Kupo.getTxMetadata
  , utxosAt: runQueryM' <<< Kupo.utxosAt
  , getChainTip: Right <$> runQueryM' QueryM.getChainTip
  , getCurrentEpoch: runQueryM' QueryM.getCurrentEpoch
  , submitTx: \tx -> runQueryM' do
      cslTx <- liftEffect $ Serialization.convertTransaction tx
      let txHash = Hashing.transactionHash cslTx
      logDebug' $ "Pre-calculated tx hash: " <> show txHash
      let txCborBytes = Serialization.toBytes cslTx
      result <- QueryM.submitTxOgmios (unwrap txHash) txCborBytes
      case result of
        SubmitTxSuccess a -> pure $ pure $ wrap a
        SubmitFail err -> pure $ Left $ ClientOtherError $ show err
  , evaluateTx: \tx additionalUtxos -> runQueryM' do
      txBytes <- Serialization.toBytes <$> liftEffect
        (Serialization.convertTransaction tx)
      QueryM.evaluateTxOgmios txBytes additionalUtxos
  , getEraSummaries: Right <$> runQueryM' QueryM.getEraSummaries
  , getPoolIds: Right <$> runQueryM' QueryM.getPoolIds
  , getPubKeyHashDelegationsAndRewards: \_ pubKeyHash ->
      Right <$> runQueryM'
        (QueryM.getPubKeyHashDelegationsAndRewards pubKeyHash)
  , getValidatorHashDelegationsAndRewards: \_ validatorHash ->
      Right <$> runQueryM'
        (QueryM.getValidatorHashDelegationsAndRewards validatorHash)
  }

  where
  runQueryM' :: forall (a :: Type). QueryM a -> Aff a
  runQueryM' = runQueryM params backend

queryHandleForBlockfrostBackend
  :: forall rest. LogParams rest -> BlockfrostBackend -> QueryHandle
queryHandleForBlockfrostBackend logParams backend =
  { getDatumByHash: runBlockfrostServiceM' <<< Blockfrost.getDatumByHash
  , getScriptByHash: runBlockfrostServiceM' <<< Blockfrost.getScriptByHash
  , getUtxoByOref: runBlockfrostServiceM' <<< Blockfrost.getUtxoByOref
  , getOutputAddressesByTxHash: runBlockfrostServiceM' <<<
      Blockfrost.getOutputAddressesByTxHash
  , doesTxExist: runBlockfrostServiceM' <<< Blockfrost.doesTxExist
  , getTxMetadata: runBlockfrostServiceM' <<< Blockfrost.getTxMetadata
  , utxosAt: runBlockfrostServiceM' <<< Blockfrost.utxosAt
  , getChainTip: runBlockfrostServiceM' Blockfrost.getChainTip
  , getCurrentEpoch:
      runBlockfrostServiceM' Blockfrost.getCurrentEpoch >>= case _ of
        Right epoch -> pure $ wrap epoch
        Left err -> throwError $ error $ show err
  , submitTx: runBlockfrostServiceM' <<< Blockfrost.submitTx
  , evaluateTx: \tx additionalUtxos -> runBlockfrostServiceM' do
      unless (Map.isEmpty $ unwrap additionalUtxos) do
        logWarn' "Blockfrost does not support explicit additional utxos"
      Blockfrost.evaluateTx tx
  , getEraSummaries: runBlockfrostServiceM' Blockfrost.getEraSummaries
  , getPoolIds: runBlockfrostServiceM' Blockfrost.getPoolIds
  , getPubKeyHashDelegationsAndRewards: \networkId stakePubKeyHash ->
      runBlockfrostServiceM'
        ( Blockfrost.getPubKeyHashDelegationsAndRewards networkId
            stakePubKeyHash
        )
  , getValidatorHashDelegationsAndRewards: \networkId stakeValidatorHash ->
      runBlockfrostServiceM'
        ( Blockfrost.getValidatorHashDelegationsAndRewards networkId
            stakeValidatorHash
        )
  }
  where
  runBlockfrostServiceM' :: forall (a :: Type). BlockfrostServiceM a -> Aff a
  runBlockfrostServiceM' = runBlockfrostServiceM
    (fromMaybe logWithLevel logParams.customLogger logParams.logLevel)
    backend

queryHandleForSelfHostedBlockfrostBackend
  :: forall rest
   . LogParams rest
  -> BlockfrostBackend
  -> (forall (a :: Type). LogParams rest -> CtlBackend -> QueryM a -> Aff a)
  -> CtlBackend
  -> QueryHandle
queryHandleForSelfHostedBlockfrostBackend
  params
  blockfrostBackend
  runQueryM
  ctlBackend =
  let
    blockfrostQueryHandle = queryHandleForBlockfrostBackend params
      blockfrostBackend
    ctlQueryHandle = queryHandleForCtlBackend runQueryM params ctlBackend
  in
    blockfrostQueryHandle
      { evaluateTx = ctlQueryHandle.evaluateTx
      , submitTx = ctlQueryHandle.submitTx
      }<|MERGE_RESOLUTION|>--- conflicted
+++ resolved
@@ -47,7 +47,6 @@
 import Effect.Class (liftEffect)
 import Effect.Exception (error)
 
-<<<<<<< HEAD
 queryHandleForCtlBackend
   :: forall rest
    . (forall (a :: Type). LogParams rest -> CtlBackend -> QueryM a -> Aff a)
@@ -55,43 +54,6 @@
   -> CtlBackend
   -> QueryHandle
 queryHandleForCtlBackend runQueryM params backend =
-=======
-type AffE (a :: Type) = Aff (Either ClientError a)
-
-type QueryHandle =
-  { getDatumByHash :: DataHash -> AffE (Maybe Datum)
-  , getScriptByHash :: ScriptHash -> AffE (Maybe ScriptRef)
-  , getTxMetadata ::
-      TransactionHash
-      -> Aff (Either GetTxMetadataError GeneralTransactionMetadata)
-  , getUtxoByOref :: TransactionInput -> AffE (Maybe TransactionOutput)
-  , getOutputAddressesByTxHash :: TransactionHash -> AffE (Array Address)
-  , doesTxExist :: TransactionHash -> AffE Boolean
-  , utxosAt :: Address -> AffE UtxoMap
-  , getChainTip :: AffE Chain.Tip
-  , getCurrentEpoch :: Aff CurrentEpoch
-  -- TODO Capture errors from all backends
-  , submitTx :: Transaction -> AffE TransactionHash
-  , evaluateTx :: Transaction -> AdditionalUtxoSet -> Aff TxEvaluationR
-  , getEraSummaries :: AffE EraSummaries
-  , getPoolIds :: AffE (Array PoolPubKeyHash)
-  , getPubKeyHashDelegationsAndRewards ::
-      NetworkId -> StakePubKeyHash -> AffE (Maybe DelegationsAndRewards)
-  , getValidatorHashDelegationsAndRewards ::
-      NetworkId -> StakeValidatorHash -> AffE (Maybe DelegationsAndRewards)
-  }
-
-getQueryHandle :: Contract QueryHandle
-getQueryHandle = ask <#> \contractEnv ->
-  case contractEnv.backend of
-    CtlBackend backend _ ->
-      queryHandleForCtlBackend contractEnv backend
-    BlockfrostBackend backend _ -> do
-      queryHandleForBlockfrostBackend contractEnv backend
-
-queryHandleForCtlBackend :: ContractEnv -> CtlBackend -> QueryHandle
-queryHandleForCtlBackend contractEnv backend =
->>>>>>> 15fd9c5b
   { getDatumByHash: runQueryM' <<< Kupo.getDatumByHash
   , getScriptByHash: runQueryM' <<< Kupo.getScriptByHash
   , getUtxoByOref: runQueryM' <<< Kupo.getUtxoByOref
