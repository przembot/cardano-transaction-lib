--- conflicted
+++ resolved
@@ -44,16 +44,14 @@
 import Ctl.Internal.Serialization.Address (Address)
 import Ctl.Internal.Serialization.Hash (ScriptHash)
 import Ctl.Internal.Service.Blockfrost
-<<<<<<< HEAD
+  ( BlockfrostServiceM
+  , runBlockfrostServiceM
+  )
+import Ctl.Internal.Service.Blockfrost
   ( getTxMetadata
   , isTxConfirmed
   ) as Blockfrost
-=======
-  ( BlockfrostServiceM
-  , runBlockfrostServiceM
-  )
 import Ctl.Internal.Service.Error (ClientError)
->>>>>>> 3518b824
 import Ctl.Internal.Types.Chain as Chain
 import Ctl.Internal.Types.Datum (DataHash, Datum)
 import Ctl.Internal.Types.Transaction (TransactionHash, TransactionInput)
@@ -124,29 +122,11 @@
 queryHandleForBlockfrostBackend
   :: ContractEnv -> BlockfrostBackend -> QueryHandle
 queryHandleForBlockfrostBackend _ backend =
-<<<<<<< HEAD
-  { getDatumByHash: undefined
-  , getScriptByHash: undefined
-  , getUtxoByOref: undefined
-  , isTxConfirmed: runBlockfrost backend Nothing <<< Blockfrost.isTxConfirmed -- TODO Just
-  , getTxMetadata: runBlockfrost backend Nothing <<< Blockfrost.getTxMetadata -- TODO Just
-  , utxosAt: undefined
-  , getChainTip: undefined
-  , getCurrentEpoch: undefined
-  , submitTx: undefined
-  , evaluateTx: undefined
-  , getEraSummaries: undefined
-  }
-  where
-  runBlockfrost :: forall (a :: Type). _ -> _ -> (_ -> _ -> Aff a) -> Aff a
-  runBlockfrost { blockfrostConfig } mbApiKey action = action blockfrostConfig
-    mbApiKey
-=======
   { getDatumByHash: runBlockfrostServiceM' <<< undefined
   , getScriptByHash: runBlockfrostServiceM' <<< undefined
   , getUtxoByOref: runBlockfrostServiceM' <<< undefined
-  , isTxConfirmed: runBlockfrostServiceM' <<< undefined
-  , getTxMetadata: runBlockfrostServiceM' <<< undefined
+  , isTxConfirmed: runBlockfrostServiceM' <<< Blockfrost.isTxConfirmed
+  , getTxMetadata: runBlockfrostServiceM' <<< Blockfrost.getTxMetadata
   , utxosAt: runBlockfrostServiceM' <<< undefined
   , getChainTip: runBlockfrostServiceM' undefined
   , getCurrentEpoch: runBlockfrostServiceM' undefined
@@ -157,5 +137,4 @@
   }
   where
   runBlockfrostServiceM' :: forall (a :: Type). BlockfrostServiceM a -> Aff a
-  runBlockfrostServiceM' = runBlockfrostServiceM backend
->>>>>>> 3518b824
+  runBlockfrostServiceM' = runBlockfrostServiceM backend