module Ctl.Internal.Contract.QueryHandle
  ( getQueryHandle
  , QueryHandle
  , AffE
  ) where

import Prelude

<<<<<<< HEAD
import Contract.Log (logDebug', logWarn')
=======
import Contract.Log (logDebug')
import Control.Monad.Error.Class (throwError)
>>>>>>> 55f39a2c
import Control.Monad.Reader.Class (ask)
import Ctl.Internal.Cardano.Types.ScriptRef (ScriptRef)
import Ctl.Internal.Cardano.Types.Transaction
  ( Transaction
  , TransactionOutput
  , UtxoMap
  )
import Ctl.Internal.Contract.Monad (Contract, ContractEnv, runQueryM)
import Ctl.Internal.Contract.QueryBackend
  ( BlockfrostBackend
  , CtlBackend
  , QueryBackend(BlockfrostBackend, CtlBackend)
  )
import Ctl.Internal.Contract.QueryHandle.Error (GetTxMetadataError)
import Ctl.Internal.Hashing (transactionHash) as Hashing
import Ctl.Internal.Helpers (logWithLevel)
import Ctl.Internal.QueryM (QueryM)
import Ctl.Internal.QueryM (evaluateTxOgmios, getChainTip, submitTxOgmios) as QueryM
import Ctl.Internal.QueryM.CurrentEpoch (getCurrentEpoch) as QueryM
import Ctl.Internal.QueryM.EraSummaries (getEraSummaries) as QueryM
import Ctl.Internal.QueryM.Kupo
  ( getDatumByHash
  , getScriptByHash
  , getTxMetadata
  , getUtxoByOref
  , isTxConfirmed
  , utxosAt
  ) as Kupo
import Ctl.Internal.QueryM.Ogmios
  ( AdditionalUtxoSet
  , CurrentEpoch
  , EraSummaries
  ) as Ogmios
import Ctl.Internal.QueryM.Ogmios
  ( SubmitTxR(SubmitTxSuccess, SubmitFail)
  , TxEvaluationR
  )
import Ctl.Internal.Serialization (convertTransaction, toBytes) as Serialization
import Ctl.Internal.Serialization.Address (Address)
import Ctl.Internal.Serialization.Hash (ScriptHash)
import Ctl.Internal.Service.Blockfrost
  ( BlockfrostServiceM
  , runBlockfrostServiceM
  )
<<<<<<< HEAD
import Ctl.Internal.Service.Blockfrost
  ( evaluateTx
  , getTxMetadata
  , isTxConfirmed
  , submitTx
  ) as Blockfrost
import Ctl.Internal.Service.Error (ClientError(ClientOtherError))
=======
import Ctl.Internal.Service.Blockfrost as Blockfrost
import Ctl.Internal.Service.Error (ClientError)
>>>>>>> 55f39a2c
import Ctl.Internal.Types.Chain as Chain
import Ctl.Internal.Types.Datum (DataHash, Datum)
import Ctl.Internal.Types.Transaction (TransactionHash, TransactionInput)
import Ctl.Internal.Types.TransactionMetadata (GeneralTransactionMetadata)
<<<<<<< HEAD
import Data.Either (Either(Left))
import Data.Map as Map
import Data.Maybe (Maybe(Just, Nothing), fromMaybe, isJust)
=======
import Data.Either (Either(Left, Right))
import Data.Maybe (Maybe(Just, Nothing), isJust)
>>>>>>> 55f39a2c
import Data.Newtype (unwrap, wrap)
import Effect.Aff (Aff)
import Effect.Class (liftEffect)
import Effect.Exception (error)
import Undefined (undefined)

type AffE (a :: Type) = Aff (Either ClientError a)

type QueryHandle =
  { getDatumByHash :: DataHash -> AffE (Maybe Datum)
  , getScriptByHash :: ScriptHash -> AffE (Maybe ScriptRef)
  , getTxMetadata ::
      TransactionHash
      -> Aff (Either GetTxMetadataError GeneralTransactionMetadata)
  , getUtxoByOref :: TransactionInput -> AffE (Maybe TransactionOutput)
  , isTxConfirmed :: TransactionHash -> AffE Boolean
  , utxosAt :: Address -> AffE UtxoMap
  , getChainTip :: Aff Chain.Tip
  , getCurrentEpoch :: Aff Ogmios.CurrentEpoch
  -- TODO Capture errors from all backends
  , submitTx :: Transaction -> Aff (Either ClientError TransactionHash)
  , evaluateTx :: Transaction -> Ogmios.AdditionalUtxoSet -> Aff TxEvaluationR
  , getEraSummaries :: Aff Ogmios.EraSummaries
  }

getQueryHandle :: Contract QueryHandle
getQueryHandle = ask <#> \contractEnv ->
  case contractEnv.backend of
    CtlBackend backend _ ->
      queryHandleForCtlBackend contractEnv backend
    BlockfrostBackend backend (Just ctlBackend) -> do
      let fallback = queryHandleForCtlBackend contractEnv ctlBackend
      queryHandleForBlockfrostBackend contractEnv backend fallback
    BlockfrostBackend _ Nothing -> undefined

queryHandleForCtlBackend :: ContractEnv -> CtlBackend -> QueryHandle
queryHandleForCtlBackend contractEnv backend =
  { getDatumByHash: runQueryM' <<< Kupo.getDatumByHash
  , getScriptByHash: runQueryM' <<< Kupo.getScriptByHash
  , getUtxoByOref: runQueryM' <<< Kupo.getUtxoByOref
  , isTxConfirmed: runQueryM' <<< map (map isJust) <<< Kupo.isTxConfirmed
  , getTxMetadata: runQueryM' <<< Kupo.getTxMetadata
  , utxosAt: runQueryM' <<< Kupo.utxosAt
  , getChainTip: runQueryM' QueryM.getChainTip
  , getCurrentEpoch: runQueryM' QueryM.getCurrentEpoch
  , submitTx: \tx -> runQueryM' do
      cslTx <- liftEffect $ Serialization.convertTransaction tx
      let txHash = Hashing.transactionHash cslTx
      logDebug' $ "Pre-calculated tx hash: " <> show txHash
      let txCborBytes = Serialization.toBytes cslTx
      result <- QueryM.submitTxOgmios (unwrap txHash) txCborBytes
      case result of
        SubmitTxSuccess a -> pure $ pure $ wrap a
        SubmitFail err -> pure $ Left $ ClientOtherError $ show err
  , evaluateTx: \tx additionalUtxos -> runQueryM' do
      txBytes <- Serialization.toBytes <$> liftEffect
        (Serialization.convertTransaction tx)
      QueryM.evaluateTxOgmios txBytes additionalUtxos
  , getEraSummaries: runQueryM' QueryM.getEraSummaries
  }
  where
  runQueryM' :: forall (a :: Type). QueryM a -> Aff a
  runQueryM' = runQueryM contractEnv backend

queryHandleForBlockfrostBackend
<<<<<<< HEAD
  :: ContractEnv -> BlockfrostBackend -> QueryHandle -> QueryHandle
queryHandleForBlockfrostBackend env backend fallback =
  { getDatumByHash: fallback.getDatumByHash
  , getScriptByHash: fallback.getScriptByHash
  , getUtxoByOref: fallback.getUtxoByOref
  , isTxConfirmed: runBlockfrostServiceM' <<< Blockfrost.isTxConfirmed
  , getTxMetadata: runBlockfrostServiceM' <<< Blockfrost.getTxMetadata
  , utxosAt: fallback.utxosAt
  , getChainTip: fallback.getChainTip
  , getCurrentEpoch: fallback.getCurrentEpoch
  , submitTx: runBlockfrostServiceM' <<< Blockfrost.submitTx
  , evaluateTx: \tx additionalUtxos -> runBlockfrostServiceM' do
      unless (Map.isEmpty $ unwrap additionalUtxos) do
        logWarn' "Blockfrost does not support explicit additional utxos"
      Blockfrost.evaluateTx tx
  , getEraSummaries: fallback.getEraSummaries
=======
  :: ContractEnv -> BlockfrostBackend -> QueryHandle
queryHandleForBlockfrostBackend _ backend =
  { getDatumByHash: runBlockfrostServiceM' <<< Blockfrost.getDatumByHash
  , getScriptByHash: runBlockfrostServiceM' <<< Blockfrost.getScriptByHash
  , getUtxoByOref: runBlockfrostServiceM' <<< Blockfrost.getUtxoByOref
  , isTxConfirmed: runBlockfrostServiceM' <<< Blockfrost.isTxConfirmed
  , getTxMetadata: runBlockfrostServiceM' <<< Blockfrost.getTxMetadata
  , utxosAt: runBlockfrostServiceM' <<< Blockfrost.utxosAt
  , getChainTip: runBlockfrostServiceM' undefined
  , getCurrentEpoch:
      runBlockfrostServiceM' Blockfrost.getCurrentEpoch >>= case _ of
        Right epoch -> pure $ wrap epoch
        Left err -> throwError $ error $ show err
  , submitTx: runBlockfrostServiceM' <<< undefined
  , evaluateTx: \_ _ -> runBlockfrostServiceM' undefined
  , getEraSummaries: runBlockfrostServiceM' undefined
>>>>>>> 55f39a2c
  }
  where
  runBlockfrostServiceM' :: forall (a :: Type). BlockfrostServiceM a -> Aff a
  runBlockfrostServiceM' = runBlockfrostServiceM
    (fromMaybe logWithLevel env.customLogger env.logLevel)
    backend<|MERGE_RESOLUTION|>--- conflicted
+++ resolved
@@ -6,12 +6,8 @@
 
 import Prelude
 
-<<<<<<< HEAD
 import Contract.Log (logDebug', logWarn')
-=======
-import Contract.Log (logDebug')
 import Control.Monad.Error.Class (throwError)
->>>>>>> 55f39a2c
 import Control.Monad.Reader.Class (ask)
 import Ctl.Internal.Cardano.Types.ScriptRef (ScriptRef)
 import Ctl.Internal.Cardano.Types.Transaction
@@ -56,30 +52,15 @@
   ( BlockfrostServiceM
   , runBlockfrostServiceM
   )
-<<<<<<< HEAD
-import Ctl.Internal.Service.Blockfrost
-  ( evaluateTx
-  , getTxMetadata
-  , isTxConfirmed
-  , submitTx
-  ) as Blockfrost
+import Ctl.Internal.Service.Blockfrost as Blockfrost
 import Ctl.Internal.Service.Error (ClientError(ClientOtherError))
-=======
-import Ctl.Internal.Service.Blockfrost as Blockfrost
-import Ctl.Internal.Service.Error (ClientError)
->>>>>>> 55f39a2c
 import Ctl.Internal.Types.Chain as Chain
 import Ctl.Internal.Types.Datum (DataHash, Datum)
 import Ctl.Internal.Types.Transaction (TransactionHash, TransactionInput)
 import Ctl.Internal.Types.TransactionMetadata (GeneralTransactionMetadata)
-<<<<<<< HEAD
-import Data.Either (Either(Left))
+import Data.Either (Either(Left, Right))
 import Data.Map as Map
-import Data.Maybe (Maybe(Just, Nothing), fromMaybe, isJust)
-=======
-import Data.Either (Either(Left, Right))
-import Data.Maybe (Maybe(Just, Nothing), isJust)
->>>>>>> 55f39a2c
+import Data.Maybe (Maybe, fromMaybe, isJust)
 import Data.Newtype (unwrap, wrap)
 import Effect.Aff (Aff)
 import Effect.Class (liftEffect)
@@ -110,10 +91,8 @@
   case contractEnv.backend of
     CtlBackend backend _ ->
       queryHandleForCtlBackend contractEnv backend
-    BlockfrostBackend backend (Just ctlBackend) -> do
-      let fallback = queryHandleForCtlBackend contractEnv ctlBackend
-      queryHandleForBlockfrostBackend contractEnv backend fallback
-    BlockfrostBackend _ Nothing -> undefined
+    BlockfrostBackend backend _ -> do
+      queryHandleForBlockfrostBackend contractEnv backend
 
 queryHandleForCtlBackend :: ContractEnv -> CtlBackend -> QueryHandle
 queryHandleForCtlBackend contractEnv backend =
@@ -145,26 +124,8 @@
   runQueryM' = runQueryM contractEnv backend
 
 queryHandleForBlockfrostBackend
-<<<<<<< HEAD
-  :: ContractEnv -> BlockfrostBackend -> QueryHandle -> QueryHandle
-queryHandleForBlockfrostBackend env backend fallback =
-  { getDatumByHash: fallback.getDatumByHash
-  , getScriptByHash: fallback.getScriptByHash
-  , getUtxoByOref: fallback.getUtxoByOref
-  , isTxConfirmed: runBlockfrostServiceM' <<< Blockfrost.isTxConfirmed
-  , getTxMetadata: runBlockfrostServiceM' <<< Blockfrost.getTxMetadata
-  , utxosAt: fallback.utxosAt
-  , getChainTip: fallback.getChainTip
-  , getCurrentEpoch: fallback.getCurrentEpoch
-  , submitTx: runBlockfrostServiceM' <<< Blockfrost.submitTx
-  , evaluateTx: \tx additionalUtxos -> runBlockfrostServiceM' do
-      unless (Map.isEmpty $ unwrap additionalUtxos) do
-        logWarn' "Blockfrost does not support explicit additional utxos"
-      Blockfrost.evaluateTx tx
-  , getEraSummaries: fallback.getEraSummaries
-=======
   :: ContractEnv -> BlockfrostBackend -> QueryHandle
-queryHandleForBlockfrostBackend _ backend =
+queryHandleForBlockfrostBackend contractEnv backend =
   { getDatumByHash: runBlockfrostServiceM' <<< Blockfrost.getDatumByHash
   , getScriptByHash: runBlockfrostServiceM' <<< Blockfrost.getScriptByHash
   , getUtxoByOref: runBlockfrostServiceM' <<< Blockfrost.getUtxoByOref
@@ -176,13 +137,15 @@
       runBlockfrostServiceM' Blockfrost.getCurrentEpoch >>= case _ of
         Right epoch -> pure $ wrap epoch
         Left err -> throwError $ error $ show err
-  , submitTx: runBlockfrostServiceM' <<< undefined
-  , evaluateTx: \_ _ -> runBlockfrostServiceM' undefined
+  , submitTx: runBlockfrostServiceM' <<< Blockfrost.submitTx
+  , evaluateTx: \tx additionalUtxos -> runBlockfrostServiceM' do
+      unless (Map.isEmpty $ unwrap additionalUtxos) do
+        logWarn' "Blockfrost does not support explicit additional utxos"
+      Blockfrost.evaluateTx tx
   , getEraSummaries: runBlockfrostServiceM' undefined
->>>>>>> 55f39a2c
   }
   where
   runBlockfrostServiceM' :: forall (a :: Type). BlockfrostServiceM a -> Aff a
   runBlockfrostServiceM' = runBlockfrostServiceM
-    (fromMaybe logWithLevel env.customLogger env.logLevel)
+    (fromMaybe logWithLevel contractEnv.customLogger contractEnv.logLevel)
     backend