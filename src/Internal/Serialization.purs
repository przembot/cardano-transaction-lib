module Ctl.Internal.Serialization
  ( convertExUnitPrices
  , convertTransaction
  , convertTxBody
  , convertTxInput
  , convertTxOutput
  , defaultCostmdls
  , convertTransactionUnspentOutput
  , convertValue
  , serializeData
  , newTransactionUnspentOutputFromBytes
  , newTransactionWitnessSetFromBytes
  , hashScriptData
  , hashTransaction
  , publicKeyHash
  , makeVkeywitness
  , module Ctl.Internal.Serialization.ToBytes
  ) where

import Prelude

import Ctl.Internal.Cardano.Types.ScriptRef
  ( ScriptRef
      ( NativeScriptRef
      , PlutusScriptRef
      )
  ) as T
import Ctl.Internal.Cardano.Types.Transaction
  ( Certificate
      ( StakeRegistration
      , StakeDeregistration
      , StakeDelegation
      , PoolRegistration
      , PoolRetirement
      , GenesisKeyDelegation
      , MoveInstantaneousRewardsCert
      )
  , CostModel(CostModel)
  , Costmdls(Costmdls)
  , ExUnitPrices
  , GenesisDelegateHash(GenesisDelegateHash)
  , GenesisHash(GenesisHash)
  , MIRToStakeCredentials(MIRToStakeCredentials)
  , Mint(Mint)
  , MoveInstantaneousReward(ToOtherPot, ToStakeCreds)
  , PoolMetadata(PoolMetadata)
  , PoolMetadataHash(PoolMetadataHash)
  , ProposedProtocolParameterUpdates
  , ProtocolParamUpdate
  , Redeemer
  , Relay(SingleHostAddr, SingleHostName, MultiHostName)
  , Transaction(Transaction)
  , TransactionOutput(TransactionOutput)
  , TxBody(TxBody)
  , URL(URL)
  , UnitInterval
  , Update
  ) as T
import Ctl.Internal.Cardano.Types.TransactionUnspentOutput
  ( TransactionUnspentOutput(TransactionUnspentOutput)
  ) as T
import Ctl.Internal.Cardano.Types.Value as Value
import Ctl.Internal.Deserialization.FromBytes (fromBytes, fromBytesEffect)
import Ctl.Internal.FfiHelpers
  ( ContainerHelper
  , MaybeFfiHelper
  , containerHelper
  , maybeFfiHelper
  )
import Ctl.Internal.Helpers (fromJustEff)
import Ctl.Internal.Serialization.Address
  ( Address
  , RewardAddress
  , StakeCredential
  )
import Ctl.Internal.Serialization.Address (NetworkId(TestnetId, MainnetId)) as T
import Ctl.Internal.Serialization.AuxiliaryData (convertAuxiliaryData)
import Ctl.Internal.Serialization.BigInt as Serialization
import Ctl.Internal.Serialization.Hash
  ( Ed25519KeyHash
  , ScriptHash
  , scriptHashFromBytes
  )
import Ctl.Internal.Serialization.NativeScript (convertNativeScript)
import Ctl.Internal.Serialization.PlutusData (convertPlutusData)
import Ctl.Internal.Serialization.PlutusScript (convertPlutusScript)
import Ctl.Internal.Serialization.ToBytes (toBytes)
import Ctl.Internal.Serialization.Types
  ( AssetName
  , Assets
  , AuxiliaryData
  , BigInt
  , Certificate
  , Certificates
  , CostModel
  , Costmdls
  , DataHash
  , Ed25519KeyHashes
  , Ed25519Signature
  , ExUnitPrices
  , ExUnits
  , GenesisDelegateHash
  , GenesisHash
  , Ipv4
  , Ipv6
  , Language
  , MIRToStakeCredentials
  , Mint
  , MintAssets
  , MoveInstantaneousReward
  , MultiAsset
  , NativeScript
  , NetworkId
  , PlutusData
  , PlutusScript
  , PoolMetadata
  , PrivateKey
  , ProposedProtocolParameterUpdates
  , ProtocolParamUpdate
  , ProtocolVersion
  , PublicKey
  , Redeemer
  , Redeemers
  , Relay
  , Relays
  , ScriptDataHash
  , ScriptRef
  , Transaction
  , TransactionBody
  , TransactionHash
  , TransactionInput
  , TransactionInputs
  , TransactionOutput
  , TransactionOutputs
  , TransactionUnspentOutput
  , TransactionWitnessSet
  , UnitInterval
  , Update
  , VRFKeyHash
  , Value
  , Vkey
  , Vkeywitness
  , Vkeywitnesses
  , Withdrawals
  )
import Ctl.Internal.Serialization.WitnessSet
  ( convertExUnits
  , convertRedeemer
  , convertWitnessSet
  )
import Ctl.Internal.ToData (class ToData, toData)
import Ctl.Internal.Types.BigNum (BigNum)
import Ctl.Internal.Types.BigNum (fromBigInt, fromStringUnsafe, toString) as BigNum
import Ctl.Internal.Types.ByteArray (ByteArray)
import Ctl.Internal.Types.CborBytes (CborBytes)
import Ctl.Internal.Types.Int as Csl
import Ctl.Internal.Types.OutputDatum
  ( OutputDatum(NoOutputDatum, OutputDatumHash, OutputDatum)
  )
import Ctl.Internal.Types.PlutusData as PlutusData
import Ctl.Internal.Types.Scripts (Language(PlutusV1, PlutusV2)) as S
import Ctl.Internal.Types.TokenName (getTokenName) as TokenName
import Ctl.Internal.Types.Transaction (TransactionInput(TransactionInput)) as T
import Data.Foldable (class Foldable)
import Data.Foldable (null) as Foldable
import Data.FoldableWithIndex (forWithIndex_)
import Data.Map as Map
import Data.Maybe (Maybe(Just, Nothing))
import Data.Newtype (unwrap, wrap)
import Data.Traversable (for, for_, traverse, traverse_)
import Data.Tuple (Tuple(Tuple))
import Data.Tuple.Nested (type (/\), (/\))
import Data.UInt (UInt)
import Data.UInt as UInt
import Effect (Effect)
import Untagged.Union (UndefinedOr, asOneOf, maybeToUor)

foreign import hashTransaction :: TransactionBody -> Effect TransactionHash

foreign import newValue :: BigNum -> Effect Value
foreign import valueSetCoin :: Value -> BigNum -> Effect Unit
foreign import newValueFromAssets :: MultiAsset -> Effect Value
foreign import newTransactionInput
  :: TransactionHash -> UInt -> Effect TransactionInput

foreign import newTransactionInputs :: Effect TransactionInputs
foreign import addTransactionInput
  :: TransactionInputs -> TransactionInput -> Effect Unit

foreign import newTransactionOutput
  :: Address -> Value -> Effect TransactionOutput

foreign import newTransactionOutputs :: Effect TransactionOutputs
foreign import addTransactionOutput
  :: TransactionOutputs -> TransactionOutput -> Effect Unit

foreign import newTransactionBody
  :: TransactionInputs
  -> TransactionOutputs
  -> BigNum
  -> Effect TransactionBody

foreign import newTransaction
  :: TransactionBody
  -> TransactionWitnessSet
  -> AuxiliaryData
  -> Effect Transaction

foreign import newTransaction_
  :: TransactionBody
  -> TransactionWitnessSet
  -> Effect Transaction

foreign import newTransactionWitnessSetFromBytes
  :: CborBytes -> Effect TransactionWitnessSet

foreign import newTransactionUnspentOutputFromBytes
  :: CborBytes -> Effect TransactionUnspentOutput

foreign import newTransactionUnspentOutput
  :: TransactionInput -> TransactionOutput -> Effect TransactionUnspentOutput

foreign import newMultiAsset :: Effect MultiAsset
foreign import insertMultiAsset
  :: MultiAsset -> ScriptHash -> Assets -> Effect Unit

foreign import newAssets :: Effect Assets
foreign import insertAssets :: Assets -> AssetName -> BigNum -> Effect Unit
foreign import newAssetName :: ByteArray -> Effect AssetName
foreign import transactionOutputSetDataHash
  :: TransactionOutput -> DataHash -> Effect Unit

foreign import transactionOutputSetPlutusData
  :: TransactionOutput -> PlutusData -> Effect Unit

foreign import transactionOutputSetScriptRef
  :: TransactionOutput -> ScriptRef -> Effect Unit

foreign import scriptRefNewNativeScript
  :: NativeScript -> ScriptRef

foreign import scriptRefNewPlutusScript
  :: PlutusScript -> ScriptRef

foreign import newVkeywitnesses :: Effect Vkeywitnesses
foreign import makeVkeywitness
  :: TransactionHash -> PrivateKey -> Effect Vkeywitness

foreign import newVkeywitness :: Vkey -> Ed25519Signature -> Effect Vkeywitness
foreign import addVkeywitness :: Vkeywitnesses -> Vkeywitness -> Effect Unit
foreign import newVkeyFromPublicKey :: PublicKey -> Effect Vkey

foreign import publicKeyHash :: PublicKey -> Ed25519KeyHash
foreign import transactionWitnessSetSetVkeys
  :: TransactionWitnessSet -> Vkeywitnesses -> Effect Unit

foreign import defaultCostmdls :: Effect Costmdls
foreign import newCostmdls :: Effect Costmdls
foreign import costmdlsSetCostModel
  :: Costmdls -> Language -> CostModel -> Effect Unit

foreign import newCostModel :: Effect CostModel
foreign import costModelSetCost :: CostModel -> Int -> Csl.Int -> Effect Unit
foreign import newPlutusV1 :: Effect Language
foreign import newPlutusV2 :: Effect Language

foreign import _hashScriptData
  :: Redeemers -> Costmdls -> Array PlutusData -> Effect ScriptDataHash

foreign import _hashScriptDataNoDatums
  :: Redeemers -> Costmdls -> Effect ScriptDataHash

foreign import newRedeemers :: Effect Redeemers
foreign import addRedeemer :: Redeemers -> Redeemer -> Effect Unit
foreign import setTxBodyReferenceInputs
  :: TransactionBody
  -> TransactionInputs
  -> Effect Unit

foreign import newScriptDataHashFromBytes :: CborBytes -> Effect ScriptDataHash
foreign import setTxBodyScriptDataHash
  :: TransactionBody -> ScriptDataHash -> Effect Unit

foreign import setTxBodyMint :: TransactionBody -> Mint -> Effect Unit
foreign import newMint :: Effect Mint
foreign import newMintAssets :: Effect MintAssets
foreign import _bigIntToInt :: MaybeFfiHelper -> BigInt -> Maybe Int
foreign import insertMintAssets
  :: Mint -> ScriptHash -> MintAssets -> Effect Unit

foreign import insertMintAsset :: MintAssets -> AssetName -> Int -> Effect Unit
foreign import setTxBodyNetworkId :: TransactionBody -> NetworkId -> Effect Unit
foreign import networkIdTestnet :: Effect NetworkId
foreign import networkIdMainnet :: Effect NetworkId

foreign import setTxBodyCollateralReturn
  :: TransactionBody
  -> TransactionOutput
  -> Effect Unit

foreign import setTxBodyTotalCollateral
  :: TransactionBody
  -> BigNum
  -> Effect Unit

foreign import setTxBodyTtl :: TransactionBody -> BigNum -> Effect Unit

foreign import setTxBodyCerts :: TransactionBody -> Certificates -> Effect Unit
foreign import newCertificates :: Effect Certificates
foreign import newStakeRegistrationCertificate
  :: StakeCredential -> Effect Certificate

foreign import newStakeDeregistrationCertificate
  :: StakeCredential -> Effect Certificate

foreign import newStakeDelegationCertificate
  :: StakeCredential -> Ed25519KeyHash -> Effect Certificate

foreign import newPoolRegistrationCertificate
  :: Ed25519KeyHash
  -> VRFKeyHash
  -> BigNum
  -> BigNum
  -> UnitInterval
  -> RewardAddress
  -> Ed25519KeyHashes
  -> Relays
  -> UndefinedOr PoolMetadata
  -> Effect Certificate

foreign import newPoolRetirementCertificate
  :: Ed25519KeyHash -> Int -> Effect Certificate

foreign import newGenesisKeyDelegationCertificate
  :: GenesisHash -> GenesisDelegateHash -> VRFKeyHash -> Effect Certificate

foreign import addCert :: Certificates -> Certificate -> Effect Unit
foreign import newUnitInterval :: BigNum -> BigNum -> Effect UnitInterval
foreign import convertPoolOwners
  :: ContainerHelper -> Array Ed25519KeyHash -> Effect Ed25519KeyHashes

foreign import packRelays :: ContainerHelper -> Array Relay -> Relays
foreign import newIpv4 :: ByteArray -> Effect Ipv4
foreign import newIpv6 :: ByteArray -> Effect Ipv6
foreign import newSingleHostAddr
  :: UndefinedOr Int -> UndefinedOr Ipv4 -> UndefinedOr Ipv6 -> Effect Relay

foreign import newSingleHostName :: UndefinedOr Int -> String -> Effect Relay
foreign import newMultiHostName :: String -> Effect Relay
foreign import newPoolMetadata :: String -> ByteArray -> Effect PoolMetadata
foreign import newGenesisHash :: ByteArray -> Effect GenesisHash
foreign import newGenesisDelegateHash :: ByteArray -> Effect GenesisDelegateHash
foreign import newMoveInstantaneousRewardToOtherPot
  :: Number -> BigNum -> Effect MoveInstantaneousReward

foreign import newMoveInstantaneousRewardToStakeCreds
  :: Number -> MIRToStakeCredentials -> Effect MoveInstantaneousReward

foreign import newMIRToStakeCredentials
  :: ContainerHelper
  -> Array (StakeCredential /\ Csl.Int)
  -> Effect MIRToStakeCredentials

foreign import newMoveInstantaneousRewardsCertificate
  :: MoveInstantaneousReward -> Effect Certificate

foreign import setTxBodyCollateral
  :: TransactionBody -> TransactionInputs -> Effect Unit

foreign import transactionBodySetRequiredSigners
  :: ContainerHelper -> TransactionBody -> Array Ed25519KeyHash -> Effect Unit

foreign import transactionBodySetValidityStartInterval
  :: TransactionBody -> BigNum -> Effect Unit

foreign import transactionBodySetAuxiliaryDataHash
  :: TransactionBody -> ByteArray -> Effect Unit

foreign import newWithdrawals
  :: ContainerHelper
  -> Array (RewardAddress /\ BigNum)
  -> Effect Withdrawals

foreign import setTxBodyWithdrawals
  :: TransactionBody -> Withdrawals -> Effect Unit

foreign import setTxBodyUpdate
  :: TransactionBody -> Update -> Effect Unit

foreign import newUpdate
  :: ProposedProtocolParameterUpdates -> Int -> Effect Update

foreign import newProtocolParamUpdate :: Effect ProtocolParamUpdate

foreign import ppuSetMinfeeA :: ProtocolParamUpdate -> BigNum -> Effect Unit

foreign import ppuSetMinfeeB :: ProtocolParamUpdate -> BigNum -> Effect Unit

foreign import ppuSetMaxBlockBodySize
  :: ProtocolParamUpdate -> Int -> Effect Unit

foreign import ppuSetMaxTxSize :: ProtocolParamUpdate -> Int -> Effect Unit

foreign import ppuSetMaxBlockHeaderSize
  :: ProtocolParamUpdate -> Int -> Effect Unit

foreign import ppuSetKeyDeposit
  :: ProtocolParamUpdate -> BigNum -> Effect Unit

foreign import ppuSetPoolDeposit
  :: ProtocolParamUpdate -> BigNum -> Effect Unit

foreign import ppuSetMaxEpoch :: ProtocolParamUpdate -> Int -> Effect Unit

foreign import ppuSetNOpt :: ProtocolParamUpdate -> Int -> Effect Unit

foreign import ppuSetPoolPledgeInfluence
  :: ProtocolParamUpdate -> UnitInterval -> Effect Unit

foreign import ppuSetExpansionRate
  :: ProtocolParamUpdate -> UnitInterval -> Effect Unit

foreign import ppuSetTreasuryGrowthRate
  :: ProtocolParamUpdate -> UnitInterval -> Effect Unit

foreign import newProtocolVersion :: Int -> Int -> Effect ProtocolVersion

foreign import ppuSetProtocolVersion
  :: ProtocolParamUpdate
  -> ProtocolVersion
  -> Effect Unit

foreign import ppuSetMinPoolCost
  :: ProtocolParamUpdate
  -> BigNum
  -> Effect Unit

foreign import ppuSetAdaPerUtxoByte
  :: ProtocolParamUpdate
  -> BigNum
  -> Effect Unit

foreign import ppuSetCostModels
  :: ProtocolParamUpdate
  -> Costmdls
  -> Effect Unit

foreign import newExUnitPrices
  :: UnitInterval
  -> UnitInterval
  -> Effect ExUnitPrices

foreign import ppuSetExecutionCosts
  :: ProtocolParamUpdate
  -> ExUnitPrices
  -> Effect Unit

foreign import ppuSetMaxTxExUnits
  :: ProtocolParamUpdate
  -> ExUnits
  -> Effect Unit

foreign import ppuSetMaxBlockExUnits
  :: ProtocolParamUpdate
  -> ExUnits
  -> Effect Unit

foreign import ppuSetMaxValueSize
  :: ProtocolParamUpdate
  -> Int
  -> Effect Unit

foreign import newProposedProtocolParameterUpdates
  :: ContainerHelper
  -> Array (GenesisHash /\ ProtocolParamUpdate)
  -> Effect ProposedProtocolParameterUpdates

foreign import setTxIsValid :: Transaction -> Boolean -> Effect Unit

convertTxBody :: T.TxBody -> Effect TransactionBody
convertTxBody (T.TxBody body) = do
  inputs <- convertTxInputs body.inputs
  outputs <- convertTxOutputs body.outputs
  fee <- fromJustEff "Failed to convert fee" $ BigNum.fromBigInt
    (unwrap body.fee)
  txBody <- newTransactionBody inputs outputs fee
  for_ body.ttl $ unwrap >>> setTxBodyTtl txBody
  for_ body.certs $ convertCerts >=> setTxBodyCerts txBody
  for_ body.withdrawals $ convertWithdrawals >=> setTxBodyWithdrawals txBody
  for_ body.update $ convertUpdate >=> setTxBodyUpdate txBody
  for_ body.auxiliaryDataHash
    $ unwrap
        >>> transactionBodySetAuxiliaryDataHash txBody
  for_ body.validityStartInterval
    $ unwrap
        >>> BigNum.toString
        >>> BigNum.fromStringUnsafe
        >>>
          transactionBodySetValidityStartInterval txBody
  for_ body.requiredSigners
    $ map unwrap
        >>> transactionBodySetRequiredSigners containerHelper txBody
  for_ body.auxiliaryDataHash
    $ unwrap
        >>> transactionBodySetAuxiliaryDataHash txBody
  for_ body.networkId $ convertNetworkId >=> setTxBodyNetworkId txBody
  for_ body.mint $ convertMint >=> setTxBodyMint txBody
  for_ body.scriptDataHash
    ( unwrap >>> wrap >>> newScriptDataHashFromBytes >=>
        setTxBodyScriptDataHash txBody
    )
  for_ body.collateral $ convertTxInputs >=> setTxBodyCollateral txBody
  for_ body.requiredSigners
    $ map unwrap
        >>> transactionBodySetRequiredSigners containerHelper txBody
  for_ body.networkId $ convertNetworkId >=> setTxBodyNetworkId txBody
  for_ body.collateralReturn $ convertTxOutput >=> setTxBodyCollateralReturn
    txBody
  for_ body.totalCollateral
    $
      unwrap
        >>> BigNum.fromBigInt
        >>> fromJustEff "Failed to convert fee"
        >=>
          setTxBodyTotalCollateral txBody
  if Foldable.null body.referenceInputs then pure unit
  else convertTxInputs body.referenceInputs >>= setTxBodyReferenceInputs txBody
  pure txBody

convertTransaction :: T.Transaction -> Effect Transaction
convertTransaction
  ( T.Transaction
      { body, witnessSet, isValid, auxiliaryData }
  ) =
  do
    txBody <- convertTxBody body
    ws <- convertWitnessSet witnessSet
    mbAuxiliaryData <- for auxiliaryData convertAuxiliaryData
    tx <- case mbAuxiliaryData of
      Nothing -> newTransaction_ txBody ws
      Just ad -> newTransaction txBody ws ad
    setTxIsValid tx isValid
    pure tx

convertUpdate :: T.Update -> Effect Update
convertUpdate { proposedProtocolParameterUpdates, epoch } = do
  ppUpdates <- convertProposedProtocolParameterUpdates
    proposedProtocolParameterUpdates
  newUpdate ppUpdates (UInt.toInt $ unwrap epoch)

convertProposedProtocolParameterUpdates
  :: T.ProposedProtocolParameterUpdates
  -> Effect ProposedProtocolParameterUpdates
convertProposedProtocolParameterUpdates ppus =
  newProposedProtocolParameterUpdates containerHelper =<<
    for (Map.toUnfoldable $ unwrap ppus) \(genesisHash /\ ppu) -> do
      Tuple <$> newGenesisHash (unwrap genesisHash) <*>
        convertProtocolParamUpdate ppu

convertProtocolParamUpdate
  :: T.ProtocolParamUpdate -> Effect ProtocolParamUpdate
convertProtocolParamUpdate
  { minfeeA
  , minfeeB
  , maxBlockBodySize
  , maxTxSize
  , maxBlockHeaderSize
  , keyDeposit
  , poolDeposit
  , maxEpoch
  , nOpt
  , poolPledgeInfluence
  , expansionRate
  , treasuryGrowthRate
  , protocolVersion
  , minPoolCost
  , adaPerUtxoByte
  , costModels
  , executionCosts
  , maxTxExUnits
  , maxBlockExUnits
  , maxValueSize
  } = do
  ppu <- newProtocolParamUpdate
  for_ minfeeA $ ppuSetMinfeeA ppu
    <=< fromJustEff "convertProtocolParamUpdate: min_fee_a must not be negative"
      <<< BigNum.fromBigInt
      <<< unwrap
  for_ minfeeB $ ppuSetMinfeeB ppu
    <=< fromJustEff "convertProtocolParamUpdate: min_fee_b must not be negative"
      <<< BigNum.fromBigInt
      <<< unwrap
  for_ maxBlockBodySize $ ppuSetMaxBlockBodySize ppu <<< UInt.toInt
  for_ maxTxSize $ ppuSetMaxTxSize ppu <<< UInt.toInt
  for_ maxBlockHeaderSize $ ppuSetMaxBlockHeaderSize ppu <<< UInt.toInt
  for_ keyDeposit $ ppuSetKeyDeposit ppu
    <=<
      fromJustEff
        "convertProtocolParamUpdate: key_deposit must not be negative"
        <<< BigNum.fromBigInt
        <<< unwrap
  for_ poolDeposit $ ppuSetPoolDeposit ppu
    <=<
      fromJustEff
        "convertProtocolParamUpdate: pool_deposit must not be negative"
        <<< BigNum.fromBigInt
        <<< unwrap
  for_ maxEpoch $ ppuSetMaxEpoch ppu <<< UInt.toInt <<< unwrap
  for_ nOpt $ ppuSetNOpt ppu <<< UInt.toInt
  for_ poolPledgeInfluence
    $ mkUnitInterval
        >=> ppuSetPoolPledgeInfluence ppu
  for_ expansionRate
    $ mkUnitInterval
        >=> ppuSetExpansionRate ppu
  for_ treasuryGrowthRate
    $ mkUnitInterval
        >=> ppuSetTreasuryGrowthRate ppu
  for_ protocolVersion \pv ->
    ppuSetProtocolVersion ppu =<<
      newProtocolVersion (UInt.toInt pv.major)
        (UInt.toInt pv.minor)
  for_ minPoolCost $ ppuSetMinPoolCost ppu
  for_ adaPerUtxoByte $ ppuSetAdaPerUtxoByte ppu
  for_ costModels $ convertCostmdls >=> ppuSetCostModels ppu
  for_ executionCosts $ convertExUnitPrices >=> ppuSetExecutionCosts ppu
  for_ maxTxExUnits $ convertExUnits >=> ppuSetMaxTxExUnits ppu
  for_ maxBlockExUnits $ convertExUnits >=> ppuSetMaxBlockExUnits ppu
  for_ maxValueSize $ UInt.toInt >>> ppuSetMaxValueSize ppu
  pure ppu

mkUnitInterval
  :: T.UnitInterval -> Effect UnitInterval
mkUnitInterval x = newUnitInterval x.numerator x.denominator

convertExUnitPrices
  :: T.ExUnitPrices
  -> Effect ExUnitPrices
convertExUnitPrices { memPrice, stepPrice } =
  join $ newExUnitPrices <$> mkUnitInterval memPrice <*> mkUnitInterval
    stepPrice

convertWithdrawals :: Map.Map RewardAddress Value.Coin -> Effect Withdrawals
convertWithdrawals mp =
  newWithdrawals containerHelper =<< do
    for (Map.toUnfoldable mp) \(k /\ Value.Coin v) -> do
      Tuple k <$> fromJustEff "convertWithdrawals: Failed to convert BigNum"
        (BigNum.fromBigInt v)

convertCerts :: Array T.Certificate -> Effect Certificates
convertCerts certs = do
  certificates <- newCertificates
  for_ certs $ convertCert >=> addCert certificates
  pure certificates

convertCert :: T.Certificate -> Effect Certificate
convertCert = case _ of
  T.StakeRegistration stakeCredential ->
    newStakeRegistrationCertificate stakeCredential
  T.StakeDeregistration stakeCredential ->
    newStakeDeregistrationCertificate stakeCredential
  T.StakeDelegation stakeCredential keyHash ->
    newStakeDelegationCertificate stakeCredential (unwrap keyHash)
  T.PoolRegistration
    { operator
    , vrfKeyhash
    , pledge
    , cost
    , margin
    , rewardAccount
    , poolOwners
    , relays
    , poolMetadata
    } -> do
    margin' <- newUnitInterval margin.numerator margin.denominator
    poolOwners' <- convertPoolOwners containerHelper
      (unwrap <<< unwrap <$> poolOwners)
    relays' <- convertRelays relays
    poolMetadata' <- for poolMetadata convertPoolMetadata
    newPoolRegistrationCertificate (unwrap operator) vrfKeyhash pledge cost
      margin'
      rewardAccount
      poolOwners'
      relays'
      (maybeToUor poolMetadata')
  T.PoolRetirement { poolKeyHash, epoch } ->
    newPoolRetirementCertificate (unwrap poolKeyHash)
      (UInt.toInt $ unwrap epoch)
  T.GenesisKeyDelegation
    { genesisHash: T.GenesisHash genesisHash
    , genesisDelegateHash: T.GenesisDelegateHash genesisDelegateHash
    , vrfKeyhash
    } -> do
    join $ newGenesisKeyDelegationCertificate
      <$> newGenesisHash genesisHash
      <*> newGenesisDelegateHash genesisDelegateHash
      <*>
        pure vrfKeyhash
  T.MoveInstantaneousRewardsCert mir -> do
    newMoveInstantaneousRewardsCertificate =<<
      convertMoveInstantaneousReward mir

convertMIRToStakeCredentials
  :: T.MIRToStakeCredentials -> Effect MIRToStakeCredentials
convertMIRToStakeCredentials (T.MIRToStakeCredentials mp) =
  newMIRToStakeCredentials containerHelper (Map.toUnfoldable mp)

convertMoveInstantaneousReward
  :: T.MoveInstantaneousReward -> Effect MoveInstantaneousReward
convertMoveInstantaneousReward (T.ToOtherPot { pot, amount }) =
  newMoveInstantaneousRewardToOtherPot pot amount
convertMoveInstantaneousReward (T.ToStakeCreds { pot, amounts }) =
  convertMIRToStakeCredentials amounts >>=
    newMoveInstantaneousRewardToStakeCreds pot

convertPoolMetadata :: T.PoolMetadata -> Effect PoolMetadata
convertPoolMetadata
  (T.PoolMetadata { url: T.URL url, hash: T.PoolMetadataHash hash }) =
  newPoolMetadata url hash

convertRelays :: Array T.Relay -> Effect Relays
convertRelays relays = do
  packRelays containerHelper <$> for relays \relay -> case relay of
    T.SingleHostAddr { port, ipv4, ipv6 } -> do
      ipv4' <- maybeToUor <$> for (unwrap <$> ipv4) newIpv4
      ipv6' <- maybeToUor <$> for (unwrap <$> ipv6) newIpv6
      newSingleHostAddr (maybeToUor port) ipv4' ipv6'
    T.SingleHostName { port, dnsName } ->
      newSingleHostName (maybeToUor port) dnsName
    T.MultiHostName { dnsName } ->
      newMultiHostName dnsName

convertNetworkId :: T.NetworkId -> Effect NetworkId
convertNetworkId = case _ of
  T.TestnetId -> networkIdTestnet
  T.MainnetId -> networkIdMainnet

convertMint :: T.Mint -> Effect Mint
convertMint (T.Mint nonAdaAssets) = do
  let m = Value.unwrapNonAdaAsset nonAdaAssets
  mint <- newMint
  forWithIndex_ m \scriptHashBytes' values -> do
    let
      mScripthash = scriptHashFromBytes $ wrap $ Value.getCurrencySymbol
        scriptHashBytes'
    scripthash <- fromJustEff
      "scriptHashFromBytes failed while converting value"
      mScripthash
    assets <- newMintAssets
    forWithIndex_ values \tokenName' bigIntValue -> do
      let tokenName = TokenName.getTokenName tokenName'
      assetName <- newAssetName tokenName
      bigInt <- fromJustEff "convertMint: failed to convert BigInt" $
        Serialization.convertBigInt bigIntValue
      int <- fromJustEff "convertMint: numeric overflow or underflow" $
        _bigIntToInt maybeFfiHelper bigInt
      insertMintAsset assets assetName int
    insertMintAssets mint scripthash assets
  pure mint

convertTxInputs
  :: forall (f :: Type -> Type)
   . Foldable f
  => f T.TransactionInput
  -> Effect TransactionInputs
convertTxInputs fInputs = do
  inputs <- newTransactionInputs
  traverse_ (convertTxInput >=> addTransactionInput inputs) fInputs
  pure inputs

convertTxInput :: T.TransactionInput -> Effect TransactionInput
convertTxInput (T.TransactionInput { transactionId, index }) = do
  tx_hash <- fromBytesEffect (unwrap transactionId)
  newTransactionInput tx_hash index

convertTxOutputs :: Array T.TransactionOutput -> Effect TransactionOutputs
convertTxOutputs arrOutputs = do
  outputs <- newTransactionOutputs
  traverse_ (convertTxOutput >=> addTransactionOutput outputs) arrOutputs
  pure outputs

convertTxOutput :: T.TransactionOutput -> Effect TransactionOutput
convertTxOutput
  (T.TransactionOutput { address, amount, datum, scriptRef }) = do
  value <- convertValue amount
  txo <- newTransactionOutput address value
  case datum of
    NoOutputDatum -> pure unit
    OutputDatumHash dataHash -> do
      for_ (fromBytes $ unwrap dataHash) $
        transactionOutputSetDataHash txo
    OutputDatum datumValue -> do
      transactionOutputSetPlutusData txo
        =<< fromJustEff "convertTxOutput"
          (convertPlutusData $ unwrap datumValue)
<<<<<<< HEAD
  for_ scriptRef $ convertScriptRef >>> transactionOutputSetScriptRef txo
=======
  for_ scriptRef $
    convertScriptRef >>> transactionOutputSetScriptRef txo
>>>>>>> 28c51929
  pure txo

convertScriptRef :: T.ScriptRef -> ScriptRef
convertScriptRef (T.NativeScriptRef nativeScript) =
<<<<<<< HEAD
  scriptRefNewNativeScript $ convertNativeScript nativeScript
convertScriptRef (T.PlutusScriptRef plutusScript) =
  scriptRefNewPlutusScript $ convertPlutusScript plutusScript
=======
  scriptRefNewNativeScript <<< convertNativeScript $ nativeScript
convertScriptRef (T.PlutusScriptRef plutusScript) =
  scriptRefNewPlutusScript <<< convertPlutusScript $ plutusScript
>>>>>>> 28c51929

convertValue :: Value.Value -> Effect Value
convertValue val = do
  let
    lovelace = Value.valueToCoin' val
    m = Value.getNonAdaAsset' val
  multiasset <- newMultiAsset
  forWithIndex_ m \scriptHashBytes' values -> do
    let
      mScripthash = scriptHashFromBytes $ wrap $ Value.getCurrencySymbol
        scriptHashBytes'
    scripthash <- fromJustEff
      "scriptHashFromBytes failed while converting value"
      mScripthash
    assets <- newAssets
    forWithIndex_ values \tokenName' bigIntValue -> do
      let tokenName = TokenName.getTokenName tokenName'
      assetName <- newAssetName tokenName
      value <- fromJustEff "convertValue: number must not be negative" $
        BigNum.fromBigInt bigIntValue
      insertAssets assets assetName value
    insertMultiAsset multiasset scripthash assets
  value <- newValueFromAssets multiasset
  valueSetCoin value =<< fromJustEff
    "convertValue: coin value must not be negative"
    (BigNum.fromBigInt lovelace)
  pure value

convertCostmdls :: T.Costmdls -> Effect Costmdls
convertCostmdls (T.Costmdls cs) = do
  costmdls <- newCostmdls
  forWithIndex_ cs \language costModel -> do
    language' <- case language of
      S.PlutusV1 -> newPlutusV1
      S.PlutusV2 -> newPlutusV2
    costModel' <- convertCostModel costModel
    costmdlsSetCostModel costmdls language' costModel'
  pure costmdls

convertCostModel :: T.CostModel -> Effect CostModel
convertCostModel (T.CostModel costs) = do
  costModel <- newCostModel
  forWithIndex_ costs $ \operation cost ->
    costModelSetCost costModel operation cost
  pure costModel

convertTransactionUnspentOutput
  :: T.TransactionUnspentOutput -> Effect TransactionUnspentOutput
convertTransactionUnspentOutput (T.TransactionUnspentOutput { input, output }) =
  do
    input' <- convertTxInput input
    output' <- convertTxOutput output
    newTransactionUnspentOutput input' output'

hashScriptData
  :: T.Costmdls
  -> Array T.Redeemer
  -> Array PlutusData.PlutusData
  -> Effect ScriptDataHash
hashScriptData cms rs ps = do
  rs' <- newRedeemers
  cms' <- convertCostmdls cms
  traverse_ (addRedeemer rs' <=< convertRedeemer) rs
  -- If an empty `PlutusData` array is passed to CSL's script integrity hashing
  -- function, the resulting hash will be wrong
  case ps of
    [] -> _hashScriptDataNoDatums rs' cms'
    _ -> _hashScriptData rs' cms' =<< fromJustEff "failed to convert datums"
      (traverse convertPlutusData ps)

serializeData :: forall (a :: Type). ToData a => a -> Maybe CborBytes
serializeData = map (wrap <<< toBytes <<< asOneOf) <<< convertPlutusData <<<
  toData<|MERGE_RESOLUTION|>--- conflicted
+++ resolved
@@ -793,25 +793,15 @@
       transactionOutputSetPlutusData txo
         =<< fromJustEff "convertTxOutput"
           (convertPlutusData $ unwrap datumValue)
-<<<<<<< HEAD
-  for_ scriptRef $ convertScriptRef >>> transactionOutputSetScriptRef txo
-=======
   for_ scriptRef $
     convertScriptRef >>> transactionOutputSetScriptRef txo
->>>>>>> 28c51929
   pure txo
 
 convertScriptRef :: T.ScriptRef -> ScriptRef
 convertScriptRef (T.NativeScriptRef nativeScript) =
-<<<<<<< HEAD
   scriptRefNewNativeScript $ convertNativeScript nativeScript
 convertScriptRef (T.PlutusScriptRef plutusScript) =
   scriptRefNewPlutusScript $ convertPlutusScript plutusScript
-=======
-  scriptRefNewNativeScript <<< convertNativeScript $ nativeScript
-convertScriptRef (T.PlutusScriptRef plutusScript) =
-  scriptRefNewPlutusScript <<< convertPlutusScript $ plutusScript
->>>>>>> 28c51929
 
 convertValue :: Value.Value -> Effect Value
 convertValue val = do
