module Ctl.Internal.Serialization
  ( convertExUnitPrices
  , convertTransaction
  , convertTxBody
  , convertTxInput
  , convertTxOutput
  , defaultCostmdls
  , convertTransactionUnspentOutput
  , convertValue
  , serializeData
  , newTransactionUnspentOutputFromBytes
  , newTransactionWitnessSetFromBytes
  , hashScriptData
  , hashTransaction
  , publicKeyHash
  , makeVkeywitness
  , module Ctl.Internal.Serialization.ToBytes
  ) where

import Prelude

import Ctl.Internal.Cardano.Types.ScriptRef
  ( ScriptRef
      ( NativeScriptRef
      , PlutusScriptRef
      )
  ) as T
import Ctl.Internal.Cardano.Types.Transaction
  ( Certificate
      ( StakeRegistration
      , StakeDeregistration
      , StakeDelegation
      , PoolRegistration
      , PoolRetirement
      , GenesisKeyDelegation
      , MoveInstantaneousRewardsCert
      )
  , CostModel(CostModel)
  , Costmdls(Costmdls)
  , ExUnitPrices
  , GenesisDelegateHash(GenesisDelegateHash)
  , GenesisHash(GenesisHash)
  , MIRToStakeCredentials(MIRToStakeCredentials)
  , Mint(Mint)
  , MoveInstantaneousReward(ToOtherPot, ToStakeCreds)
  , PoolMetadata(PoolMetadata)
  , PoolMetadataHash(PoolMetadataHash)
  , ProposedProtocolParameterUpdates
  , ProtocolParamUpdate
  , Redeemer
  , Relay(SingleHostAddr, SingleHostName, MultiHostName)
  , Transaction(Transaction)
  , TransactionOutput(TransactionOutput)
  , TxBody(TxBody)
  , URL(URL)
  , UnitInterval
  , Update
  ) as T
import Ctl.Internal.Cardano.Types.TransactionUnspentOutput
  ( TransactionUnspentOutput(TransactionUnspentOutput)
  ) as T
import Ctl.Internal.Cardano.Types.Value as Value
import Ctl.Internal.Deserialization.FromBytes (fromBytes, fromBytesEffect)
import Ctl.Internal.FfiHelpers
  ( ContainerHelper
  , MaybeFfiHelper
  , containerHelper
  , maybeFfiHelper
  )
import Ctl.Internal.Helpers (fromJustEff)
import Ctl.Internal.Serialization.Address
  ( Address
  , RewardAddress
  , StakeCredential
  )
import Ctl.Internal.Serialization.Address (NetworkId(TestnetId, MainnetId)) as T
import Ctl.Internal.Serialization.AuxiliaryData (convertAuxiliaryData)
import Ctl.Internal.Serialization.BigInt as Serialization
import Ctl.Internal.Serialization.Hash
  ( Ed25519KeyHash
  , ScriptHash
  , scriptHashFromBytes
  )
import Ctl.Internal.Serialization.NativeScript (convertNativeScript)
import Ctl.Internal.Serialization.PlutusData (convertPlutusData)
import Ctl.Internal.Serialization.PlutusScript (convertPlutusScript)
import Ctl.Internal.Serialization.ToBytes (toBytes)
import Ctl.Internal.Serialization.Types
  ( AssetName
  , Assets
  , AuxiliaryData
  , BigInt
  , Certificate
  , Certificates
  , CostModel
  , Costmdls
  , DataHash
  , Ed25519KeyHashes
  , Ed25519Signature
  , ExUnitPrices
  , ExUnits
  , GenesisDelegateHash
  , GenesisHash
  , Ipv4
  , Ipv6
  , Language
  , MIRToStakeCredentials
  , Mint
  , MintAssets
  , MoveInstantaneousReward
  , MultiAsset
  , NativeScript
  , NetworkId
  , PlutusData
  , PlutusScript
  , PoolMetadata
  , PrivateKey
  , ProposedProtocolParameterUpdates
  , ProtocolParamUpdate
  , ProtocolVersion
  , PublicKey
  , Redeemer
  , Redeemers
  , Relay
  , Relays
  , ScriptDataHash
  , ScriptRef
  , Transaction
  , TransactionBody
  , TransactionHash
  , TransactionInput
  , TransactionInputs
  , TransactionOutput
  , TransactionOutputs
  , TransactionUnspentOutput
  , TransactionWitnessSet
  , UnitInterval
  , Update
  , VRFKeyHash
  , Value
  , Vkey
  , Vkeywitness
  , Vkeywitnesses
  , Withdrawals
  )
import Ctl.Internal.Serialization.WitnessSet
  ( convertExUnits
  , convertRedeemer
  , convertWitnessSet
  )
import Ctl.Internal.ToData (class ToData, toData)
import Ctl.Internal.Types.BigNum (BigNum)
import Ctl.Internal.Types.BigNum (fromBigInt, fromStringUnsafe, toString) as BigNum
import Ctl.Internal.Types.ByteArray (ByteArray)
import Ctl.Internal.Types.CborBytes (CborBytes)
import Ctl.Internal.Types.Int as Csl
import Ctl.Internal.Types.OutputDatum
  ( OutputDatum(NoOutputDatum, OutputDatumHash, OutputDatum)
  )
import Ctl.Internal.Types.PlutusData as PlutusData
import Ctl.Internal.Types.Scripts (Language(PlutusV1, PlutusV2)) as S
import Ctl.Internal.Types.TokenName (getTokenName) as TokenName
import Ctl.Internal.Types.Transaction (TransactionInput(TransactionInput)) as T
import Data.Foldable (class Foldable)
import Data.Foldable (null) as Foldable
import Data.FoldableWithIndex (forWithIndex_)
import Data.Map as Map
import Data.Maybe (Maybe(Just, Nothing))
import Data.Newtype (unwrap, wrap)
import Data.Traversable (for, for_, traverse, traverse_)
import Data.Tuple (Tuple(Tuple))
import Data.Tuple.Nested (type (/\), (/\))
import Data.UInt (UInt)
import Data.UInt as UInt
import Effect (Effect)
import Untagged.Union (UndefinedOr, asOneOf, maybeToUor)

foreign import hashTransaction :: TransactionBody -> Effect TransactionHash

foreign import newValue :: BigNum -> Effect Value
foreign import valueSetCoin :: Value -> BigNum -> Effect Unit
foreign import newValueFromAssets :: MultiAsset -> Effect Value
foreign import newTransactionInput
  :: TransactionHash -> UInt -> Effect TransactionInput

foreign import newTransactionInputs :: Effect TransactionInputs
foreign import addTransactionInput
  :: TransactionInputs -> TransactionInput -> Effect Unit

foreign import newTransactionOutput
  :: Address -> Value -> Effect TransactionOutput

foreign import newTransactionOutputs :: Effect TransactionOutputs
foreign import addTransactionOutput
  :: TransactionOutputs -> TransactionOutput -> Effect Unit

foreign import newTransactionBody
  :: TransactionInputs
  -> TransactionOutputs
  -> BigNum
  -> Effect TransactionBody

foreign import newTransaction
  :: TransactionBody
  -> TransactionWitnessSet
  -> AuxiliaryData
  -> Effect Transaction

foreign import newTransaction_
  :: TransactionBody
  -> TransactionWitnessSet
  -> Effect Transaction

foreign import newTransactionWitnessSetFromBytes
  :: CborBytes -> Effect TransactionWitnessSet

foreign import newTransactionUnspentOutputFromBytes
  :: CborBytes -> Effect TransactionUnspentOutput

foreign import newTransactionUnspentOutput
  :: TransactionInput -> TransactionOutput -> Effect TransactionUnspentOutput

foreign import newMultiAsset :: Effect MultiAsset
foreign import insertMultiAsset
  :: MultiAsset -> ScriptHash -> Assets -> Effect Unit

foreign import newAssets :: Effect Assets
foreign import insertAssets :: Assets -> AssetName -> BigNum -> Effect Unit
foreign import newAssetName :: ByteArray -> Effect AssetName
foreign import transactionOutputSetDataHash
  :: TransactionOutput -> DataHash -> Effect Unit

foreign import transactionOutputSetPlutusData
  :: TransactionOutput -> PlutusData -> Effect Unit

foreign import transactionOutputSetScriptRef
  :: TransactionOutput -> ScriptRef -> Effect Unit

foreign import scriptRefNewNativeScript
  :: NativeScript -> ScriptRef

foreign import scriptRefNewPlutusScript
  :: PlutusScript -> ScriptRef

foreign import newVkeywitnesses :: Effect Vkeywitnesses
foreign import makeVkeywitness
  :: TransactionHash -> PrivateKey -> Effect Vkeywitness

foreign import newVkeywitness :: Vkey -> Ed25519Signature -> Effect Vkeywitness
foreign import addVkeywitness :: Vkeywitnesses -> Vkeywitness -> Effect Unit
foreign import newVkeyFromPublicKey :: PublicKey -> Effect Vkey
<<<<<<< HEAD
foreign import _publicKeyFromBech32
  :: MaybeFfiHelper -> Bech32String -> Maybe PublicKey

foreign import publicKeyFromPrivateKey
  :: PrivateKey -> PublicKey

foreign import _privateKeyFromBytes
  :: MaybeFfiHelper -> RawBytes -> Maybe PrivateKey

foreign import _bytesFromPrivateKey
  :: MaybeFfiHelper -> PrivateKey -> Maybe RawBytes
=======
>>>>>>> a8bd9698

foreign import publicKeyHash :: PublicKey -> Ed25519KeyHash
foreign import transactionWitnessSetSetVkeys
  :: TransactionWitnessSet -> Vkeywitnesses -> Effect Unit

foreign import defaultCostmdls :: Effect Costmdls
foreign import newCostmdls :: Effect Costmdls
foreign import costmdlsSetCostModel
  :: Costmdls -> Language -> CostModel -> Effect Unit

foreign import newCostModel :: Effect CostModel
foreign import costModelSetCost :: CostModel -> Int -> Csl.Int -> Effect Unit
foreign import newPlutusV1 :: Effect Language
foreign import newPlutusV2 :: Effect Language

foreign import _hashScriptData
  :: Redeemers -> Costmdls -> Array PlutusData -> Effect ScriptDataHash

foreign import _hashScriptDataNoDatums
  :: Redeemers -> Costmdls -> Effect ScriptDataHash

foreign import newRedeemers :: Effect Redeemers
foreign import addRedeemer :: Redeemers -> Redeemer -> Effect Unit
foreign import setTxBodyReferenceInputs
  :: TransactionBody
  -> TransactionInputs
  -> Effect Unit

foreign import newScriptDataHashFromBytes :: CborBytes -> Effect ScriptDataHash
foreign import setTxBodyScriptDataHash
  :: TransactionBody -> ScriptDataHash -> Effect Unit

foreign import setTxBodyMint :: TransactionBody -> Mint -> Effect Unit
foreign import newMint :: Effect Mint
foreign import newMintAssets :: Effect MintAssets
foreign import _bigIntToInt :: MaybeFfiHelper -> BigInt -> Maybe Int
foreign import insertMintAssets
  :: Mint -> ScriptHash -> MintAssets -> Effect Unit

foreign import insertMintAsset :: MintAssets -> AssetName -> Int -> Effect Unit
foreign import setTxBodyNetworkId :: TransactionBody -> NetworkId -> Effect Unit
foreign import networkIdTestnet :: Effect NetworkId
foreign import networkIdMainnet :: Effect NetworkId

foreign import setTxBodyCollateralReturn
  :: TransactionBody
  -> TransactionOutput
  -> Effect Unit

foreign import setTxBodyTotalCollateral
  :: TransactionBody
  -> BigNum
  -> Effect Unit

foreign import setTxBodyTtl :: TransactionBody -> BigNum -> Effect Unit

foreign import setTxBodyCerts :: TransactionBody -> Certificates -> Effect Unit
foreign import newCertificates :: Effect Certificates
foreign import newStakeRegistrationCertificate
  :: StakeCredential -> Effect Certificate

foreign import newStakeDeregistrationCertificate
  :: StakeCredential -> Effect Certificate

foreign import newStakeDelegationCertificate
  :: StakeCredential -> Ed25519KeyHash -> Effect Certificate

foreign import newPoolRegistrationCertificate
  :: Ed25519KeyHash
  -> VRFKeyHash
  -> BigNum
  -> BigNum
  -> UnitInterval
  -> RewardAddress
  -> Ed25519KeyHashes
  -> Relays
  -> UndefinedOr PoolMetadata
  -> Effect Certificate

foreign import newPoolRetirementCertificate
  :: Ed25519KeyHash -> Int -> Effect Certificate

foreign import newGenesisKeyDelegationCertificate
  :: GenesisHash -> GenesisDelegateHash -> VRFKeyHash -> Effect Certificate

foreign import addCert :: Certificates -> Certificate -> Effect Unit
foreign import newUnitInterval :: BigNum -> BigNum -> Effect UnitInterval
foreign import convertPoolOwners
  :: ContainerHelper -> Array Ed25519KeyHash -> Effect Ed25519KeyHashes

foreign import packRelays :: ContainerHelper -> Array Relay -> Relays
foreign import newIpv4 :: ByteArray -> Effect Ipv4
foreign import newIpv6 :: ByteArray -> Effect Ipv6
foreign import newSingleHostAddr
  :: UndefinedOr Int -> UndefinedOr Ipv4 -> UndefinedOr Ipv6 -> Effect Relay

foreign import newSingleHostName :: UndefinedOr Int -> String -> Effect Relay
foreign import newMultiHostName :: String -> Effect Relay
foreign import newPoolMetadata :: String -> ByteArray -> Effect PoolMetadata
foreign import newGenesisHash :: ByteArray -> Effect GenesisHash
foreign import newGenesisDelegateHash :: ByteArray -> Effect GenesisDelegateHash
foreign import newMoveInstantaneousRewardToOtherPot
  :: Number -> BigNum -> Effect MoveInstantaneousReward

foreign import newMoveInstantaneousRewardToStakeCreds
  :: Number -> MIRToStakeCredentials -> Effect MoveInstantaneousReward

foreign import newMIRToStakeCredentials
  :: ContainerHelper
  -> Array (StakeCredential /\ Csl.Int)
  -> Effect MIRToStakeCredentials

foreign import newMoveInstantaneousRewardsCertificate
  :: MoveInstantaneousReward -> Effect Certificate

foreign import setTxBodyCollateral
  :: TransactionBody -> TransactionInputs -> Effect Unit

foreign import transactionBodySetRequiredSigners
  :: ContainerHelper -> TransactionBody -> Array Ed25519KeyHash -> Effect Unit

foreign import transactionBodySetValidityStartInterval
  :: TransactionBody -> BigNum -> Effect Unit

foreign import transactionBodySetAuxiliaryDataHash
  :: TransactionBody -> ByteArray -> Effect Unit

foreign import newWithdrawals
  :: ContainerHelper
  -> Array (RewardAddress /\ BigNum)
  -> Effect Withdrawals

foreign import setTxBodyWithdrawals
  :: TransactionBody -> Withdrawals -> Effect Unit

foreign import setTxBodyUpdate
  :: TransactionBody -> Update -> Effect Unit

foreign import newUpdate
  :: ProposedProtocolParameterUpdates -> Int -> Effect Update

foreign import newProtocolParamUpdate :: Effect ProtocolParamUpdate

foreign import ppuSetMinfeeA :: ProtocolParamUpdate -> BigNum -> Effect Unit

foreign import ppuSetMinfeeB :: ProtocolParamUpdate -> BigNum -> Effect Unit

foreign import ppuSetMaxBlockBodySize
  :: ProtocolParamUpdate -> Int -> Effect Unit

foreign import ppuSetMaxTxSize :: ProtocolParamUpdate -> Int -> Effect Unit

foreign import ppuSetMaxBlockHeaderSize
  :: ProtocolParamUpdate -> Int -> Effect Unit

foreign import ppuSetKeyDeposit
  :: ProtocolParamUpdate -> BigNum -> Effect Unit

foreign import ppuSetPoolDeposit
  :: ProtocolParamUpdate -> BigNum -> Effect Unit

foreign import ppuSetMaxEpoch :: ProtocolParamUpdate -> Int -> Effect Unit

foreign import ppuSetNOpt :: ProtocolParamUpdate -> Int -> Effect Unit

foreign import ppuSetPoolPledgeInfluence
  :: ProtocolParamUpdate -> UnitInterval -> Effect Unit

foreign import ppuSetExpansionRate
  :: ProtocolParamUpdate -> UnitInterval -> Effect Unit

foreign import ppuSetTreasuryGrowthRate
  :: ProtocolParamUpdate -> UnitInterval -> Effect Unit

foreign import newProtocolVersion :: Int -> Int -> Effect ProtocolVersion

foreign import ppuSetProtocolVersion
  :: ProtocolParamUpdate
  -> ProtocolVersion
  -> Effect Unit

foreign import ppuSetMinPoolCost
  :: ProtocolParamUpdate
  -> BigNum
  -> Effect Unit

foreign import ppuSetAdaPerUtxoByte
  :: ProtocolParamUpdate
  -> BigNum
  -> Effect Unit

foreign import ppuSetCostModels
  :: ProtocolParamUpdate
  -> Costmdls
  -> Effect Unit

foreign import newExUnitPrices
  :: UnitInterval
  -> UnitInterval
  -> Effect ExUnitPrices

foreign import ppuSetExecutionCosts
  :: ProtocolParamUpdate
  -> ExUnitPrices
  -> Effect Unit

foreign import ppuSetMaxTxExUnits
  :: ProtocolParamUpdate
  -> ExUnits
  -> Effect Unit

foreign import ppuSetMaxBlockExUnits
  :: ProtocolParamUpdate
  -> ExUnits
  -> Effect Unit

foreign import ppuSetMaxValueSize
  :: ProtocolParamUpdate
  -> Int
  -> Effect Unit

foreign import newProposedProtocolParameterUpdates
  :: ContainerHelper
  -> Array (GenesisHash /\ ProtocolParamUpdate)
  -> Effect ProposedProtocolParameterUpdates

foreign import setTxIsValid :: Transaction -> Boolean -> Effect Unit

convertTxBody :: T.TxBody -> Effect TransactionBody
convertTxBody (T.TxBody body) = do
  inputs <- convertTxInputs body.inputs
  outputs <- convertTxOutputs body.outputs
  fee <- fromJustEff "Failed to convert fee" $ BigNum.fromBigInt
    (unwrap body.fee)
  txBody <- newTransactionBody inputs outputs fee
  for_ body.ttl $ unwrap >>> setTxBodyTtl txBody
  for_ body.certs $ convertCerts >=> setTxBodyCerts txBody
  for_ body.withdrawals $ convertWithdrawals >=> setTxBodyWithdrawals txBody
  for_ body.update $ convertUpdate >=> setTxBodyUpdate txBody
  for_ body.auxiliaryDataHash
    $ unwrap
        >>> transactionBodySetAuxiliaryDataHash txBody
  for_ body.validityStartInterval
    $ unwrap
        >>> BigNum.toString
        >>> BigNum.fromStringUnsafe
        >>>
          transactionBodySetValidityStartInterval txBody
  for_ body.requiredSigners
    $ map unwrap
        >>> transactionBodySetRequiredSigners containerHelper txBody
  for_ body.auxiliaryDataHash
    $ unwrap
        >>> transactionBodySetAuxiliaryDataHash txBody
  for_ body.networkId $ convertNetworkId >=> setTxBodyNetworkId txBody
  for_ body.mint $ convertMint >=> setTxBodyMint txBody
  for_ body.scriptDataHash
    ( unwrap >>> wrap >>> newScriptDataHashFromBytes >=>
        setTxBodyScriptDataHash txBody
    )
  for_ body.collateral $ convertTxInputs >=> setTxBodyCollateral txBody
  for_ body.requiredSigners
    $ map unwrap
        >>> transactionBodySetRequiredSigners containerHelper txBody
  for_ body.networkId $ convertNetworkId >=> setTxBodyNetworkId txBody
  for_ body.collateralReturn $ convertTxOutput >=> setTxBodyCollateralReturn
    txBody
  for_ body.totalCollateral
    $
      unwrap
        >>> BigNum.fromBigInt
        >>> fromJustEff "Failed to convert fee"
        >=>
          setTxBodyTotalCollateral txBody
  if Foldable.null body.referenceInputs then pure unit
  else convertTxInputs body.referenceInputs >>= setTxBodyReferenceInputs txBody
  pure txBody

convertTransaction :: T.Transaction -> Effect Transaction
convertTransaction
  ( T.Transaction
      { body, witnessSet, isValid, auxiliaryData }
  ) =
  do
    txBody <- convertTxBody body
    ws <- convertWitnessSet witnessSet
    mbAuxiliaryData <- for auxiliaryData convertAuxiliaryData
    tx <- case mbAuxiliaryData of
      Nothing -> newTransaction_ txBody ws
      Just ad -> newTransaction txBody ws ad
    setTxIsValid tx isValid
    pure tx

convertUpdate :: T.Update -> Effect Update
convertUpdate { proposedProtocolParameterUpdates, epoch } = do
  ppUpdates <- convertProposedProtocolParameterUpdates
    proposedProtocolParameterUpdates
  newUpdate ppUpdates (UInt.toInt $ unwrap epoch)

convertProposedProtocolParameterUpdates
  :: T.ProposedProtocolParameterUpdates
  -> Effect ProposedProtocolParameterUpdates
convertProposedProtocolParameterUpdates ppus =
  newProposedProtocolParameterUpdates containerHelper =<<
    for (Map.toUnfoldable $ unwrap ppus) \(genesisHash /\ ppu) -> do
      Tuple <$> newGenesisHash (unwrap genesisHash) <*>
        convertProtocolParamUpdate ppu

convertProtocolParamUpdate
  :: T.ProtocolParamUpdate -> Effect ProtocolParamUpdate
convertProtocolParamUpdate
  { minfeeA
  , minfeeB
  , maxBlockBodySize
  , maxTxSize
  , maxBlockHeaderSize
  , keyDeposit
  , poolDeposit
  , maxEpoch
  , nOpt
  , poolPledgeInfluence
  , expansionRate
  , treasuryGrowthRate
  , protocolVersion
  , minPoolCost
  , adaPerUtxoByte
  , costModels
  , executionCosts
  , maxTxExUnits
  , maxBlockExUnits
  , maxValueSize
  } = do
  ppu <- newProtocolParamUpdate
  for_ minfeeA $ ppuSetMinfeeA ppu
    <=< fromJustEff "convertProtocolParamUpdate: min_fee_a must not be negative"
      <<< BigNum.fromBigInt
      <<< unwrap
  for_ minfeeB $ ppuSetMinfeeB ppu
    <=< fromJustEff "convertProtocolParamUpdate: min_fee_b must not be negative"
      <<< BigNum.fromBigInt
      <<< unwrap
  for_ maxBlockBodySize $ ppuSetMaxBlockBodySize ppu <<< UInt.toInt
  for_ maxTxSize $ ppuSetMaxTxSize ppu <<< UInt.toInt
  for_ maxBlockHeaderSize $ ppuSetMaxBlockHeaderSize ppu <<< UInt.toInt
  for_ keyDeposit $ ppuSetKeyDeposit ppu
    <=<
      fromJustEff
        "convertProtocolParamUpdate: key_deposit must not be negative"
        <<< BigNum.fromBigInt
        <<< unwrap
  for_ poolDeposit $ ppuSetPoolDeposit ppu
    <=<
      fromJustEff
        "convertProtocolParamUpdate: pool_deposit must not be negative"
        <<< BigNum.fromBigInt
        <<< unwrap
  for_ maxEpoch $ ppuSetMaxEpoch ppu <<< UInt.toInt <<< unwrap
  for_ nOpt $ ppuSetNOpt ppu <<< UInt.toInt
  for_ poolPledgeInfluence
    $ mkUnitInterval
        >=> ppuSetPoolPledgeInfluence ppu
  for_ expansionRate
    $ mkUnitInterval
        >=> ppuSetExpansionRate ppu
  for_ treasuryGrowthRate
    $ mkUnitInterval
        >=> ppuSetTreasuryGrowthRate ppu
  for_ protocolVersion \pv ->
    ppuSetProtocolVersion ppu =<<
      newProtocolVersion (UInt.toInt pv.major)
        (UInt.toInt pv.minor)
  for_ minPoolCost $ ppuSetMinPoolCost ppu
  for_ adaPerUtxoByte $ ppuSetAdaPerUtxoByte ppu
  for_ costModels $ convertCostmdls >=> ppuSetCostModels ppu
  for_ executionCosts $ convertExUnitPrices >=> ppuSetExecutionCosts ppu
  for_ maxTxExUnits $ convertExUnits >=> ppuSetMaxTxExUnits ppu
  for_ maxBlockExUnits $ convertExUnits >=> ppuSetMaxBlockExUnits ppu
  for_ maxValueSize $ UInt.toInt >>> ppuSetMaxValueSize ppu
  pure ppu

mkUnitInterval
  :: T.UnitInterval -> Effect UnitInterval
mkUnitInterval x = newUnitInterval x.numerator x.denominator

convertExUnitPrices
  :: T.ExUnitPrices
  -> Effect ExUnitPrices
convertExUnitPrices { memPrice, stepPrice } =
  join $ newExUnitPrices <$> mkUnitInterval memPrice <*> mkUnitInterval
    stepPrice

convertWithdrawals :: Map.Map RewardAddress Value.Coin -> Effect Withdrawals
convertWithdrawals mp =
  newWithdrawals containerHelper =<< do
    for (Map.toUnfoldable mp) \(k /\ Value.Coin v) -> do
      Tuple k <$> fromJustEff "convertWithdrawals: Failed to convert BigNum"
        (BigNum.fromBigInt v)

convertCerts :: Array T.Certificate -> Effect Certificates
convertCerts certs = do
  certificates <- newCertificates
  for_ certs $ convertCert >=> addCert certificates
  pure certificates

convertCert :: T.Certificate -> Effect Certificate
convertCert = case _ of
  T.StakeRegistration stakeCredential ->
    newStakeRegistrationCertificate stakeCredential
  T.StakeDeregistration stakeCredential ->
    newStakeDeregistrationCertificate stakeCredential
  T.StakeDelegation stakeCredential keyHash ->
    newStakeDelegationCertificate stakeCredential keyHash
  T.PoolRegistration
    { operator
    , vrfKeyhash
    , pledge
    , cost
    , margin
    , rewardAccount
    , poolOwners
    , relays
    , poolMetadata
    } -> do
    margin' <- newUnitInterval margin.numerator margin.denominator
    poolOwners' <- convertPoolOwners containerHelper poolOwners
    relays' <- convertRelays relays
    poolMetadata' <- for poolMetadata convertPoolMetadata
    newPoolRegistrationCertificate (unwrap operator) vrfKeyhash pledge cost
      margin'
      rewardAccount
      poolOwners'
      relays'
      (maybeToUor poolMetadata')
  T.PoolRetirement { poolKeyhash, epoch } ->
    newPoolRetirementCertificate poolKeyhash (UInt.toInt $ unwrap epoch)
  T.GenesisKeyDelegation
    { genesisHash: T.GenesisHash genesisHash
    , genesisDelegateHash: T.GenesisDelegateHash genesisDelegateHash
    , vrfKeyhash
    } -> do
    join $ newGenesisKeyDelegationCertificate
      <$> newGenesisHash genesisHash
      <*> newGenesisDelegateHash genesisDelegateHash
      <*>
        pure vrfKeyhash
  T.MoveInstantaneousRewardsCert mir -> do
    newMoveInstantaneousRewardsCertificate =<<
      convertMoveInstantaneousReward mir

convertMIRToStakeCredentials
  :: T.MIRToStakeCredentials -> Effect MIRToStakeCredentials
convertMIRToStakeCredentials (T.MIRToStakeCredentials mp) =
  newMIRToStakeCredentials containerHelper (Map.toUnfoldable mp)

convertMoveInstantaneousReward
  :: T.MoveInstantaneousReward -> Effect MoveInstantaneousReward
convertMoveInstantaneousReward (T.ToOtherPot { pot, amount }) =
  newMoveInstantaneousRewardToOtherPot pot amount
convertMoveInstantaneousReward (T.ToStakeCreds { pot, amounts }) =
  convertMIRToStakeCredentials amounts >>=
    newMoveInstantaneousRewardToStakeCreds pot

convertPoolMetadata :: T.PoolMetadata -> Effect PoolMetadata
convertPoolMetadata
  (T.PoolMetadata { url: T.URL url, hash: T.PoolMetadataHash hash }) =
  newPoolMetadata url hash

convertRelays :: Array T.Relay -> Effect Relays
convertRelays relays = do
  packRelays containerHelper <$> for relays \relay -> case relay of
    T.SingleHostAddr { port, ipv4, ipv6 } -> do
      ipv4' <- maybeToUor <$> for (unwrap <$> ipv4) newIpv4
      ipv6' <- maybeToUor <$> for (unwrap <$> ipv6) newIpv6
      newSingleHostAddr (maybeToUor port) ipv4' ipv6'
    T.SingleHostName { port, dnsName } ->
      newSingleHostName (maybeToUor port) dnsName
    T.MultiHostName { dnsName } ->
      newMultiHostName dnsName

convertNetworkId :: T.NetworkId -> Effect NetworkId
convertNetworkId = case _ of
  T.TestnetId -> networkIdTestnet
  T.MainnetId -> networkIdMainnet

convertMint :: T.Mint -> Effect Mint
convertMint (T.Mint nonAdaAssets) = do
  let m = Value.unwrapNonAdaAsset nonAdaAssets
  mint <- newMint
  forWithIndex_ m \scriptHashBytes' values -> do
    let
      mScripthash = scriptHashFromBytes $ wrap $ Value.getCurrencySymbol
        scriptHashBytes'
    scripthash <- fromJustEff
      "scriptHashFromBytes failed while converting value"
      mScripthash
    assets <- newMintAssets
    forWithIndex_ values \tokenName' bigIntValue -> do
      let tokenName = TokenName.getTokenName tokenName'
      assetName <- newAssetName tokenName
      bigInt <- fromJustEff "convertMint: failed to convert BigInt" $
        Serialization.convertBigInt bigIntValue
      int <- fromJustEff "convertMint: numeric overflow or underflow" $
        _bigIntToInt maybeFfiHelper bigInt
      insertMintAsset assets assetName int
    insertMintAssets mint scripthash assets
  pure mint

convertTxInputs
  :: forall (f :: Type -> Type)
   . Foldable f
  => f T.TransactionInput
  -> Effect TransactionInputs
convertTxInputs fInputs = do
  inputs <- newTransactionInputs
  traverse_ (convertTxInput >=> addTransactionInput inputs) fInputs
  pure inputs

convertTxInput :: T.TransactionInput -> Effect TransactionInput
convertTxInput (T.TransactionInput { transactionId, index }) = do
  tx_hash <- fromBytesEffect (unwrap transactionId)
  newTransactionInput tx_hash index

convertTxOutputs :: Array T.TransactionOutput -> Effect TransactionOutputs
convertTxOutputs arrOutputs = do
  outputs <- newTransactionOutputs
  traverse_ (convertTxOutput >=> addTransactionOutput outputs) arrOutputs
  pure outputs

convertTxOutput :: T.TransactionOutput -> Effect TransactionOutput
convertTxOutput
  (T.TransactionOutput { address, amount, datum, scriptRef }) = do
  value <- convertValue amount
  txo <- newTransactionOutput address value
  case datum of
    NoOutputDatum -> pure unit
    OutputDatumHash dataHash -> do
      for_ (fromBytes $ unwrap dataHash) $
        transactionOutputSetDataHash txo
    OutputDatum datumValue -> do
      transactionOutputSetPlutusData txo
        =<< fromJustEff "convertTxOutput"
          (convertPlutusData $ unwrap datumValue)
  for_ scriptRef
    $ convertScriptRef
        >=> transactionOutputSetScriptRef txo
  pure txo

convertScriptRef :: T.ScriptRef -> Effect ScriptRef
convertScriptRef (T.NativeScriptRef nativeScript) = do
  scriptRefNewNativeScript <$> fromJustEff "convertScriptRef"
    (convertNativeScript nativeScript)
convertScriptRef (T.PlutusScriptRef plutusScript) = do
  pure $ scriptRefNewPlutusScript $ convertPlutusScript plutusScript

convertValue :: Value.Value -> Effect Value
convertValue val = do
  let
    lovelace = Value.valueToCoin' val
    m = Value.getNonAdaAsset' val
  multiasset <- newMultiAsset
  forWithIndex_ m \scriptHashBytes' values -> do
    let
      mScripthash = scriptHashFromBytes $ wrap $ Value.getCurrencySymbol
        scriptHashBytes'
    scripthash <- fromJustEff
      "scriptHashFromBytes failed while converting value"
      mScripthash
    assets <- newAssets
    forWithIndex_ values \tokenName' bigIntValue -> do
      let tokenName = TokenName.getTokenName tokenName'
      assetName <- newAssetName tokenName
      value <- fromJustEff "convertValue: number must not be negative" $
        BigNum.fromBigInt bigIntValue
      insertAssets assets assetName value
    insertMultiAsset multiasset scripthash assets
  value <- newValueFromAssets multiasset
  valueSetCoin value =<< fromJustEff
    "convertValue: coin value must not be negative"
    (BigNum.fromBigInt lovelace)
  pure value

convertCostmdls :: T.Costmdls -> Effect Costmdls
convertCostmdls (T.Costmdls cs) = do
  costmdls <- newCostmdls
  forWithIndex_ cs \language costModel -> do
    language' <- case language of
      S.PlutusV1 -> newPlutusV1
      S.PlutusV2 -> newPlutusV2
    costModel' <- convertCostModel costModel
    costmdlsSetCostModel costmdls language' costModel'
  pure costmdls

convertCostModel :: T.CostModel -> Effect CostModel
convertCostModel (T.CostModel costs) = do
  costModel <- newCostModel
  forWithIndex_ costs $ \operation cost ->
    costModelSetCost costModel operation cost
  pure costModel

convertTransactionUnspentOutput
  :: T.TransactionUnspentOutput -> Effect TransactionUnspentOutput
convertTransactionUnspentOutput (T.TransactionUnspentOutput { input, output }) =
  do
    input' <- convertTxInput input
    output' <- convertTxOutput output
    newTransactionUnspentOutput input' output'

hashScriptData
  :: T.Costmdls
  -> Array T.Redeemer
  -> Array PlutusData.PlutusData
  -> Effect ScriptDataHash
hashScriptData cms rs ps = do
  rs' <- newRedeemers
  cms' <- convertCostmdls cms
  traverse_ (addRedeemer rs' <=< convertRedeemer) rs
  -- If an empty `PlutusData` array is passed to CSL's script integrity hashing
  -- function, the resulting hash will be wrong
  case ps of
    [] -> _hashScriptDataNoDatums rs' cms'
    _ -> _hashScriptData rs' cms' =<< fromJustEff "failed to convert datums"
      (traverse convertPlutusData ps)

serializeData :: forall (a :: Type). ToData a => a -> Maybe CborBytes
serializeData = map (wrap <<< toBytes <<< asOneOf) <<< convertPlutusData <<<
  toData<|MERGE_RESOLUTION|>--- conflicted
+++ resolved
@@ -249,20 +249,6 @@
 foreign import newVkeywitness :: Vkey -> Ed25519Signature -> Effect Vkeywitness
 foreign import addVkeywitness :: Vkeywitnesses -> Vkeywitness -> Effect Unit
 foreign import newVkeyFromPublicKey :: PublicKey -> Effect Vkey
-<<<<<<< HEAD
-foreign import _publicKeyFromBech32
-  :: MaybeFfiHelper -> Bech32String -> Maybe PublicKey
-
-foreign import publicKeyFromPrivateKey
-  :: PrivateKey -> PublicKey
-
-foreign import _privateKeyFromBytes
-  :: MaybeFfiHelper -> RawBytes -> Maybe PrivateKey
-
-foreign import _bytesFromPrivateKey
-  :: MaybeFfiHelper -> PrivateKey -> Maybe RawBytes
-=======
->>>>>>> a8bd9698
 
 foreign import publicKeyHash :: PublicKey -> Ed25519KeyHash
 foreign import transactionWitnessSetSetVkeys
