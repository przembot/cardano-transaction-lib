--- conflicted
+++ resolved
@@ -10,11 +10,8 @@
 import Control.Monad.Except.Trans (ExceptT(ExceptT), except, runExceptT)
 import Control.Monad.Logger.Class (class MonadLogger)
 import Control.Monad.Logger.Class as Logger
-<<<<<<< HEAD
 import Control.Monad.Reader.Class (asks)
-=======
 import Control.Parallel (parTraverse)
->>>>>>> 61935810
 import Ctl.Internal.BalanceTx.Collateral
   ( addTxCollateral
   , addTxCollateralReturn
@@ -164,17 +161,11 @@
 
     changeAddr <- getChangeAddress
 
-<<<<<<< HEAD
     utxos <- liftEitherContract $
-      traverse (queryHandle.utxosAt >>> liftAff >>> map hush) srcAddrs <#>
-        traverse (note CouldNotGetUtxos) -- Maybe -> Either and unwrap UtxoM
+      parTraverse (queryHandle.utxosAt >>> liftAff >>> map hush) srcAddrs <#>
+        traverse (note CouldNotGetUtxos)
 
           >>> map (foldr Map.union Map.empty) -- merge all utxos into one map
-=======
-    utxos <- liftEitherQueryM $ parTraverse utxosAt srcAddrs <#>
-      traverse (note CouldNotGetUtxos)
-        >>> map (foldr Map.union Map.empty) -- merge all utxos into one map
->>>>>>> 61935810
 
     unbalancedCollTx <-
       case Array.null (unbalancedTx ^. _redeemersTxIns) of
