module Ctl.Internal.BalanceTx.ExUnitsAndMinFee
  ( evalExUnitsAndMinFee
  , finalizeTransaction
  ) where

import Prelude

import Control.Monad.Error.Class (liftEither, throwError)
import Control.Monad.Except.Trans (except)
import Ctl.Internal.BalanceTx.Constraints (_additionalUtxos) as Constraints
import Ctl.Internal.BalanceTx.Error
  ( BalanceTxError
      ( ExUnitsEvaluationFailed
      , ReindexRedeemersError
      , UtxoLookupFailedFor
      )
  )
import Ctl.Internal.BalanceTx.Helpers (_body', _redeemersTxIns)
import Ctl.Internal.BalanceTx.Types
  ( BalanceTxM
  , FinalizedTransaction(FinalizedTransaction)
  , PrebalancedTransaction(PrebalancedTransaction)
  , askCostModelsForLanguages
  , askNetworkId
  , asksConstraints
<<<<<<< HEAD
  , liftContract
=======
  , liftQueryM
>>>>>>> 28b82647
  )
import Ctl.Internal.Cardano.Types.ScriptRef as ScriptRef
import Ctl.Internal.Cardano.Types.Transaction
  ( Costmdls
  , Redeemer(Redeemer)
  , Transaction
  , TransactionOutput(TransactionOutput)
  , TransactionWitnessSet
  , TxBody(TxBody)
  , UtxoMap
  , _body
  , _inputs
  , _isValid
  , _plutusData
  , _redeemers
  , _witnessSet
  )
<<<<<<< HEAD
import Ctl.Internal.Contract.MinFee (calculateMinFee) as Contract.MinFee
import Ctl.Internal.Contract.QueryHandle (getQueryHandle)
import Ctl.Internal.Plutus.Conversion (fromPlutusUtxoMap)
=======
import Ctl.Internal.Helpers (liftEither)
import Ctl.Internal.Plutus.Conversion (fromPlutusUtxoMap)
import Ctl.Internal.QueryM (evaluateTxOgmios) as QueryM
import Ctl.Internal.QueryM.MinFee (calculateMinFee) as QueryM
>>>>>>> 28b82647
import Ctl.Internal.QueryM.Ogmios
  ( AdditionalUtxoSet
  , TxEvaluationResult(TxEvaluationResult)
  ) as Ogmios
import Ctl.Internal.ReindexRedeemers
  ( ReindexErrors
  , reindexSpentScriptRedeemers'
  )
import Ctl.Internal.Transaction (setScriptDataHash)
import Ctl.Internal.TxOutput
  ( transactionInputToTxOutRef
  , transactionOutputToOgmiosTxOut
  )
import Ctl.Internal.Types.Datum (Datum)
import Ctl.Internal.Types.Natural (fromBigInt', toBigInt) as Natural
import Ctl.Internal.Types.ScriptLookups
  ( UnattachedUnbalancedTx(UnattachedUnbalancedTx)
  )
import Ctl.Internal.Types.Scripts (Language, PlutusScript)
import Ctl.Internal.Types.Transaction (TransactionInput)
import Ctl.Internal.Types.UnbalancedTransaction (_transaction)
import Data.Array (catMaybes)
import Data.Array (fromFoldable) as Array
import Data.Bifunctor (bimap, lmap)
import Data.BigInt (BigInt)
import Data.Either (Either(Left, Right), note)
import Data.Foldable (foldMap)
import Data.Lens.Getter ((^.))
import Data.Lens.Setter ((%~), (.~), (?~))
import Data.Map (empty, fromFoldable, lookup, toUnfoldable) as Map
import Data.Maybe (Maybe, fromMaybe, maybe)
import Data.Newtype (unwrap, wrap)
import Data.Set (Set)
import Data.Set as Set
import Data.Traversable (for)
import Data.Tuple (fst, snd)
import Data.Tuple.Nested (type (/\), (/\))
import Effect.Aff.Class (liftAff)
import Effect.Class (liftEffect)

evalTxExecutionUnits
  :: Transaction
  -> UnattachedUnbalancedTx
  -> BalanceTxM Ogmios.TxEvaluationResult
evalTxExecutionUnits tx unattachedTx = do
  queryHandle <- liftContract getQueryHandle
  additionalUtxos <- getOgmiosAdditionalUtxoSet
  evalResult <-
    unwrap <$> liftContract
      (liftAff $ queryHandle.evaluateTx tx additionalUtxos)

  case evalResult of
    Right a -> pure a
    Left evalFailure | tx ^. _isValid ->
      throwError $ ExUnitsEvaluationFailed unattachedTx evalFailure
    Left _ -> pure $ wrap Map.empty
  where
  getOgmiosAdditionalUtxoSet :: BalanceTxM Ogmios.AdditionalUtxoSet
  getOgmiosAdditionalUtxoSet = do
    networkId <- askNetworkId
    additionalUtxos <-
      asksConstraints Constraints._additionalUtxos
        <#> fromPlutusUtxoMap networkId
    pure $ wrap $ Map.fromFoldable
      ( bimap transactionInputToTxOutRef transactionOutputToOgmiosTxOut
          <$> (Map.toUnfoldable :: _ -> Array _) additionalUtxos
      )

-- Calculates the execution units needed for each script in the transaction
-- and the minimum fee, including the script fees.
-- Returns a tuple consisting of updated `UnattachedUnbalancedTx` and
-- the minimum fee.
evalExUnitsAndMinFee
  :: PrebalancedTransaction
  -> UtxoMap
  -> BalanceTxM (UnattachedUnbalancedTx /\ BigInt)
evalExUnitsAndMinFee (PrebalancedTransaction unattachedTx) allUtxos = do
  -- Reindex `Spent` script redeemers:
  reindexedUnattachedTx <- liftEither $
    reindexRedeemers unattachedTx # lmap ReindexRedeemersError
  -- Reattach datums and redeemers before evaluating ex units:
  let attachedTx = reattachDatumsAndRedeemers reindexedUnattachedTx
  -- Evaluate transaction ex units:
  rdmrPtrExUnitsList <- evalTxExecutionUnits attachedTx reindexedUnattachedTx
  let
    -- Set execution units received from the server:
    reindexedUnattachedTxWithExUnits =
      updateTxExecutionUnits reindexedUnattachedTx rdmrPtrExUnitsList
  -- Attach datums and redeemers, set the script integrity hash:
  FinalizedTransaction finalizedTx <-
    finalizeTransaction reindexedUnattachedTxWithExUnits allUtxos
  -- Calculate the minimum fee for a transaction:
  networkId <- askNetworkId
  additionalUtxos <-
    fromPlutusUtxoMap networkId
      <$> asksConstraints Constraints._additionalUtxos
  minFee <- liftContract $ Contract.MinFee.calculateMinFee finalizedTx
    additionalUtxos
  pure $ reindexedUnattachedTxWithExUnits /\ unwrap minFee

-- | Attaches datums and redeemers, sets the script integrity hash,
-- | for use after reindexing.
finalizeTransaction
  :: UnattachedUnbalancedTx -> UtxoMap -> BalanceTxM FinalizedTransaction
finalizeTransaction reindexedUnattachedTxWithExUnits utxos = do
  let
    attachedTxWithExUnits :: Transaction
    attachedTxWithExUnits =
      reattachDatumsAndRedeemers reindexedUnattachedTxWithExUnits

    txBody :: TxBody
    txBody = attachedTxWithExUnits ^. _body

    ws :: TransactionWitnessSet
    ws = attachedTxWithExUnits ^. _witnessSet

    redeemers :: Array Redeemer
    redeemers = fromMaybe mempty (_.redeemers $ unwrap ws)

    datums :: Array Datum
    datums = wrap <$> fromMaybe mempty (_.plutusData $ unwrap ws)

  refPlutusScripts <- except $ getRefPlutusScripts txBody

  let
    scripts :: Array PlutusScript
    scripts = fromMaybe mempty (_.plutusScripts $ unwrap ws) <> refPlutusScripts

    languages :: Set Language
    languages = foldMap (Set.singleton <<< snd <<< unwrap) scripts

  (costModels :: Costmdls) <- askCostModelsForLanguages languages

  liftEffect $ FinalizedTransaction <$>
    setScriptDataHash costModels redeemers datums attachedTxWithExUnits
  where
  getRefPlutusScripts :: TxBody -> Either BalanceTxError (Array PlutusScript)
  getRefPlutusScripts (TxBody txBody) =
    let
      spendAndRefInputs :: Array TransactionInput
      spendAndRefInputs =
        Array.fromFoldable (txBody.inputs <> txBody.referenceInputs)
    in
      catMaybes <<< map getPlutusScript <$>
        for spendAndRefInputs \oref ->
          note (UtxoLookupFailedFor oref) (Map.lookup oref utxos)

  getPlutusScript :: TransactionOutput -> Maybe PlutusScript
  getPlutusScript (TransactionOutput { scriptRef }) =
    ScriptRef.getPlutusScript =<< scriptRef

reindexRedeemers
  :: UnattachedUnbalancedTx
  -> Either ReindexErrors UnattachedUnbalancedTx
reindexRedeemers
  unattachedTx@(UnattachedUnbalancedTx { redeemersTxIns }) =
  let
    inputs = Array.fromFoldable $ unattachedTx ^. _body' <<< _inputs
  in
<<<<<<< HEAD
    reindexSpentScriptRedeemers' inputs redeemersTxIns #
      map \redeemersTxInsReindexed ->
=======
    reindexSpentScriptRedeemers' inputs redeemersTxIns <#>
      \redeemersTxInsReindexed ->
>>>>>>> 28b82647
        unattachedTx # _redeemersTxIns .~ redeemersTxInsReindexed

reattachDatumsAndRedeemers :: UnattachedUnbalancedTx -> Transaction
reattachDatumsAndRedeemers
  (UnattachedUnbalancedTx { unbalancedTx, datums, redeemersTxIns }) =
  let
    transaction = unbalancedTx ^. _transaction
  in
    transaction # _witnessSet <<< _plutusData ?~ map unwrap datums
      # _witnessSet <<< _redeemers ?~ map fst redeemersTxIns

updateTxExecutionUnits
  :: UnattachedUnbalancedTx
  -> Ogmios.TxEvaluationResult
  -> UnattachedUnbalancedTx
updateTxExecutionUnits unattachedTx rdmrPtrExUnitsList =
  unattachedTx #
    _redeemersTxIns %~ flip setRdmrsExecutionUnits rdmrPtrExUnitsList

setRdmrsExecutionUnits
  :: Array (Redeemer /\ Maybe TransactionInput)
  -> Ogmios.TxEvaluationResult
  -> Array (Redeemer /\ Maybe TransactionInput)
setRdmrsExecutionUnits rs (Ogmios.TxEvaluationResult evalR) =
  rs <#> \r@(Redeemer rec@{ tag: redeemerTag, index } /\ oref) ->
    Map.lookup { redeemerTag, redeemerIndex: Natural.fromBigInt' index } evalR
      # maybe r \{ memory, steps } ->
          Redeemer rec
            { exUnits =
                { mem: Natural.toBigInt memory, steps: Natural.toBigInt steps }
            } /\ oref<|MERGE_RESOLUTION|>--- conflicted
+++ resolved
@@ -23,11 +23,7 @@
   , askCostModelsForLanguages
   , askNetworkId
   , asksConstraints
-<<<<<<< HEAD
   , liftContract
-=======
-  , liftQueryM
->>>>>>> 28b82647
   )
 import Ctl.Internal.Cardano.Types.ScriptRef as ScriptRef
 import Ctl.Internal.Cardano.Types.Transaction
@@ -45,16 +41,9 @@
   , _redeemers
   , _witnessSet
   )
-<<<<<<< HEAD
 import Ctl.Internal.Contract.MinFee (calculateMinFee) as Contract.MinFee
 import Ctl.Internal.Contract.QueryHandle (getQueryHandle)
 import Ctl.Internal.Plutus.Conversion (fromPlutusUtxoMap)
-=======
-import Ctl.Internal.Helpers (liftEither)
-import Ctl.Internal.Plutus.Conversion (fromPlutusUtxoMap)
-import Ctl.Internal.QueryM (evaluateTxOgmios) as QueryM
-import Ctl.Internal.QueryM.MinFee (calculateMinFee) as QueryM
->>>>>>> 28b82647
 import Ctl.Internal.QueryM.Ogmios
   ( AdditionalUtxoSet
   , TxEvaluationResult(TxEvaluationResult)
@@ -214,13 +203,8 @@
   let
     inputs = Array.fromFoldable $ unattachedTx ^. _body' <<< _inputs
   in
-<<<<<<< HEAD
-    reindexSpentScriptRedeemers' inputs redeemersTxIns #
-      map \redeemersTxInsReindexed ->
-=======
     reindexSpentScriptRedeemers' inputs redeemersTxIns <#>
       \redeemersTxInsReindexed ->
->>>>>>> 28b82647
         unattachedTx # _redeemersTxIns .~ redeemersTxInsReindexed
 
 reattachDatumsAndRedeemers :: UnattachedUnbalancedTx -> Transaction
