--- conflicted
+++ resolved
@@ -4,14 +4,15 @@
   , InputWithScriptRef(RefInput, SpendInput)
   , OutputConstraint(OutputConstraint)
   , TxConstraint
-      ( MustIncludeDatum
-      , MustBeSignedBy
+      ( MustBeSignedBy
       , MustDelegateStakePlutusScript
       , MustDelegateStakePubKey
+      , MustDeregisterStakePlutusScript
       , MustDeregisterStakePubKey
-      , MustDeregisterStakePlutusScript
       , MustHashDatum
+      , MustIncludeDatum
       , MustMintValue
+      , MustMintValueUsingNativeScript
       , MustNotBeValid
       , MustPayToNativeScript
       , MustPayToPubKeyAddress
@@ -23,18 +24,13 @@
       , MustRegisterStakeScript
       , MustRetirePool
       , MustSatisfyAnyOf
-<<<<<<< HEAD
       , MustSpendAtLeast
       , MustSpendNativeScriptOutput
       , MustSpendPubKeyOutput
       , MustSpendScriptOutput
       , MustValidateIn
+      , MustWithdrawStakePlutusScript
       , MustWithdrawStakePubKey
-      , MustWithdrawStakePlutusScript
-=======
-      , MustNotBeValid
-      , MustMintValueUsingNativeScript
->>>>>>> 28c51929
       )
   , TxConstraints(TxConstraints)
   , addTxIn
@@ -762,37 +758,4 @@
   where
   f :: TxConstraint -> Array Datum
   f (MustIncludeDatum dt) = Array.singleton dt
-<<<<<<< HEAD
-  f _ = []
-=======
-  f _ = []
-
--- | Check whether every transaction that satisfies the constraints has to
--- | modify the UTXO set.
-modifiesUtxoSet :: forall (i :: Type) (o :: Type). TxConstraints i o -> Boolean
-modifiesUtxoSet (TxConstraints { constraints, ownInputs, ownOutputs }) =
-  let
-    requiresInputOutput :: TxConstraint -> Boolean
-    requiresInputOutput = case _ of
-      MustBeSignedBy _ -> false
-      MustHashDatum _ _ -> false
-      MustIncludeDatum _ -> false
-      MustMintValue _ _ _ _ _ -> true
-      MustMintValueUsingNativeScript _ _ _ -> true
-      MustNotBeValid -> false
-      MustPayToNativeScript _ vl -> not (isZero vl)
-      MustPayToPubKeyAddress _ _ _ _ vl -> not (isZero vl)
-      MustPayToScript _ _ _ _ vl -> not (isZero vl)
-      MustProduceAtLeast _ -> true
-      MustReferenceOutput _ -> false
-      MustSatisfyAnyOf xs -> any requiresInputOutput $ concat xs
-      MustSpendAtLeast _ -> true
-      MustSpendNativeScriptOutput _ _ -> true
-      MustSpendPubKeyOutput _ -> true
-      MustSpendScriptOutput _ _ _ -> true
-      MustValidateIn _ -> false
-  in
-    any requiresInputOutput constraints
-      || not (null ownInputs)
-      || not (null ownOutputs)
->>>>>>> 28c51929
+  f _ = []