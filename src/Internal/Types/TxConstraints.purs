--- conflicted
+++ resolved
@@ -446,7 +446,6 @@
 mustMintCurrency mph =
   mustMintCurrencyWithRedeemer mph unitRedeemer
 
-<<<<<<< HEAD
 mustMintCurrencyUsingNativeScript
   :: forall (i :: Type) (o :: Type)
    . NativeScript
@@ -456,9 +455,7 @@
 mustMintCurrencyUsingNativeScript ns tk i = singleton
   (MustMintValueUsingNativeScript ns tk i)
 
-=======
 -- | Create the given amount of the currency using a reference minting policy.
->>>>>>> d10c4f19
 mustMintCurrencyUsingScriptRef
   :: forall (i :: Type) (o :: Type)
    . MintingPolicyHash
