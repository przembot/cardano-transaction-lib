--- conflicted
+++ resolved
@@ -120,14 +120,10 @@
   , getProtocolParameters
   )
 import Ctl.Internal.QueryM.EraSummaries (getEraSummaries)
-<<<<<<< HEAD
 import Ctl.Internal.QueryM.Pools
   ( getPubKeyHashDelegationsAndRewards
   , getValidatorHashDelegationsAndRewards
   )
-import Ctl.Internal.QueryM.ProtocolParameters (getProtocolParameters)
-=======
->>>>>>> 28c51929
 import Ctl.Internal.QueryM.SystemStart (getSystemStart)
 import Ctl.Internal.Scripts
   ( mintingPolicyHash
@@ -212,12 +208,9 @@
       , MustSpendPubKeyOutput
       , MustSpendScriptOutput
       , MustValidateIn
-<<<<<<< HEAD
       , MustWithdrawStakePubKey
       , MustWithdrawStakePlutusScript
-=======
       , MustMintValueUsingNativeScript
->>>>>>> 28c51929
       )
   , TxConstraints(TxConstraints)
   , utxoWithScriptRef
@@ -387,7 +380,7 @@
   -> ScriptLookups a
 unspentOutputs mp = over ScriptLookups _ { txOutputs = mp } mempty
 
--- | Same as `unspentOutputs` but in `Maybe` context for convenience. 
+-- | Same as `unspentOutputs` but in `Maybe` context for convenience.
 -- | This should not fail.
 unspentOutputsM
   :: forall (a :: Type)
