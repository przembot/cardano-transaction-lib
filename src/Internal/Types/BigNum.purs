--- conflicted
+++ resolved
@@ -55,13 +55,9 @@
       <<< fromBigInt <=< decodeAeson
 
 instance EncodeAeson BigNum where
-<<<<<<< HEAD
-  encodeAeson' = encodeAeson' <<< toBigInt
+  encodeAeson = encodeAeson <<< toBigInt
 
 -- Semiring cannot be implemented, because add and mul returns Maybe BigNum
-=======
-  encodeAeson = encodeAeson <<< toBigIntUnsafe
->>>>>>> b7d4c891
 
 fromBigInt :: BigInt -> Maybe BigNum
 fromBigInt = fromString <<< BigInt.toString
