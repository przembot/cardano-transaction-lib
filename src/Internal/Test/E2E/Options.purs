--- conflicted
+++ resolved
@@ -95,12 +95,6 @@
 type ClusterPortsOptions_ (r :: Row Type) =
   ( plutipPort :: Maybe UInt
   , ogmiosPort :: Maybe UInt
-<<<<<<< HEAD
-  , ctlServerPort :: Maybe UInt
-=======
-  , ogmiosDatumCachePort :: Maybe UInt
-  , postgresPort :: Maybe UInt
->>>>>>> b7d4c891
   , kupoPort :: Maybe UInt
   | r
   )
@@ -340,12 +334,6 @@
 defaultPorts =
   { plutip: 8087
   , ogmios: 1345
-<<<<<<< HEAD
-  , ctlServer: 8088
-=======
-  , ogmiosDatumCache: 10005
-  , postgres: 5438
->>>>>>> b7d4c891
   , kupo: 1443
   }
 
@@ -367,31 +355,6 @@
         showPort "OGMIOS" defaultPorts.ogmios
     , metavar "PORT"
     ]
-<<<<<<< HEAD
-  ctlServerPort <- option (Just <$> uintParser) $ fold
-    [ long "ctl-server-port"
-    , help "ctl-server port for use with local Plutip cluster"
-    , value Nothing
-    , showDefaultWith $ const $
-        showPort "CTL_SERVER" defaultPorts.ctlServer
-=======
-  ogmiosDatumCachePort <- option (Just <$> uintParser) $ fold
-    [ long "ogmios-datum-cache-port"
-    , help "Ogmios Datum Cache port for use with local Plutip cluster"
-    , value Nothing
-    , showDefaultWith $ const $
-        showPort "OGMIOS_DATUM_CACHE" defaultPorts.ogmiosDatumCache
-    , metavar "PORT"
-    ]
-  postgresPort <- option (Just <$> uintParser) $ fold
-    [ long "postgres-port"
-    , help "Postgres port for use with local Plutip cluster"
-    , value Nothing
-    , showDefaultWith $ const $
-        showPort "POSTGRES" defaultPorts.postgres
->>>>>>> b7d4c891
-    , metavar "PORT"
-    ]
   kupoPort <- option (Just <$> uintParser) $ fold
     [ long "kupo-port"
     , help "Kupo port for use with local Plutip cluster"
@@ -403,12 +366,6 @@
   in
     { plutipPort
     , ogmiosPort
-<<<<<<< HEAD
-    , ctlServerPort
-=======
-    , ogmiosDatumCachePort
-    , postgresPort
->>>>>>> b7d4c891
     , kupoPort
     }
   where
