-- | CTL query layer monad
module Ctl.Internal.QueryM
  ( module ExportDispatcher
  , module ExportServerConfig
  , ClientError
      ( ClientHttpError
      , ClientHttpResponseError
      , ClientDecodeJsonError
      , ClientEncodingError
      , ClientOtherError
      )
  , DatumCacheListeners
  , DatumCacheWebSocket
  , DefaultQueryEnv
  , ListenerSet
  , Logger
  , OgmiosListeners
  , OgmiosWebSocket
  , QueryConfig
  , QueryM
  , ParQueryM
  , QueryMExtended(QueryMExtended)
  , QueryEnv
  , QueryRuntime
  , SubmitTxListenerSet
  , WebSocket(WebSocket)
  , Hooks
  , allowError
  , applyArgs
  , evaluateTxOgmios
  , getChainTip
  , getDatumByHash
  , getDatumsByHashes
  , getDatumsByHashesWithErrors
  , getLogger
  , getProtocolParameters
  , getProtocolParametersAff
  , getWalletAddresses
  , liftQueryM
  , listeners
  , postAeson
  , mkDatumCacheWebSocketAff
  , mkDatumCacheRequest
  , mkListenerSet
  , mkLogger
  , defaultMessageListener
  , mkOgmiosRequest
  , mkOgmiosRequestAff
  , mkOgmiosWebSocketAff
  , mkQueryRuntime
  , mkRequest
  , mkRequestAff
  , mkWalletBySpec
  , ownPaymentPubKeyHashes
  , ownPubKeyHashes
  , ownStakePubKeyHash
  , runQueryM
  , runQueryMWithSettings
  , runQueryMInRuntime
  , scriptToAeson
  , stopQueryRuntime
  , submitTxOgmios
  , underlyingWebSocket
  , withMWalletAff
  , withMWallet
  , withQueryRuntime
  , callCip30Wallet
  ) where

import Prelude

import Aeson
  ( class DecodeAeson
  , Aeson
  , JsonDecodeError(TypeMismatch)
  , decodeAeson
  , encodeAeson
  , getFieldOptional
  , parseJsonStringToAeson
  , stringifyAeson
  )
import Affjax (Error, Response, defaultRequest, printError, request) as Affjax
import Affjax.RequestBody as Affjax.RequestBody
import Affjax.RequestHeader as Affjax.RequestHeader
import Affjax.ResponseFormat as Affjax.ResponseFormat
import Affjax.StatusCode as Affjax.StatusCode
import Control.Alt (class Alt)
import Control.Alternative (class Alternative)
import Control.Monad.Error.Class
  ( class MonadError
  , class MonadThrow
  , liftEither
  , throwError
  )
import Control.Monad.Logger.Class (class MonadLogger)
import Control.Monad.Reader.Class (class MonadAsk, class MonadReader)
import Control.Monad.Reader.Trans
  ( ReaderT(ReaderT)
  , asks
  , runReaderT
  , withReaderT
  )
import Control.Monad.Rec.Class (class MonadRec)
import Control.Parallel (class Parallel, parallel, sequential)
import Control.Plus (class Plus)
import Ctl.Internal.Cardano.Types.Transaction (PoolPubKeyHash)
import Ctl.Internal.Helpers (logString, logWithLevel)
import Ctl.Internal.JsWebSocket
  ( JsWebSocket
  , Url
  , _mkWebSocket
  , _onWsConnect
  , _onWsError
  , _onWsMessage
  , _removeOnWsError
  , _wsClose
  , _wsFinalize
  , _wsSend
  )
import Ctl.Internal.QueryM.DatumCacheWsp
  ( GetDatumByHashR
  , GetDatumsByHashesR
  , GetTxByHashR
  )
import Ctl.Internal.QueryM.DatumCacheWsp as DcWsp
import Ctl.Internal.QueryM.Dispatcher
  ( DispatchError(JsError, JsonError, FaultError, ListenerCancelled)
  , Dispatcher
  , GenericPendingRequests
  , PendingRequests
  , PendingSubmitTxRequests
  , RequestBody
  , WebsocketDispatch
  , dispatchErrorToError
  , mkWebsocketDispatch
  , newDispatcher
  , newPendingRequests
  ) as ExportDispatcher
import Ctl.Internal.QueryM.Dispatcher
  ( DispatchError(JsonError, FaultError, ListenerCancelled)
  , Dispatcher
  , GenericPendingRequests
  , PendingRequests
  , PendingSubmitTxRequests
  , RequestBody
  , WebsocketDispatch
  , dispatchErrorToError
  , mkWebsocketDispatch
  , newDispatcher
  , newPendingRequests
  )
import Ctl.Internal.QueryM.JsonWsp as JsonWsp
<<<<<<< HEAD
import Ctl.Internal.QueryM.Ogmios (AdditionalUtxoSet, PoolIdsR, TxHash)
=======
import Ctl.Internal.QueryM.Ogmios (AdditionalUtxoSet, TxHash, aesonObject)
>>>>>>> affe354b
import Ctl.Internal.QueryM.Ogmios as Ogmios
import Ctl.Internal.QueryM.ServerConfig
  ( Host
  , ServerConfig
  , defaultDatumCacheWsConfig
  , defaultOgmiosWsConfig
  , defaultServerConfig
  , mkHttpUrl
  , mkOgmiosDatumCacheWsUrl
  , mkServerUrl
  , mkWsUrl
  ) as ExportServerConfig
import Ctl.Internal.QueryM.ServerConfig
  ( ServerConfig
  , mkHttpUrl
  , mkOgmiosDatumCacheWsUrl
  , mkWsUrl
  )
import Ctl.Internal.QueryM.UniqueId (ListenerId)
import Ctl.Internal.Serialization (toBytes) as Serialization
import Ctl.Internal.Serialization.Address
  ( Address
  , NetworkId
  , addressPaymentCred
  , baseAddressDelegationCred
  , baseAddressFromAddress
  , stakeCredentialToKeyHash
  )
import Ctl.Internal.Serialization.PlutusData (convertPlutusData) as Serialization
import Ctl.Internal.Types.ByteArray (byteArrayToHex)
import Ctl.Internal.Types.CborBytes (CborBytes)
import Ctl.Internal.Types.Chain as Chain
import Ctl.Internal.Types.Datum (DataHash, Datum)
import Ctl.Internal.Types.PlutusData (PlutusData)
import Ctl.Internal.Types.PubKeyHash
  ( PaymentPubKeyHash
  , PubKeyHash
  , StakePubKeyHash
  )
import Ctl.Internal.Types.Scripts (Language, PlutusScript(PlutusScript))
import Ctl.Internal.Types.Transaction (TransactionInput)
import Ctl.Internal.Types.UsedTxOuts (UsedTxOuts, newUsedTxOuts)
import Ctl.Internal.Wallet
  ( Cip30Connection
  , Cip30Wallet
  , Wallet(Gero, Flint, Nami, Eternl, Lode, KeyWallet)
  , mkEternlWalletAff
  , mkFlintWalletAff
  , mkGeroWalletAff
  , mkKeyWallet
  , mkLodeWalletAff
  , mkNamiWalletAff
  )
import Ctl.Internal.Wallet.KeyFile
  ( privatePaymentKeyFromFile
  , privateStakeKeyFromFile
  )
import Ctl.Internal.Wallet.Spec
  ( PrivatePaymentKeySource(PrivatePaymentKeyFile, PrivatePaymentKeyValue)
  , PrivateStakeKeySource(PrivateStakeKeyFile, PrivateStakeKeyValue)
  , WalletSpec
      ( UseKeys
      , ConnectToGero
      , ConnectToNami
      , ConnectToFlint
      , ConnectToEternl
      , ConnectToLode
      )
  )
import Data.Array (head, singleton) as Array
import Data.Bifunctor (lmap)
import Data.Either (Either(Left, Right), either, hush, isRight)
import Data.Foldable (foldl)
import Data.HTTP.Method (Method(POST))
import Data.JSDate (now)
import Data.Log.Level (LogLevel(Error, Debug))
import Data.Log.Message (Message)
import Data.Map (Map)
import Data.Map as Map
import Data.Maybe (Maybe(Just, Nothing), fromMaybe, isJust, maybe)
import Data.MediaType.Common (applicationJSON)
import Data.Newtype (class Newtype, unwrap, wrap)
import Data.Traversable (for, for_, traverse, traverse_)
import Data.Tuple (Tuple(Tuple), fst, snd)
import Data.Tuple.Nested (type (/\), (/\))
import Effect (Effect)
import Effect.Aff
  ( Aff
  , Canceler(Canceler)
  , ParAff
  , attempt
  , delay
  , finally
  , launchAff_
  , makeAff
  , runAff_
  , supervise
  )
import Effect.Aff.Class (class MonadAff, liftAff)
import Effect.Class (class MonadEffect, liftEffect)
import Effect.Exception (Error, error, try)
import Effect.Ref as Ref
import Foreign.Object as Object
import Untagged.Union (asOneOf)

-- This module defines an Aff interface for Ogmios Websocket Queries
-- Since WebSockets do not define a mechanism for linking request/response
-- Or for verifying that the connection is live, those concerns are addressed
-- here

type Hooks =
  { beforeSign :: Maybe (Effect Unit)
  , beforeInit :: Maybe (Effect Unit)
  , onSuccess :: Maybe (Effect Unit)
  , onError :: Maybe (Error -> Effect Unit)
  }

-- | `QueryConfig` contains a complete specification on how to initialize a
-- | `QueryM` environment.
-- | It includes:
-- | - server parameters for all the services
-- | - network ID
-- | - logging level
-- | - wallet setup instructions
-- | - optional custom logger
type QueryConfig =
  { ctlServerConfig :: Maybe ServerConfig
  , ogmiosConfig :: ServerConfig
  , datumCacheConfig :: ServerConfig
  , networkId :: NetworkId
  , logLevel :: LogLevel
  , walletSpec :: Maybe WalletSpec
  , customLogger :: Maybe (LogLevel -> Message -> Aff Unit)
  , suppressLogs :: Boolean
  , hooks :: Hooks
  }

-- | Reusable part of `QueryRuntime` that can be shared between many `QueryM`
-- |  instances running in parallel.
-- |
-- | Includes:
-- | - WebSocket connections
-- | - A wallet connection
-- | - A data structure to keep UTxOs that has already been spent
-- | - Current protocol parameters
type QueryRuntime =
  { ogmiosWs :: OgmiosWebSocket
  , datumCacheWs :: DatumCacheWebSocket
  , wallet :: Maybe Wallet
  , usedTxOuts :: UsedTxOuts
  , pparams :: Ogmios.ProtocolParameters
  }

-- | `QueryEnv` contains everything needed for `QueryM` to run.
type QueryEnv (r :: Row Type) =
  { config :: QueryConfig
  , runtime :: QueryRuntime
  , extraConfig :: { | r }
  }

type DefaultQueryEnv = QueryEnv ()

type QueryM = QueryMExtended () Aff

type ParQueryM = QueryMExtended () ParAff

newtype QueryMExtended (r :: Row Type) (m :: Type -> Type) (a :: Type) =
  QueryMExtended
    (ReaderT (QueryEnv r) m a)

derive instance Newtype (QueryMExtended r m a) _
derive newtype instance Functor m => Functor (QueryMExtended r m)
derive newtype instance Apply m => Apply (QueryMExtended r m)
derive newtype instance Applicative m => Applicative (QueryMExtended r m)
derive newtype instance Bind m => Bind (QueryMExtended r m)
derive newtype instance Alt m => Alt (QueryMExtended r m)
derive newtype instance Plus m => Plus (QueryMExtended r m)
derive newtype instance Alternative m => Alternative (QueryMExtended r m)
derive newtype instance Monad (QueryMExtended r Aff)
derive newtype instance MonadEffect (QueryMExtended r Aff)
derive newtype instance MonadAff (QueryMExtended r Aff)
derive newtype instance
  ( Semigroup a
  , Apply m
  ) =>
  Semigroup (QueryMExtended r m a)

derive newtype instance
  ( Monoid a
  , Applicative m
  ) =>
  Monoid (QueryMExtended r m a)

derive newtype instance MonadThrow Error (QueryMExtended r Aff)
derive newtype instance MonadError Error (QueryMExtended r Aff)
derive newtype instance MonadRec (QueryMExtended r Aff)
derive newtype instance MonadAsk (QueryEnv r) (QueryMExtended r Aff)
derive newtype instance MonadReader (QueryEnv r) (QueryMExtended r Aff)

instance MonadLogger (QueryMExtended r Aff) where
  log msg = do
    config <- asks $ _.config
    let
      logFunction =
        config # _.customLogger >>> fromMaybe logWithLevel
    liftAff $ logFunction config.logLevel msg

-- Newtype deriving complains about overlapping instances, so we wrap and
-- unwrap manually
instance Parallel (QueryMExtended r ParAff) (QueryMExtended r Aff) where
  parallel :: QueryMExtended r Aff ~> QueryMExtended r ParAff
  parallel = wrap <<< parallel <<< unwrap
  sequential :: QueryMExtended r ParAff ~> QueryMExtended r Aff
  sequential = wrap <<< sequential <<< unwrap

liftQueryM
  :: forall (r :: Row Type) (a :: Type). QueryM a -> QueryMExtended r Aff a
liftQueryM = unwrap >>> withReaderT toDefaultQueryEnv >>> wrap
  where
  toDefaultQueryEnv :: QueryEnv r -> DefaultQueryEnv
  toDefaultQueryEnv c = c { extraConfig = {} }

-- | Constructs and finalizes a contract environment that is usable inside a
-- | bracket callback.
-- | Make sure that `Aff` action does not end before all contracts that use the
-- | runtime terminate. Otherwise `WebSocket`s will be closed too early.
withQueryRuntime
  :: forall a
   . QueryConfig
  -> (QueryRuntime -> Aff a)
  -> Aff a
withQueryRuntime config action = do
  eiRes <- attempt do
    runtime <- mkQueryRuntime config
    supervise (action runtime) `flip finally` liftEffect do
      stopQueryRuntime runtime
  case eiRes of
    Right res -> do
      liftEffect $ for_ config.hooks.onSuccess (void <<< try)
      pure res
    Left err -> do
      for_ config.hooks.onError \f -> do
        void $ liftEffect $ try $ f err
      liftEffect $ throwError err

-- | Close the websockets in `QueryRuntime`, effectively making it unusable
stopQueryRuntime
  :: QueryRuntime
  -> Effect Unit
stopQueryRuntime runtime = do
  _wsFinalize $ underlyingWebSocket runtime.ogmiosWs
  _wsClose $ underlyingWebSocket runtime.ogmiosWs
  _wsFinalize $ underlyingWebSocket runtime.datumCacheWs
  _wsClose $ underlyingWebSocket runtime.datumCacheWs

-- | Used in `mkQueryRuntime` only
data QueryRuntimeModel = QueryRuntimeModel
  (OgmiosWebSocket /\ DatumCacheWebSocket /\ Ogmios.ProtocolParameters)
  (Maybe Wallet)

mkQueryRuntime
  :: QueryConfig
  -> Aff QueryRuntime
mkQueryRuntime config = do
  for_ config.hooks.beforeInit (void <<< liftEffect <<< try)
  usedTxOuts <- newUsedTxOuts
  QueryRuntimeModel (ogmiosWs /\ datumCacheWs /\ pparams) wallet <- sequential $
    QueryRuntimeModel
      <$> parallel do
        datumCacheWs <-
          mkDatumCacheWebSocketAff logger config.datumCacheConfig
        ogmiosWs <-
          mkOgmiosWebSocketAff datumCacheWs logger config.ogmiosConfig
        pparams <- getProtocolParametersAff ogmiosWs logger
        pure $ ogmiosWs /\ datumCacheWs /\ pparams
      <*> parallel (for config.walletSpec mkWalletBySpec)
  pure
    { ogmiosWs
    , datumCacheWs
    , wallet
    , usedTxOuts
    , pparams
    }
  where
  logger = mkLogger config.logLevel config.customLogger

mkWalletBySpec :: WalletSpec -> Aff Wallet
mkWalletBySpec = case _ of
  UseKeys paymentKeySpec mbStakeKeySpec -> do
    privatePaymentKey <- case paymentKeySpec of
      PrivatePaymentKeyFile filePath ->
        privatePaymentKeyFromFile filePath
      PrivatePaymentKeyValue key -> pure key
    mbPrivateStakeKey <- for mbStakeKeySpec case _ of
      PrivateStakeKeyFile filePath -> privateStakeKeyFromFile filePath
      PrivateStakeKeyValue key -> pure key
    pure $ mkKeyWallet privatePaymentKey mbPrivateStakeKey
  ConnectToNami -> mkNamiWalletAff
  ConnectToGero -> mkGeroWalletAff
  ConnectToFlint -> mkFlintWalletAff
  ConnectToEternl -> mkEternlWalletAff
  ConnectToLode -> mkLodeWalletAff

runQueryM :: forall (a :: Type). QueryConfig -> QueryM a -> Aff a
runQueryM config action = do
  withQueryRuntime config \runtime ->
    runQueryMInRuntime config runtime action

runQueryMWithSettings
  :: forall (r :: Row Type) (a :: Type)
   . QueryEnv r
  -> QueryM a
  -> Aff a
runQueryMWithSettings settings action = do
  runQueryMInRuntime settings.config settings.runtime action

runQueryMInRuntime
  :: forall (r :: Row Type) (a :: Type)
   . QueryConfig
  -> QueryRuntime
  -> QueryM a
  -> Aff a
runQueryMInRuntime config runtime = do
  flip runReaderT { config, runtime, extraConfig: {} } <<< unwrap

-- | Returns the `ProtocolParameters` from the `QueryM` environment.
-- | Note that this is not necessarily the current value from the ledger.
getProtocolParameters :: QueryM Ogmios.ProtocolParameters
getProtocolParameters =
  asks $ _.runtime >>> _.pparams

getProtocolParametersAff
  :: OgmiosWebSocket
  -> (LogLevel -> String -> Effect Unit)
  -> Aff Ogmios.ProtocolParameters
getProtocolParametersAff ogmiosWs logger =
  mkOgmiosRequestAff ogmiosWs logger Ogmios.queryProtocolParametersCall
    _.getProtocolParameters
    unit

--------------------------------------------------------------------------------
-- Ogmios Local State Query Protocol
--------------------------------------------------------------------------------

getChainTip :: QueryM Chain.Tip
getChainTip = ogmiosChainTipToTip <$> mkOgmiosRequest Ogmios.queryChainTipCall
  _.chainTip
  unit
  where
  ogmiosChainTipToTip :: Ogmios.ChainTipQR -> Chain.Tip
  ogmiosChainTipToTip = case _ of
    Ogmios.CtChainOrigin _ -> Chain.TipAtGenesis
    Ogmios.CtChainPoint { slot, hash } -> Chain.Tip $ wrap
      { slot, blockHeaderHash: wrap $ unwrap hash }

--------------------------------------------------------------------------------
-- Ogmios Local Tx Submission Protocol
--------------------------------------------------------------------------------

submitTxOgmios :: TxHash -> CborBytes -> QueryM Ogmios.SubmitTxR
submitTxOgmios txHash tx = do
  ws <- asks $ underlyingWebSocket <<< _.ogmiosWs <<< _.runtime
  listeners' <- asks $ listeners <<< _.ogmiosWs <<< _.runtime
  cfg <- asks _.config
  liftAff $ mkRequestAff listeners' ws (mkLogger cfg.logLevel cfg.customLogger)
    Ogmios.submitTxCall
    _.submit
    (txHash /\ tx)

evaluateTxOgmios
  :: CborBytes -> AdditionalUtxoSet -> QueryM Ogmios.TxEvaluationR
evaluateTxOgmios cbor additionalUtxos = do
  ws <- asks $ underlyingWebSocket <<< _.ogmiosWs <<< _.runtime
  listeners' <- asks $ listeners <<< _.ogmiosWs <<< _.runtime
  cfg <- asks _.config
  liftAff $ mkRequestAff listeners' ws (mkLogger cfg.logLevel cfg.customLogger)
    Ogmios.evaluateTxCall
    _.evaluate
    (cbor /\ additionalUtxos)

--------------------------------------------------------------------------------
-- Ogmios Local Tx Monitor Protocol
--------------------------------------------------------------------------------

acquireMempoolSnapshotAff
  :: OgmiosWebSocket -> Logger -> Aff Ogmios.MempoolSnapshotAcquired
acquireMempoolSnapshotAff ogmiosWs logger =
  mkOgmiosRequestAff ogmiosWs logger Ogmios.acquireMempoolSnapshotCall
    _.acquireMempool
    unit

withMempoolSnapshot
  :: OgmiosWebSocket
  -> Logger
  -> (Maybe Ogmios.MempoolSnapshotAcquired -> Aff Unit)
  -> Effect Unit
withMempoolSnapshot ogmiosWs logger cont =
  flip runAff_ (acquireMempoolSnapshotAff ogmiosWs logger) $ case _ of
    Left err -> do
      logger Error $
        "Failed to acquire a mempool snapshot: Error: " <> show err
      launchAff_ (cont Nothing)
    Right mempoolSnapshot ->
      launchAff_ (cont $ Just mempoolSnapshot)

mempoolSnapshotHasTxAff
  :: OgmiosWebSocket
  -> Logger
  -> Ogmios.MempoolSnapshotAcquired
  -> TxHash
  -> Aff Boolean
mempoolSnapshotHasTxAff ogmiosWs logger ms =
  mkOgmiosRequestAff ogmiosWs logger (Ogmios.mempoolSnapshotHasTxCall ms)
    _.mempoolHasTx

--------------------------------------------------------------------------------
-- Datum Cache Queries
--------------------------------------------------------------------------------

getDatumByHash :: DataHash -> QueryM (Maybe Datum)
getDatumByHash hash = unwrap <$> do
  mkDatumCacheRequest DcWsp.getDatumByHashCall _.getDatumByHash hash

getDatumsByHashes :: Array DataHash -> QueryM (Map DataHash Datum)
getDatumsByHashes hashes = Map.mapMaybe hush <$> getDatumsByHashesWithErrors
  hashes

getDatumsByHashesWithErrors
  :: Array DataHash -> QueryM (Map DataHash (Either String Datum))
getDatumsByHashesWithErrors hashes = unwrap <$> do
  mkDatumCacheRequest DcWsp.getDatumsByHashesCall _.getDatumsByHashes hashes

checkTxByHashAff :: DatumCacheWebSocket -> Logger -> TxHash -> Aff Boolean
checkTxByHashAff datumCacheWs logger =
  mkDatumCacheRequestAff datumCacheWs logger DcWsp.getTxByHash _.getTxByHash
    >>> map (unwrap >>> isJust)

allowError
  :: forall (a :: Type). (Either Error a -> Effect Unit) -> a -> Effect Unit
allowError func = func <<< Right

--------------------------------------------------------------------------------
-- Wallet
--------------------------------------------------------------------------------

getWalletAddresses :: QueryM (Maybe (Array Address))
getWalletAddresses = do
  networkId <- asks $ _.config >>> _.networkId
  withMWalletAff case _ of
    Eternl wallet -> callCip30Wallet wallet _.getWalletAddresses
    Nami wallet -> callCip30Wallet wallet _.getWalletAddresses
    Gero wallet -> callCip30Wallet wallet _.getWalletAddresses
    Flint wallet -> callCip30Wallet wallet _.getWalletAddresses
    Lode wallet -> callCip30Wallet wallet _.getWalletAddresses
    KeyWallet kw -> (Just <<< Array.singleton) <$> (unwrap kw).address networkId

ownPubKeyHashes :: QueryM (Maybe (Array PubKeyHash))
ownPubKeyHashes = do
  mbAddress <- getWalletAddresses
  pure $
    map wrap <$>
      (mbAddress >>= traverse (addressPaymentCred >=> stakeCredentialToKeyHash))

ownPaymentPubKeyHashes :: QueryM (Maybe (Array PaymentPubKeyHash))
ownPaymentPubKeyHashes = (map <<< map) wrap <$> ownPubKeyHashes

-- TODO: change to array of StakePubKeyHash
-- https://github.com/Plutonomicon/cardano-transaction-lib/issues/1045
ownStakePubKeyHash :: QueryM (Maybe StakePubKeyHash)
ownStakePubKeyHash = do
  mbAddress <- getWalletAddresses <#> (_ >>= Array.head)
  pure do
    baseAddress <- mbAddress >>= baseAddressFromAddress
    wrap <<< wrap <$> stakeCredentialToKeyHash
      (baseAddressDelegationCred baseAddress)

withMWalletAff
  :: forall (a :: Type). (Wallet -> Aff (Maybe a)) -> QueryM (Maybe a)
withMWalletAff act = withMWallet (liftAff <<< act)

withMWallet
  :: forall (a :: Type). (Wallet -> QueryM (Maybe a)) -> QueryM (Maybe a)
withMWallet act = asks (_.runtime >>> _.wallet) >>= maybe (pure Nothing)
  act

callCip30Wallet
  :: forall (a :: Type)
   . Cip30Wallet
  -> (Cip30Wallet -> (Cip30Connection -> Aff a))
  -> Aff a
callCip30Wallet wallet act = act wallet wallet.connection

data ClientError
  = ClientHttpError Affjax.Error
  | ClientHttpResponseError String
  | ClientDecodeJsonError String JsonDecodeError
  | ClientEncodingError String
  | ClientOtherError String

-- No Show instance of Affjax.Error
instance Show ClientError where
  show (ClientHttpError err) =
    "(ClientHttpError "
      <> Affjax.printError err
      <> ")"
  show (ClientHttpResponseError err) =
    "(ClientHttpResponseError "
      <> show err
      <> ")"
  show (ClientDecodeJsonError jsonStr err) =
    "(ClientDecodeJsonError (" <> show jsonStr <> ") "
      <> show err
      <> ")"
  show (ClientEncodingError err) =
    "(ClientEncodingError "
      <> err
      <> ")"
  show (ClientOtherError err) =
    "(ClientEncodingError "
      <> err
      <> ")"

-- | Apply `PlutusData` arguments to any type isomorphic to `PlutusScript`,
-- | returning an updated script with the provided arguments applied
applyArgs
  :: PlutusScript
  -> Array PlutusData
  -> QueryM (Either ClientError PlutusScript)
applyArgs script args =
  asks (_.ctlServerConfig <<< _.config) >>= case _ of
    Nothing -> pure
      $ Left
      $
        ClientOtherError
          "The `ctl-server` service is required to call `applyArgs`. Please \
          \provide a `Just` value in `ConfigParams.ctlServerConfig` and make \
          \sure that the `ctl-server` service is running and available at the \
          \provided host and port. The `ctl-server` packages can be obtained \
          \from `overlays.ctl-server` defined in CTL's flake. Please see \
          \`doc/runtime.md` in the CTL repository for more information"
    Just config -> case traverse plutusDataToAeson args of
      Nothing -> pure $ Left $ ClientEncodingError
        "Failed to convert script args"
      Just ps -> do
        let
          language :: Language
          language = snd $ unwrap script

          url :: String
          url = mkHttpUrl config <> "/apply-args"

          reqBody :: Aeson
          reqBody = encodeAeson
            $ Object.fromFoldable
                [ "script" /\ scriptToAeson script
                , "args" /\ encodeAeson ps
                ]
        liftAff (postAeson url reqBody)
          <#> map (PlutusScript <<< flip Tuple language) <<<
            handleAffjaxResponse
  where
  plutusDataToAeson :: PlutusData -> Maybe Aeson
  plutusDataToAeson =
    map
      ( encodeAeson
          <<< byteArrayToHex
          <<< Serialization.toBytes
          <<< asOneOf
      )
      <<< Serialization.convertPlutusData

-- Checks response status code and returns `ClientError` in case of failure,
-- otherwise attempts to decode the result.
--
-- This function solves the problem described there:
-- https://github.com/eviefp/purescript-affjax-errors
handleAffjaxResponse
  :: forall (result :: Type)
   . DecodeAeson result
  => Either Affjax.Error (Affjax.Response String)
  -> Either ClientError result
handleAffjaxResponse (Left affjaxError) =
  Left (ClientHttpError affjaxError)
handleAffjaxResponse
  (Right { status: Affjax.StatusCode.StatusCode statusCode, body })
  | statusCode < 200 || statusCode > 299 =
      Left (ClientHttpResponseError body)
  | otherwise =
      body # lmap (ClientDecodeJsonError body)
        <<< (decodeAeson <=< parseJsonStringToAeson)

-- We can't use Affjax's typical `post`, since there will be a mismatch between
-- the media type header and the request body
postAeson :: Url -> Aeson -> Aff (Either Affjax.Error (Affjax.Response String))
postAeson url body = Affjax.request $ Affjax.defaultRequest
  { method = Left POST
  , content = Just $ Affjax.RequestBody.String $ stringifyAeson body
  , url = url
  , responseFormat = Affjax.ResponseFormat.string
  , headers = [ Affjax.RequestHeader.ContentType applicationJSON ]
  }

-- It's easier to just write the encoder here than provide an `EncodeJson`
-- instance (there are some brutal cyclical dependency issues trying to
-- write an instance in the `Types.*` modules)
scriptToAeson :: PlutusScript -> Aeson
scriptToAeson = encodeAeson <<< byteArrayToHex <<< fst <<< unwrap

--------------------------------------------------------------------------------
-- Type-safe `WebSocket`
--------------------------------------------------------------------------------

-- don't export this constructor
-- type-safe websocket which has automated req/res dispatch and websocket
-- failure handling
data WebSocket listeners = WebSocket JsWebSocket listeners
type OgmiosWebSocket = WebSocket OgmiosListeners
type DatumCacheWebSocket = WebSocket DatumCacheListeners

<<<<<<< HEAD
-- smart-constructor for OgmiosWebSocket in Aff Context
-- (prevents sending messages before the websocket opens, etc)
mkOgmiosWebSocket'
  :: DatumCacheWebSocket
  -> Logger
  -> ServerConfig
  -> (Either Error OgmiosWebSocket -> Effect Unit)
  -> Effect Canceler
mkOgmiosWebSocket' datumCacheWs logger serverCfg continue = do
  utxoDispatchMap <- createMutableDispatch
  utxosAtDispatchMap <- createMutableDispatch
  chainTipDispatchMap <- createMutableDispatch
  evaluateTxDispatchMap <- createMutableDispatch
  getProtocolParametersDispatchMap <- createMutableDispatch
  submitDispatchMap <- createMutableDispatch
  eraSummariesDispatchMap <- createMutableDispatch
  currentEpochDispatchMap <- createMutableDispatch
  systemStartDispatchMap <- createMutableDispatch
  acquireMempoolDispatchMap <- createMutableDispatch
  mempoolHasTxDispatchMap <- createMutableDispatch
  poolIdsDispatchMap <- createMutableDispatch
  poolParametersDispatchMap <- createMutableDispatch
  delegationsAndRewardsDispatchMap <- createMutableDispatch
  utxoPendingRequests <- createPendingRequests
  utxosAtPendingRequests <- createPendingRequests
  chainTipPendingRequests <- createPendingRequests
  evaluateTxPendingRequests <- createPendingRequests
  getProtocolParametersPendingRequests <- createPendingRequests
  submitPendingRequests <- createPendingRequests
  eraSummariesPendingRequests <- createPendingRequests
  currentEpochPendingRequests <- createPendingRequests
  systemStartPendingRequests <- createPendingRequests
  acquireMempoolPendingRequests <- createPendingRequests
  mempoolHasTxPendingRequests <- createPendingRequests
  poolIdsPendingRequests <- createPendingRequests
  poolParametersPendingRequests <- createPendingRequests
  delegationsAndRewardsRequests <- createPendingRequests
  let
    messageDispatch = ogmiosMessageDispatch
      { utxoDispatchMap
      , utxosAtDispatchMap
      , chainTipDispatchMap
      , evaluateTxDispatchMap
      , getProtocolParametersDispatchMap
      , submitDispatchMap
      , eraSummariesDispatchMap
      , currentEpochDispatchMap
      , systemStartDispatchMap
      , acquireMempoolDispatchMap
      , mempoolHasTxDispatchMap
      , poolIdsDispatchMap
      , poolParametersDispatchMap
      , delegationsAndRewardsDispatchMap
      }
  ws <- _mkWebSocket (logger Debug) $ mkWsUrl serverCfg
  let

    ogmiosWs :: OgmiosWebSocket
    ogmiosWs = WebSocket ws
      { utxo:
          mkListenerSet utxoDispatchMap utxoPendingRequests
      , utxosAt:
          mkListenerSet utxosAtDispatchMap utxosAtPendingRequests
      , chainTip:
          mkListenerSet chainTipDispatchMap chainTipPendingRequests
      , evaluate:
          mkListenerSet evaluateTxDispatchMap evaluateTxPendingRequests
      , getProtocolParameters:
          mkListenerSet getProtocolParametersDispatchMap
            getProtocolParametersPendingRequests
      , submit:
          mkListenerSet submitDispatchMap submitPendingRequests
      , eraSummaries:
          mkListenerSet eraSummariesDispatchMap eraSummariesPendingRequests
      , currentEpoch:
          mkListenerSet currentEpochDispatchMap currentEpochPendingRequests
      , systemStart:
          mkListenerSet systemStartDispatchMap systemStartPendingRequests
      , acquireMempool:
          mkListenerSet acquireMempoolDispatchMap acquireMempoolPendingRequests
      , mempoolHasTx:
          mkListenerSet mempoolHasTxDispatchMap mempoolHasTxPendingRequests
      , poolIds: mkListenerSet poolIdsDispatchMap poolIdsPendingRequests
      , poolParameters:
          mkListenerSet poolParametersDispatchMap poolParametersPendingRequests
      , delegationsAndRewards:
          mkListenerSet delegationsAndRewardsDispatchMap
            delegationsAndRewardsRequests
      }

    sendRequest :: forall (req :: Type). RequestBody /\ req -> Effect Unit
    sendRequest = _wsSend ws (logger Debug) <<< Tuple.fst

    resendPendingRequests = do
      Ref.read utxoPendingRequests >>= traverse_ sendRequest
      Ref.read utxosAtPendingRequests >>= traverse_ sendRequest
      Ref.read chainTipPendingRequests >>= traverse_ sendRequest
      Ref.read evaluateTxPendingRequests >>= traverse_ sendRequest
      Ref.read getProtocolParametersPendingRequests >>= traverse_ sendRequest
      Ref.read eraSummariesPendingRequests >>= traverse_ sendRequest
      Ref.read currentEpochPendingRequests >>= traverse_ sendRequest
      Ref.read systemStartPendingRequests >>= traverse_ sendRequest
      Ref.read poolIdsPendingRequests >>= traverse_ sendRequest
      Ref.read poolParametersPendingRequests >>= traverse_ sendRequest
      Ref.read delegationsAndRewardsRequests >>= traverse_ sendRequest
=======
-- getter
underlyingWebSocket :: forall (a :: Type). WebSocket a -> JsWebSocket
underlyingWebSocket (WebSocket ws _) = ws

-- getter
listeners :: forall (listeners :: Type). WebSocket listeners -> listeners
listeners (WebSocket _ ls) = ls
>>>>>>> affe354b

--------------------------------------------------------------------------------
-- OgmiosWebSocket Setup and PrimOps
--------------------------------------------------------------------------------

mkDatumCacheWebSocketAff :: Logger -> ServerConfig -> Aff DatumCacheWebSocket
mkDatumCacheWebSocketAff logger serverConfig = do
  lens <- liftEffect $ mkDatumCacheWebSocketLens logger
  makeAff $ mkServiceWebSocket lens (mkOgmiosDatumCacheWsUrl serverConfig)

mkOgmiosWebSocketAff
  :: DatumCacheWebSocket -> Logger -> ServerConfig -> Aff OgmiosWebSocket
mkOgmiosWebSocketAff datumCacheWebSocket logger serverConfig = do
  lens <- liftEffect $ mkOgmiosWebSocketLens logger datumCacheWebSocket
  makeAff $ mkServiceWebSocket lens (mkWsUrl serverConfig)

mkServiceWebSocket
  :: forall (listeners :: Type)
   . MkServiceWebSocketLens listeners
  -> Url
  -> (Either Error (WebSocket listeners) -> Effect Unit)
  -> Effect Canceler
mkServiceWebSocket lens url continue = do
  ws <- _mkWebSocket (lens.logger Debug) url
  let
    messageDispatch :: WebsocketDispatch
    messageDispatch = mkWebsocketDispatch lens.dispatcher

    -- We want to fail if the first connection attempt is not successful.
    -- Otherwise, we start reconnecting indefinitely.
    onFirstConnectionError :: String -> Effect Unit
    onFirstConnectionError errMessage = do
      _wsFinalize ws
      _wsClose ws
      lens.logger Error $
        "First connection to " <> lens.serviceName <> " WebSocket failed. "
          <> "Terminating. Error: "
          <> errMessage
      continue $ Left $ error errMessage
  firstConnectionErrorRef <- _onWsError ws onFirstConnectionError
  hasConnectedOnceRef <- Ref.new false
  _onWsConnect ws $ Ref.read hasConnectedOnceRef >>= case _ of
    true -> do
      lens.logger Debug $
        lens.serviceName <>
          " WebSocket connection re-established, resending pending requests..."
      lens.resendPendingRequests ws
    false -> do
      lens.logger Debug $ "Connection to " <> lens.serviceName <> " established"
      Ref.write true hasConnectedOnceRef
      _removeOnWsError ws firstConnectionErrorRef
      _onWsMessage ws (lens.logger Debug) $ defaultMessageListener lens.logger
        [ messageDispatch ]
      void $ _onWsError ws \err -> do
        lens.logger Debug $
          lens.serviceName <> " WebSocket error (" <> err <>
            "). Reconnecting..."
      -- continue $ Right (ws /\ dispatcher /\ pending)
      continue $ Right (lens.typedWebSocket ws)
  pure $ Canceler $ \err -> liftEffect do
    _wsFinalize ws
    _wsClose ws
    continue $ Left $ err

--------------------------------------------------------------------------------
-- Resend pending `SubmitTx` requests
--------------------------------------------------------------------------------

-- | For each pending `SubmitTx` request, checks whether the transaction has
-- | been added to the mempool or has been included in a block before retrying
-- | the request.
resendPendingSubmitRequests
  :: OgmiosWebSocket
  -> DatumCacheWebSocket
  -> Logger
  -> (RequestBody -> Effect Unit)
  -> Dispatcher
  -> PendingSubmitTxRequests
  -> Effect Unit
resendPendingSubmitRequests ogmiosWs odcWs logger sendRequest dispatcher pr = do
  submitTxPendingRequests <- Ref.read pr
  unless (Map.isEmpty submitTxPendingRequests) do
    -- Acquiring a mempool snapshot should never fail and,
    -- after ws reconnection, should be instantaneous.
    withMempoolSnapshot ogmiosWs logger case _ of
      Nothing ->
        liftEffect $ traverse_ (sendRequest <<< fst) submitTxPendingRequests
      Just ms -> do
        -- A delay of 5 sec for transactions to be processed by the node
        -- and added to the mempool:
        delay (wrap 5000.0)
        let (pr' :: Array _) = Map.toUnfoldable submitTxPendingRequests
        for_ pr' \(listenerId /\ requestBody /\ txHash) ->
          handlePendingSubmitRequest ms listenerId requestBody txHash
  where
  log :: String -> Boolean -> TxHash -> Aff Unit
  log label value txHash =
    liftEffect $ logger Debug $
      label <> ": " <> show value <> " TxHash: " <> show txHash

  handlePendingSubmitRequest
    :: Ogmios.MempoolSnapshotAcquired
    -> ListenerId
    -> RequestBody
    -> TxHash
    -> Aff Unit
  handlePendingSubmitRequest ms listenerId requestBody txHash = do
    -- Check if the transaction was added to the mempool:
    txInMempool <- mempoolSnapshotHasTxAff ogmiosWs logger ms txHash
    log "Tx in the mempool" txInMempool txHash
    retrySubmitTx <-
      if txInMempool then pure false
      else do
        -- Check if the transaction was included in the block:
        txConfirmed <- checkTxByHashAff odcWs logger txHash
        log "Tx confirmed" txConfirmed txHash
        unless txConfirmed $ liftEffect do
          sendRequest requestBody
        pure (not txConfirmed)
    -- Manually dispatch `SubmitTx` response if resending is not required:
    unless retrySubmitTx $ liftEffect do
      Ref.modify_ (Map.delete listenerId) pr
      dispatchMap <- Ref.read dispatcher
      Ref.modify_ (Map.delete listenerId) dispatcher
      Map.lookup listenerId dispatchMap #
        maybe (pure unit) (_ $ submitSuccessPartialResp)
    where
    submitSuccessPartialResp :: Aeson
    submitSuccessPartialResp =
      encodeAeson
        { "result": { "SubmitSuccess": { "txId": txHash } } }

--------------------------------------------------------------------------------
-- `MkServiceWebSocketLens` for ogmios and ogmios-datum-cache
--------------------------------------------------------------------------------

type MkServiceWebSocketLens (listeners :: Type) =
  { serviceName :: String
  , dispatcher :: Dispatcher
  , logger :: Logger
  , typedWebSocket :: JsWebSocket -> WebSocket listeners
  , resendPendingRequests :: JsWebSocket -> Effect Unit
  }

mkDatumCacheWebSocketLens
  :: Logger -> Effect (MkServiceWebSocketLens DatumCacheListeners)
mkDatumCacheWebSocketLens logger = do
  dispatcher <- newDispatcher
  pendingRequests <- newPendingRequests
  pure $
    let
      datumCacheWebSocket :: JsWebSocket -> DatumCacheWebSocket
      datumCacheWebSocket ws = WebSocket ws
        { getDatumByHash: mkListenerSet dispatcher pendingRequests
        , getDatumsByHashes: mkListenerSet dispatcher pendingRequests
        , getTxByHash: mkListenerSet dispatcher pendingRequests
        }

      resendPendingRequests :: JsWebSocket -> Effect Unit
      resendPendingRequests ws =
        Ref.read pendingRequests >>= traverse_ (_wsSend ws (logger Debug))
    in
      { serviceName: "ogmios-datum-cache"
      , dispatcher
      , logger
      , typedWebSocket: datumCacheWebSocket
      , resendPendingRequests
      }

mkOgmiosWebSocketLens
  :: Logger
  -> DatumCacheWebSocket
  -> Effect (MkServiceWebSocketLens OgmiosListeners)
mkOgmiosWebSocketLens logger datumCacheWebSocket = do
  dispatcher <- newDispatcher
  pendingRequests <- newPendingRequests
  pendingSubmitTxRequests <- newPendingRequests
  pure $
    let
      ogmiosWebSocket :: JsWebSocket -> OgmiosWebSocket
      ogmiosWebSocket ws = WebSocket ws
        { utxo:
            mkListenerSet dispatcher pendingRequests
        , utxosAt:
            mkListenerSet dispatcher pendingRequests
        , chainTip:
            mkListenerSet dispatcher pendingRequests
        , evaluate:
            mkListenerSet dispatcher pendingRequests
        , getProtocolParameters:
            mkListenerSet dispatcher pendingRequests
        , eraSummaries:
            mkListenerSet dispatcher pendingRequests
        , currentEpoch:
            mkListenerSet dispatcher pendingRequests
        , systemStart:
            mkListenerSet dispatcher pendingRequests
        , acquireMempool:
            mkListenerSet dispatcher pendingRequests
        , mempoolHasTx:
            mkListenerSet dispatcher pendingRequests
        , submit:
            mkSubmitTxListenerSet dispatcher pendingSubmitTxRequests
        }

      resendPendingRequests :: JsWebSocket -> Effect Unit
      resendPendingRequests ws = do
        let sendRequest = _wsSend ws (logger Debug)
        Ref.read pendingRequests >>= traverse_ sendRequest
        resendPendingSubmitRequests (ogmiosWebSocket ws) datumCacheWebSocket
          logger
          sendRequest
          dispatcher
          pendingSubmitTxRequests
    in
      { serviceName: "ogmios"
      , dispatcher
      , logger
      , typedWebSocket: ogmiosWebSocket
      , resendPendingRequests
      }

--------------------------------------------------------------------------------
-- ListenerSet
--------------------------------------------------------------------------------

type OgmiosListeners =
  { utxo :: ListenerSet TransactionInput Ogmios.UtxoQR
  , utxosAt :: ListenerSet Ogmios.OgmiosAddress Ogmios.UtxoQR
  , chainTip :: ListenerSet Unit Ogmios.ChainTipQR
  , submit :: SubmitTxListenerSet
  , evaluate ::
      ListenerSet (CborBytes /\ AdditionalUtxoSet) Ogmios.TxEvaluationR
  , getProtocolParameters :: ListenerSet Unit Ogmios.ProtocolParameters
  , eraSummaries :: ListenerSet Unit Ogmios.EraSummaries
  , currentEpoch :: ListenerSet Unit Ogmios.CurrentEpoch
  , systemStart :: ListenerSet Unit Ogmios.SystemStart
  , acquireMempool :: ListenerSet Unit Ogmios.MempoolSnapshotAcquired
  , mempoolHasTx :: ListenerSet TxHash Boolean
  , poolIds :: ListenerSet Unit PoolIdsR
  , poolParameters :: ListenerSet (Array PoolPubKeyHash) Aeson
  , delegationsAndRewards :: ListenerSet (Array String) Aeson
  }

type DatumCacheListeners =
  { getDatumByHash :: ListenerSet DataHash GetDatumByHashR
  , getDatumsByHashes :: ListenerSet (Array DataHash) GetDatumsByHashesR
  , getTxByHash :: ListenerSet TxHash GetTxByHashR
  }

-- convenience type for adding additional query types later
type ListenerSet (request :: Type) (response :: Type) =
  { addMessageListener ::
      ListenerId
      -> (Either DispatchError response -> Effect Unit)
      -> Effect Unit
  , removeMessageListener :: ListenerId -> Effect Unit
  -- ^ Removes ID from dispatch map and pending requests queue.
  , addRequest :: ListenerId -> RequestBody /\ request -> Effect Unit
  -- ^ Saves request body until the request is fulfilled. The body is used
  --  to replay requests in case of a WebSocket failure.
  }

type SubmitTxListenerSet = ListenerSet (TxHash /\ CborBytes) Ogmios.SubmitTxR

mkAddMessageListener
  :: forall (response :: Type)
   . DecodeAeson response
  => Dispatcher
  -> ( ListenerId
       -> (Either DispatchError response -> Effect Unit)
       -> Effect Unit
     )
mkAddMessageListener dispatcher =
  \reflection handler ->
    flip Ref.modify_ dispatcher $
      Map.insert reflection \aeson -> handler $
        case (aesonObject (flip getFieldOptional "result") aeson) of
          Left err -> Left (JsonError err)
          Right (Just result) -> Right result
          Right Nothing -> Left (FaultError aeson)

mkRemoveMessageListener
  :: forall (requestData :: Type)
   . Dispatcher
  -> GenericPendingRequests requestData
  -> (ListenerId -> Effect Unit)
mkRemoveMessageListener dispatcher pendingRequests =
  \reflection -> do
    Ref.modify_ (Map.delete reflection) dispatcher
    Ref.modify_ (Map.delete reflection) pendingRequests

-- we manipluate closures to make the DispatchIdMap updateable using these
-- methods, this can be picked up by a query or cancellation function
mkListenerSet
  :: forall (request :: Type) (response :: Type)
   . DecodeAeson response
  => Dispatcher
  -> PendingRequests
  -> ListenerSet request response
mkListenerSet dispatcher pendingRequests =
  { addMessageListener:
      mkAddMessageListener dispatcher
  , removeMessageListener:
      mkRemoveMessageListener dispatcher pendingRequests
  , addRequest:
      \reflection (requestBody /\ _) ->
        Ref.modify_ (Map.insert reflection requestBody) pendingRequests
  }

mkSubmitTxListenerSet
  :: Dispatcher -> PendingSubmitTxRequests -> SubmitTxListenerSet
mkSubmitTxListenerSet dispatcher pendingRequests =
  { addMessageListener:
      mkAddMessageListener dispatcher
  , removeMessageListener:
      mkRemoveMessageListener dispatcher pendingRequests
  , addRequest:
      \reflection (requestBody /\ txHash /\ _) ->
        Ref.modify_ (Map.insert reflection (requestBody /\ txHash))
          pendingRequests
  }

-- | Builds an Ogmios request action using `QueryM`
mkOgmiosRequest
  :: forall (request :: Type) (response :: Type)
   . JsonWsp.JsonWspCall request response
  -> (OgmiosListeners -> ListenerSet request response)
  -> request
  -> QueryM response
mkOgmiosRequest jsonWspCall getLs inp = do
  listeners' <- asks $ listeners <<< _.ogmiosWs <<< _.runtime
  websocket <- asks $ underlyingWebSocket <<< _.ogmiosWs <<< _.runtime
  mkRequest listeners' websocket jsonWspCall getLs inp

-- | Builds an Ogmios request action using `Aff`
mkOgmiosRequestAff
  :: forall (request :: Type) (response :: Type)
   . OgmiosWebSocket
  -> Logger
  -> JsonWsp.JsonWspCall request response
  -> (OgmiosListeners -> ListenerSet request response)
  -> request
  -> Aff response
mkOgmiosRequestAff ogmiosWs = mkRequestAff
  (listeners ogmiosWs)
  (underlyingWebSocket ogmiosWs)

-- | Builds a Datum Cache request action using `QueryM`
mkDatumCacheRequest
  :: forall (request :: Type) (response :: Type)
   . JsonWsp.JsonWspCall request response
  -> (DatumCacheListeners -> ListenerSet request response)
  -> request
  -> QueryM response
mkDatumCacheRequest jsonWspCall getLs inp = do
  listeners' <- asks $ listeners <<< _.datumCacheWs <<< _.runtime
  websocket <- asks $ underlyingWebSocket <<< _.datumCacheWs <<< _.runtime
  mkRequest listeners' websocket jsonWspCall getLs inp

-- | Builds a Datum Cache request action using `Aff`
mkDatumCacheRequestAff
  :: forall (request :: Type) (response :: Type)
   . DatumCacheWebSocket
  -> Logger
  -> JsonWsp.JsonWspCall request response
  -> (DatumCacheListeners -> ListenerSet request response)
  -> request
  -> Aff response
mkDatumCacheRequestAff datumCacheWs = mkRequestAff
  (listeners datumCacheWs)
  (underlyingWebSocket datumCacheWs)

mkRequest
  :: forall (request :: Type) (response :: Type) (listeners :: Type)
   . listeners
  -> JsWebSocket
  -> JsonWsp.JsonWspCall request response
  -> (listeners -> ListenerSet request response)
  -> request
  -> QueryM response
mkRequest listeners' ws jsonWspCall getLs inp = do
  logger <- getLogger
  liftAff $ mkRequestAff listeners' ws logger jsonWspCall getLs inp

type Logger = LogLevel -> String -> Effect Unit

mkLogger
  :: LogLevel
  -> Maybe (LogLevel -> Message -> Aff Unit)
  -> Logger
mkLogger logLevel mbCustomLogger level message =
  case mbCustomLogger of
    Nothing -> logString logLevel level message
    Just logger -> liftEffect do
      timestamp <- now
      launchAff_ $ logger logLevel
        { level, message, tags: Map.empty, timestamp }

getLogger :: QueryM Logger
getLogger = do
  logLevel <- asks $ _.config >>> _.logLevel
  mbCustomLogger <- asks $ _.config >>> _.customLogger
  pure $ mkLogger logLevel mbCustomLogger

mkRequestAff
  :: forall (request :: Type) (response :: Type) (listeners :: Type)
   . listeners
  -> JsWebSocket
  -> Logger
  -> JsonWsp.JsonWspCall request response
  -> (listeners -> ListenerSet request response)
  -> request
  -> Aff response
mkRequestAff listeners' webSocket logger jsonWspCall getLs input = do
  { body, id } <-
    liftEffect $ JsonWsp.buildRequest jsonWspCall input
  let
    respLs :: ListenerSet request response
    respLs = getLs listeners'

    sBody :: RequestBody
    sBody = stringifyAeson body

    affFunc :: (Either Error response -> Effect Unit) -> Effect Canceler
    affFunc cont = do
      _ <- respLs.addMessageListener id
        ( \result -> do
            respLs.removeMessageListener id
            case result of
              Left (ListenerCancelled _) -> pure unit
              _ -> cont (lmap dispatchErrorToError result)
        )
      respLs.addRequest id (sBody /\ input)
      _wsSend webSocket (logger Debug) sBody
      -- Uncomment this code fragment to test `SubmitTx` request resend logic:
      -- let method = aesonObject (flip getFieldOptional "methodname") body
      -- when (method == Right (Just "SubmitTx")) do
      --   _wsReconnect webSocket
      pure $ Canceler $ \err -> do
        liftEffect $ respLs.removeMessageListener id
        liftEffect $ throwError $ err
  makeAff affFunc

<<<<<<< HEAD
-------------------------------------------------------------------------------
-- Dispatch Setup
--------------------------------------------------------------------------------

data DispatchError
  = JsError Error
  | JsonError JsonDecodeError
  -- Server response has been parsed succesfully, but it contains error
  -- message
  | FaultError Aeson
  -- The listener that was added for this message has been cancelled
  | ListenerCancelled ListenerId

instance Show DispatchError where
  show (JsError err) = "(JsError (message " <> show (message err) <> "))"
  show (JsonError jsonErr) = "(JsonError " <> show jsonErr <> ")"
  show (FaultError aeson) = "(FaultError " <> show aeson <> ")"
  show (ListenerCancelled listenerId) =
    "(ListenerCancelled " <> show listenerId <> ")"

dispatchErrorToError :: DispatchError -> Error
dispatchErrorToError (JsError err) = err
dispatchErrorToError (JsonError err) = error $ show err
dispatchErrorToError (FaultError err) =
  error $ "Server responded with `fault`: " <> stringifyAeson err
dispatchErrorToError (ListenerCancelled listenerId) =
  error $ "Listener cancelled (" <> listenerId <> ")"

-- A function which accepts some unparsed Json, and checks it against one or
-- more possible types to perform an appropriate effect (such as supplying the
-- parsed result to an async fiber/Aff listener)
type WebsocketDispatch =
  String -> Effect (Either DispatchError (Effect Unit))

-- A mutable queue of requests
type DispatchIdMap response = Ref
  (MultiMap ListenerId (Either DispatchError response -> Effect Unit))

-- an immutable queue of response type handlers
ogmiosMessageDispatch
  :: { utxoDispatchMap :: DispatchIdMap Ogmios.UtxoQR
     , utxosAtDispatchMap :: DispatchIdMap Ogmios.UtxoQR
     , chainTipDispatchMap :: DispatchIdMap Ogmios.ChainTipQR
     , evaluateTxDispatchMap :: DispatchIdMap Ogmios.TxEvaluationR
     , getProtocolParametersDispatchMap ::
         DispatchIdMap Ogmios.ProtocolParameters
     , submitDispatchMap :: DispatchIdMap Ogmios.SubmitTxR
     , eraSummariesDispatchMap :: DispatchIdMap Ogmios.EraSummaries
     , currentEpochDispatchMap :: DispatchIdMap Ogmios.CurrentEpoch
     , systemStartDispatchMap :: DispatchIdMap Ogmios.SystemStart
     , acquireMempoolDispatchMap :: DispatchIdMap Ogmios.MempoolSnapshotAcquired
     , mempoolHasTxDispatchMap :: DispatchIdMap Boolean
     , poolIdsDispatchMap :: DispatchIdMap Ogmios.PoolIdsR
     , poolParametersDispatchMap :: DispatchIdMap Aeson
     , delegationsAndRewardsDispatchMap :: DispatchIdMap Aeson
     }
  -> Array WebsocketDispatch
ogmiosMessageDispatch
  { utxoDispatchMap
  , utxosAtDispatchMap
  , chainTipDispatchMap
  , evaluateTxDispatchMap
  , getProtocolParametersDispatchMap
  , submitDispatchMap
  , eraSummariesDispatchMap
  , currentEpochDispatchMap
  , systemStartDispatchMap
  , acquireMempoolDispatchMap
  , mempoolHasTxDispatchMap
  , poolIdsDispatchMap
  , poolParametersDispatchMap
  , delegationsAndRewardsDispatchMap
  } =
  [ queryDispatch utxoDispatchMap
  , queryDispatch utxosAtDispatchMap
  , queryDispatch chainTipDispatchMap
  , queryDispatch evaluateTxDispatchMap
  , queryDispatch getProtocolParametersDispatchMap
  , queryDispatch submitDispatchMap
  , queryDispatch eraSummariesDispatchMap
  , queryDispatch currentEpochDispatchMap
  , queryDispatch systemStartDispatchMap
  , queryDispatch acquireMempoolDispatchMap
  , queryDispatch mempoolHasTxDispatchMap
  , queryDispatch poolIdsDispatchMap
  , queryDispatch poolParametersDispatchMap
  , queryDispatch delegationsAndRewardsDispatchMap
  ]

datumCacheMessageDispatch
  :: { getDatumByHashDispatchMap :: DispatchIdMap GetDatumByHashR
     , getDatumsByHashesDispatchMap :: DispatchIdMap GetDatumsByHashesR
     , getTxByHashDispatchMap :: DispatchIdMap GetTxByHashR
     }
  -> Array WebsocketDispatch
datumCacheMessageDispatch
  { getDatumByHashDispatchMap
  , getDatumsByHashesDispatchMap
  , getTxByHashDispatchMap
  } =
  [ queryDispatch getDatumByHashDispatchMap
  , queryDispatch getDatumsByHashesDispatchMap
  , queryDispatch getTxByHashDispatchMap
  ]

-- each query type will have a corresponding ref that lives in ReaderT config or similar
-- for utxoQueryDispatch, the `a` parameter will be `UtxoQR` or similar
-- the add and remove listener functions will know to grab the correct mutable dispatch, if one exists.
createMutableDispatch
  :: forall (response :: Type). Effect (DispatchIdMap response)
createMutableDispatch = Ref.new MultiMap.empty

createPendingRequests
  :: forall (request :: Type). Effect (PendingRequests request)
createPendingRequests = Ref.new Map.empty

-- we parse out the utxo query result, then check if we're expecting a result
-- with the provided id, if we are then we dispatch to the effect that is
-- waiting on this result
queryDispatch
  :: forall (response :: Type)
   . DecodeAeson response
  => Show response
  => DispatchIdMap response
  -> String
  -> Effect (Either DispatchError (Effect Unit))
queryDispatch ref str = do
  let eiAeson = parseJsonStringToAeson str
  -- Parse response id
  case parseJsonWspResponseId =<< eiAeson of
    Left parseError ->
      pure $ Left $ JsonError parseError
    Right reflection -> do
      -- Get callback action
      withAction reflection case _ of
        Nothing -> Left (ListenerCancelled reflection)
        Just action -> do
          -- Parse response
          Right $ action $
            case JsonWsp.parseJsonWspResponse =<< eiAeson of
              Left parseError -> Left $ JsonError parseError
              Right { result: Just result } -> Right result
              -- If result is empty, then fault must be present
              Right { result: Nothing, fault: Just fault } ->
                Left $ FaultError fault
              -- Otherwise, our implementation is broken.
              Right { result: Nothing, fault: Nothing } ->
                Left $ JsError $ error impossibleErrorMsg
  where
  impossibleErrorMsg =
    "Impossible happened: response does not contain neither "
      <> "`fault` nor `result`, please report as bug. Response: "
      <> str

  withAction
    :: ListenerId
    -> ( Maybe (Either DispatchError response -> Effect Unit)
         -> Either DispatchError (Effect Unit)
       )
    -> Effect (Either DispatchError (Effect Unit))
  withAction reflection cb = do
    idMap <- Ref.read ref
    let
      mbAction =
        MultiMap.lookup reflection idMap
          :: Maybe (Either DispatchError response -> Effect Unit)
    pure $ cb mbAction

=======
>>>>>>> affe354b
-- an empty error we can compare to, useful for ensuring we've not received any other kind of error
defaultErr :: JsonDecodeError
defaultErr = TypeMismatch "default error"

defaultMessageListener
  :: Logger
  -> Array WebsocketDispatch
  -> String
  -> Effect Unit
defaultMessageListener logger dispatchArray msg = do
  aeson <- liftEither $ lmap (const $ error "Unable to parse response") $
    parseJsonStringToAeson msg
  -- here, we need to fold the input over the array of functions until we get
  -- a success, then execute the effect.
  -- using a fold instead of a traverse allows us to skip a bunch of execution
  eAction :: Either DispatchError (Effect Unit) <- foldl
    (messageFoldF aeson)
    (pure $ Left $ JsonError defaultErr)
    dispatchArray
  either
    -- we expect a lot of parse errors, some messages (could?) fall through completely
    ( \err ->
        unless
          ( case err of
              JsonError jsonErr -> jsonErr == defaultErr
              _ -> false
          )
          do
            logger Error $
              "unexpected error on input: " <> msg
                <> " Error:"
                <> show err
    )
    identity
    eAction

messageFoldF
  :: Aeson
  -> Effect (Either DispatchError (Effect Unit))
  -> (Aeson -> (Effect (Either DispatchError (Effect Unit))))
  -> Effect (Either DispatchError (Effect Unit))
messageFoldF msg acc' func = do
  acc <- acc'
  if isRight acc then acc' else func msg<|MERGE_RESOLUTION|>--- conflicted
+++ resolved
@@ -150,11 +150,12 @@
   , newPendingRequests
   )
 import Ctl.Internal.QueryM.JsonWsp as JsonWsp
-<<<<<<< HEAD
-import Ctl.Internal.QueryM.Ogmios (AdditionalUtxoSet, PoolIdsR, TxHash)
-=======
-import Ctl.Internal.QueryM.Ogmios (AdditionalUtxoSet, TxHash, aesonObject)
->>>>>>> affe354b
+import Ctl.Internal.QueryM.Ogmios
+  ( AdditionalUtxoSet
+  , PoolIdsR
+  , TxHash
+  , aesonObject
+  )
 import Ctl.Internal.QueryM.Ogmios as Ogmios
 import Ctl.Internal.QueryM.ServerConfig
   ( Host
@@ -774,113 +775,6 @@
 type OgmiosWebSocket = WebSocket OgmiosListeners
 type DatumCacheWebSocket = WebSocket DatumCacheListeners
 
-<<<<<<< HEAD
--- smart-constructor for OgmiosWebSocket in Aff Context
--- (prevents sending messages before the websocket opens, etc)
-mkOgmiosWebSocket'
-  :: DatumCacheWebSocket
-  -> Logger
-  -> ServerConfig
-  -> (Either Error OgmiosWebSocket -> Effect Unit)
-  -> Effect Canceler
-mkOgmiosWebSocket' datumCacheWs logger serverCfg continue = do
-  utxoDispatchMap <- createMutableDispatch
-  utxosAtDispatchMap <- createMutableDispatch
-  chainTipDispatchMap <- createMutableDispatch
-  evaluateTxDispatchMap <- createMutableDispatch
-  getProtocolParametersDispatchMap <- createMutableDispatch
-  submitDispatchMap <- createMutableDispatch
-  eraSummariesDispatchMap <- createMutableDispatch
-  currentEpochDispatchMap <- createMutableDispatch
-  systemStartDispatchMap <- createMutableDispatch
-  acquireMempoolDispatchMap <- createMutableDispatch
-  mempoolHasTxDispatchMap <- createMutableDispatch
-  poolIdsDispatchMap <- createMutableDispatch
-  poolParametersDispatchMap <- createMutableDispatch
-  delegationsAndRewardsDispatchMap <- createMutableDispatch
-  utxoPendingRequests <- createPendingRequests
-  utxosAtPendingRequests <- createPendingRequests
-  chainTipPendingRequests <- createPendingRequests
-  evaluateTxPendingRequests <- createPendingRequests
-  getProtocolParametersPendingRequests <- createPendingRequests
-  submitPendingRequests <- createPendingRequests
-  eraSummariesPendingRequests <- createPendingRequests
-  currentEpochPendingRequests <- createPendingRequests
-  systemStartPendingRequests <- createPendingRequests
-  acquireMempoolPendingRequests <- createPendingRequests
-  mempoolHasTxPendingRequests <- createPendingRequests
-  poolIdsPendingRequests <- createPendingRequests
-  poolParametersPendingRequests <- createPendingRequests
-  delegationsAndRewardsRequests <- createPendingRequests
-  let
-    messageDispatch = ogmiosMessageDispatch
-      { utxoDispatchMap
-      , utxosAtDispatchMap
-      , chainTipDispatchMap
-      , evaluateTxDispatchMap
-      , getProtocolParametersDispatchMap
-      , submitDispatchMap
-      , eraSummariesDispatchMap
-      , currentEpochDispatchMap
-      , systemStartDispatchMap
-      , acquireMempoolDispatchMap
-      , mempoolHasTxDispatchMap
-      , poolIdsDispatchMap
-      , poolParametersDispatchMap
-      , delegationsAndRewardsDispatchMap
-      }
-  ws <- _mkWebSocket (logger Debug) $ mkWsUrl serverCfg
-  let
-
-    ogmiosWs :: OgmiosWebSocket
-    ogmiosWs = WebSocket ws
-      { utxo:
-          mkListenerSet utxoDispatchMap utxoPendingRequests
-      , utxosAt:
-          mkListenerSet utxosAtDispatchMap utxosAtPendingRequests
-      , chainTip:
-          mkListenerSet chainTipDispatchMap chainTipPendingRequests
-      , evaluate:
-          mkListenerSet evaluateTxDispatchMap evaluateTxPendingRequests
-      , getProtocolParameters:
-          mkListenerSet getProtocolParametersDispatchMap
-            getProtocolParametersPendingRequests
-      , submit:
-          mkListenerSet submitDispatchMap submitPendingRequests
-      , eraSummaries:
-          mkListenerSet eraSummariesDispatchMap eraSummariesPendingRequests
-      , currentEpoch:
-          mkListenerSet currentEpochDispatchMap currentEpochPendingRequests
-      , systemStart:
-          mkListenerSet systemStartDispatchMap systemStartPendingRequests
-      , acquireMempool:
-          mkListenerSet acquireMempoolDispatchMap acquireMempoolPendingRequests
-      , mempoolHasTx:
-          mkListenerSet mempoolHasTxDispatchMap mempoolHasTxPendingRequests
-      , poolIds: mkListenerSet poolIdsDispatchMap poolIdsPendingRequests
-      , poolParameters:
-          mkListenerSet poolParametersDispatchMap poolParametersPendingRequests
-      , delegationsAndRewards:
-          mkListenerSet delegationsAndRewardsDispatchMap
-            delegationsAndRewardsRequests
-      }
-
-    sendRequest :: forall (req :: Type). RequestBody /\ req -> Effect Unit
-    sendRequest = _wsSend ws (logger Debug) <<< Tuple.fst
-
-    resendPendingRequests = do
-      Ref.read utxoPendingRequests >>= traverse_ sendRequest
-      Ref.read utxosAtPendingRequests >>= traverse_ sendRequest
-      Ref.read chainTipPendingRequests >>= traverse_ sendRequest
-      Ref.read evaluateTxPendingRequests >>= traverse_ sendRequest
-      Ref.read getProtocolParametersPendingRequests >>= traverse_ sendRequest
-      Ref.read eraSummariesPendingRequests >>= traverse_ sendRequest
-      Ref.read currentEpochPendingRequests >>= traverse_ sendRequest
-      Ref.read systemStartPendingRequests >>= traverse_ sendRequest
-      Ref.read poolIdsPendingRequests >>= traverse_ sendRequest
-      Ref.read poolParametersPendingRequests >>= traverse_ sendRequest
-      Ref.read delegationsAndRewardsRequests >>= traverse_ sendRequest
-=======
 -- getter
 underlyingWebSocket :: forall (a :: Type). WebSocket a -> JsWebSocket
 underlyingWebSocket (WebSocket ws _) = ws
@@ -888,7 +782,6 @@
 -- getter
 listeners :: forall (listeners :: Type). WebSocket listeners -> listeners
 listeners (WebSocket _ ls) = ls
->>>>>>> affe354b
 
 --------------------------------------------------------------------------------
 -- OgmiosWebSocket Setup and PrimOps
@@ -1092,6 +985,12 @@
             mkListenerSet dispatcher pendingRequests
         , submit:
             mkSubmitTxListenerSet dispatcher pendingSubmitTxRequests
+        , poolIds:
+            mkListenerSet dispatcher pendingRequests
+        , poolParameters:
+            mkListenerSet dispatcher pendingRequests
+        , delegationsAndRewards:
+            mkListenerSet dispatcher pendingRequests
         }
 
       resendPendingRequests :: JsWebSocket -> Effect Unit
@@ -1333,177 +1232,6 @@
         liftEffect $ throwError $ err
   makeAff affFunc
 
-<<<<<<< HEAD
--------------------------------------------------------------------------------
--- Dispatch Setup
---------------------------------------------------------------------------------
-
-data DispatchError
-  = JsError Error
-  | JsonError JsonDecodeError
-  -- Server response has been parsed succesfully, but it contains error
-  -- message
-  | FaultError Aeson
-  -- The listener that was added for this message has been cancelled
-  | ListenerCancelled ListenerId
-
-instance Show DispatchError where
-  show (JsError err) = "(JsError (message " <> show (message err) <> "))"
-  show (JsonError jsonErr) = "(JsonError " <> show jsonErr <> ")"
-  show (FaultError aeson) = "(FaultError " <> show aeson <> ")"
-  show (ListenerCancelled listenerId) =
-    "(ListenerCancelled " <> show listenerId <> ")"
-
-dispatchErrorToError :: DispatchError -> Error
-dispatchErrorToError (JsError err) = err
-dispatchErrorToError (JsonError err) = error $ show err
-dispatchErrorToError (FaultError err) =
-  error $ "Server responded with `fault`: " <> stringifyAeson err
-dispatchErrorToError (ListenerCancelled listenerId) =
-  error $ "Listener cancelled (" <> listenerId <> ")"
-
--- A function which accepts some unparsed Json, and checks it against one or
--- more possible types to perform an appropriate effect (such as supplying the
--- parsed result to an async fiber/Aff listener)
-type WebsocketDispatch =
-  String -> Effect (Either DispatchError (Effect Unit))
-
--- A mutable queue of requests
-type DispatchIdMap response = Ref
-  (MultiMap ListenerId (Either DispatchError response -> Effect Unit))
-
--- an immutable queue of response type handlers
-ogmiosMessageDispatch
-  :: { utxoDispatchMap :: DispatchIdMap Ogmios.UtxoQR
-     , utxosAtDispatchMap :: DispatchIdMap Ogmios.UtxoQR
-     , chainTipDispatchMap :: DispatchIdMap Ogmios.ChainTipQR
-     , evaluateTxDispatchMap :: DispatchIdMap Ogmios.TxEvaluationR
-     , getProtocolParametersDispatchMap ::
-         DispatchIdMap Ogmios.ProtocolParameters
-     , submitDispatchMap :: DispatchIdMap Ogmios.SubmitTxR
-     , eraSummariesDispatchMap :: DispatchIdMap Ogmios.EraSummaries
-     , currentEpochDispatchMap :: DispatchIdMap Ogmios.CurrentEpoch
-     , systemStartDispatchMap :: DispatchIdMap Ogmios.SystemStart
-     , acquireMempoolDispatchMap :: DispatchIdMap Ogmios.MempoolSnapshotAcquired
-     , mempoolHasTxDispatchMap :: DispatchIdMap Boolean
-     , poolIdsDispatchMap :: DispatchIdMap Ogmios.PoolIdsR
-     , poolParametersDispatchMap :: DispatchIdMap Aeson
-     , delegationsAndRewardsDispatchMap :: DispatchIdMap Aeson
-     }
-  -> Array WebsocketDispatch
-ogmiosMessageDispatch
-  { utxoDispatchMap
-  , utxosAtDispatchMap
-  , chainTipDispatchMap
-  , evaluateTxDispatchMap
-  , getProtocolParametersDispatchMap
-  , submitDispatchMap
-  , eraSummariesDispatchMap
-  , currentEpochDispatchMap
-  , systemStartDispatchMap
-  , acquireMempoolDispatchMap
-  , mempoolHasTxDispatchMap
-  , poolIdsDispatchMap
-  , poolParametersDispatchMap
-  , delegationsAndRewardsDispatchMap
-  } =
-  [ queryDispatch utxoDispatchMap
-  , queryDispatch utxosAtDispatchMap
-  , queryDispatch chainTipDispatchMap
-  , queryDispatch evaluateTxDispatchMap
-  , queryDispatch getProtocolParametersDispatchMap
-  , queryDispatch submitDispatchMap
-  , queryDispatch eraSummariesDispatchMap
-  , queryDispatch currentEpochDispatchMap
-  , queryDispatch systemStartDispatchMap
-  , queryDispatch acquireMempoolDispatchMap
-  , queryDispatch mempoolHasTxDispatchMap
-  , queryDispatch poolIdsDispatchMap
-  , queryDispatch poolParametersDispatchMap
-  , queryDispatch delegationsAndRewardsDispatchMap
-  ]
-
-datumCacheMessageDispatch
-  :: { getDatumByHashDispatchMap :: DispatchIdMap GetDatumByHashR
-     , getDatumsByHashesDispatchMap :: DispatchIdMap GetDatumsByHashesR
-     , getTxByHashDispatchMap :: DispatchIdMap GetTxByHashR
-     }
-  -> Array WebsocketDispatch
-datumCacheMessageDispatch
-  { getDatumByHashDispatchMap
-  , getDatumsByHashesDispatchMap
-  , getTxByHashDispatchMap
-  } =
-  [ queryDispatch getDatumByHashDispatchMap
-  , queryDispatch getDatumsByHashesDispatchMap
-  , queryDispatch getTxByHashDispatchMap
-  ]
-
--- each query type will have a corresponding ref that lives in ReaderT config or similar
--- for utxoQueryDispatch, the `a` parameter will be `UtxoQR` or similar
--- the add and remove listener functions will know to grab the correct mutable dispatch, if one exists.
-createMutableDispatch
-  :: forall (response :: Type). Effect (DispatchIdMap response)
-createMutableDispatch = Ref.new MultiMap.empty
-
-createPendingRequests
-  :: forall (request :: Type). Effect (PendingRequests request)
-createPendingRequests = Ref.new Map.empty
-
--- we parse out the utxo query result, then check if we're expecting a result
--- with the provided id, if we are then we dispatch to the effect that is
--- waiting on this result
-queryDispatch
-  :: forall (response :: Type)
-   . DecodeAeson response
-  => Show response
-  => DispatchIdMap response
-  -> String
-  -> Effect (Either DispatchError (Effect Unit))
-queryDispatch ref str = do
-  let eiAeson = parseJsonStringToAeson str
-  -- Parse response id
-  case parseJsonWspResponseId =<< eiAeson of
-    Left parseError ->
-      pure $ Left $ JsonError parseError
-    Right reflection -> do
-      -- Get callback action
-      withAction reflection case _ of
-        Nothing -> Left (ListenerCancelled reflection)
-        Just action -> do
-          -- Parse response
-          Right $ action $
-            case JsonWsp.parseJsonWspResponse =<< eiAeson of
-              Left parseError -> Left $ JsonError parseError
-              Right { result: Just result } -> Right result
-              -- If result is empty, then fault must be present
-              Right { result: Nothing, fault: Just fault } ->
-                Left $ FaultError fault
-              -- Otherwise, our implementation is broken.
-              Right { result: Nothing, fault: Nothing } ->
-                Left $ JsError $ error impossibleErrorMsg
-  where
-  impossibleErrorMsg =
-    "Impossible happened: response does not contain neither "
-      <> "`fault` nor `result`, please report as bug. Response: "
-      <> str
-
-  withAction
-    :: ListenerId
-    -> ( Maybe (Either DispatchError response -> Effect Unit)
-         -> Either DispatchError (Effect Unit)
-       )
-    -> Effect (Either DispatchError (Effect Unit))
-  withAction reflection cb = do
-    idMap <- Ref.read ref
-    let
-      mbAction =
-        MultiMap.lookup reflection idMap
-          :: Maybe (Either DispatchError response -> Effect Unit)
-    pure $ cb mbAction
-
-=======
->>>>>>> affe354b
 -- an empty error we can compare to, useful for ensuring we've not received any other kind of error
 defaultErr :: JsonDecodeError
 defaultErr = TypeMismatch "default error"
