--- conflicted
+++ resolved
@@ -261,12 +261,7 @@
   )
 import Effect.Aff.Class (class MonadAff, liftAff)
 import Effect.Class (class MonadEffect, liftEffect)
-<<<<<<< HEAD
-import Effect.Exception (Error, error, message, throw, try)
-import Effect.Ref (Ref)
-=======
-import Effect.Exception (Error, error, try)
->>>>>>> 2e269450
+import Effect.Exception (Error, error, throw, try)
 import Effect.Ref as Ref
 import Foreign.Object as Object
 import Untagged.Union (asOneOf)
