--- conflicted
+++ resolved
@@ -182,10 +182,6 @@
   , mkWsUrl
   )
 import Ctl.Internal.QueryM.UniqueId (ListenerId)
-<<<<<<< HEAD
-import Ctl.Internal.Serialization (serializeData, toBytes) as Serialization
-=======
->>>>>>> b7d4c891
 import Ctl.Internal.Serialization.Address
   ( Address
   , NetworkId(TestnetId, MainnetId)
@@ -798,52 +794,6 @@
       <> err
       <> ")"
 
-<<<<<<< HEAD
--- | Apply `PlutusData` arguments to any type isomorphic to `PlutusScript`,
--- | returning an updated script with the provided arguments applied
-applyArgs
-  :: PlutusScript
-  -> Array PlutusData
-  -> QueryM (Either ClientError PlutusScript)
-applyArgs script args =
-  asks (_.ctlServerConfig <<< _.config) >>= case _ of
-    Nothing -> pure
-      $ Left
-      $
-        ClientOtherError
-          "The `ctl-server` service is required to call `applyArgs`. Please \
-          \provide a `Just` value in `ConfigParams.ctlServerConfig` and make \
-          \sure that the `ctl-server` service is running and available at the \
-          \provided host and port. The `ctl-server` packages can be obtained \
-          \from `overlays.ctl-server` defined in CTL's flake. Please see \
-          \`doc/runtime.md` in the CTL repository for more information"
-    Just config ->
-      let
-        ps = map plutusDataToAeson args
-
-        language :: Language
-        language = snd $ unwrap script
-
-        url :: String
-        url = mkHttpUrl config <</>> "apply-args"
-
-        reqBody :: Aeson
-        reqBody = encodeAeson
-          $ Object.fromFoldable
-              [ "script" /\ scriptToAeson script
-              , "args" /\ encodeAeson ps
-              ]
-      in
-        liftAff (postAeson url reqBody)
-          <#> map (PlutusScript <<< flip Tuple language) <<<
-            handleAffjaxResponse
-  where
-  plutusDataToAeson :: PlutusData -> Aeson
-  plutusDataToAeson =
-    encodeAeson <<< cborBytesToHex <<< Serialization.serializeData
-
-=======
->>>>>>> b7d4c891
 -- Checks response status code and returns `ClientError` in case of failure,
 -- otherwise attempts to decode the result.
 --
