-- | CTL query layer monad
module Ctl.Internal.QueryM
  ( ClientError
      ( ClientHttpError
      , ClientHttpResponseError
      , ClientDecodeJsonError
      , ClientEncodingError
      , ClientOtherError
      )
  , DatumCacheListeners
  , DatumCacheWebSocket
  , DefaultQueryEnv
  , DispatchError(JsError, JsonError, FaultError, ListenerCancelled)
  , DispatchIdMap
  , ListenerSet
  , Logger
  , OgmiosListeners
  , OgmiosWebSocket
  , PendingRequests
  , QueryConfig
  , QueryM
  , ParQueryM
  , QueryMExtended(QueryMExtended)
  , QueryEnv
  , QueryRuntime
  , RequestBody
  , WebSocket(WebSocket)
  , allowError
  , applyArgs
  , evaluateTxOgmios
  , getChainTip
  , getDatumByHash
  , getDatumsByHashes
  , getDatumsByHashesWithErrors
  , getLogger
  , getProtocolParametersAff
  , getWalletAddresses
  , liftQueryM
  , listeners
  , postAeson
  , mkDatumCacheWebSocketAff
  , mkDatumCacheRequest
  , mkLogger
  , queryDispatch
  , defaultMessageListener
  , mkListenerSet
  , mkOgmiosRequest
  , mkOgmiosRequestAff
  , mkOgmiosWebSocketAff
  , mkQueryRuntime
  , mkRequest
  , mkRequestAff
  , module ServerConfig
  , ownPaymentPubKeyHashes
  , ownPubKeyHashes
  , ownStakePubKeyHash
  , runQueryM
  , runQueryMWithSettings
  , runQueryMInRuntime
  , scriptToAeson
  , stopQueryRuntime
  , submitTxOgmios
  , underlyingWebSocket
  , withMWalletAff
  , withMWallet
  , withQueryRuntime
  , callCip30Wallet
  ) where

import Prelude

import Aeson
  ( class DecodeAeson
  , Aeson
  , JsonDecodeError(TypeMismatch)
  , decodeAeson
  , encodeAeson
  , parseJsonStringToAeson
  , stringifyAeson
  )
import Affjax (Error, Response, defaultRequest, printError, request) as Affjax
import Affjax.RequestBody as Affjax.RequestBody
import Affjax.RequestHeader as Affjax.RequestHeader
import Affjax.ResponseFormat as Affjax.ResponseFormat
import Affjax.StatusCode as Affjax.StatusCode
import Control.Alt (class Alt)
import Control.Alternative (class Alternative)
import Control.Monad.Error.Class
  ( class MonadError
  , class MonadThrow
  , throwError
  )
import Control.Monad.Logger.Class (class MonadLogger)
import Control.Monad.Reader.Class (class MonadAsk, class MonadReader)
import Control.Monad.Reader.Trans
  ( ReaderT(ReaderT)
  , asks
  , runReaderT
  , withReaderT
  )
import Control.Monad.Rec.Class (class MonadRec)
import Control.Parallel (class Parallel, parallel, sequential)
import Control.Plus (class Plus)
import Ctl.Internal.Helpers (logString, logWithLevel)
import Ctl.Internal.JsWebSocket
  ( JsWebSocket
  , Url
  , _mkWebSocket
  , _onWsConnect
  , _onWsError
  , _onWsMessage
  , _removeOnWsError
  , _wsClose
  , _wsReconnect
  , _wsSend
  )
import Ctl.Internal.QueryM.DatumCacheWsp
  ( GetDatumByHashR
  , GetDatumsByHashesR
  , GetTxByHashR
  )
import Ctl.Internal.QueryM.DatumCacheWsp as DcWsp
import Ctl.Internal.QueryM.JsonWsp (parseJsonWspResponseId)
import Ctl.Internal.QueryM.JsonWsp as JsonWsp
import Ctl.Internal.QueryM.Ogmios (AdditionalUtxoSet, TxHash)
import Ctl.Internal.QueryM.Ogmios as Ogmios
import Ctl.Internal.QueryM.ServerConfig
  ( Host
  , ServerConfig
  , defaultDatumCacheWsConfig
  , defaultOgmiosWsConfig
  , defaultServerConfig
  , mkHttpUrl
  , mkOgmiosDatumCacheWsUrl
  , mkServerUrl
  , mkWsUrl
  ) as ServerConfig
import Ctl.Internal.QueryM.ServerConfig
  ( ServerConfig
  , mkHttpUrl
  , mkOgmiosDatumCacheWsUrl
  , mkWsUrl
  )
import Ctl.Internal.QueryM.UniqueId (ListenerId)
import Ctl.Internal.Serialization (toBytes) as Serialization
import Ctl.Internal.Serialization.Address
  ( Address
  , NetworkId
  , addressPaymentCred
  , baseAddressDelegationCred
  , baseAddressFromAddress
  , stakeCredentialToKeyHash
  )
import Ctl.Internal.Serialization.PlutusData (convertPlutusData) as Serialization
import Ctl.Internal.Types.ByteArray (byteArrayToHex)
import Ctl.Internal.Types.CborBytes (CborBytes)
import Ctl.Internal.Types.Chain as Chain
import Ctl.Internal.Types.Datum (DataHash, Datum)
import Ctl.Internal.Types.MultiMap (MultiMap)
import Ctl.Internal.Types.MultiMap as MultiMap
import Ctl.Internal.Types.PlutusData (PlutusData)
import Ctl.Internal.Types.PubKeyHash
  ( PaymentPubKeyHash
  , PubKeyHash
  , StakePubKeyHash
  )
import Ctl.Internal.Types.Scripts (Language, PlutusScript(PlutusScript))
import Ctl.Internal.Types.Transaction (TransactionInput)
import Ctl.Internal.Types.UsedTxOuts (UsedTxOuts, newUsedTxOuts)
import Ctl.Internal.Wallet
  ( Cip30Connection
  , Cip30Wallet
  , Wallet(Gero, Flint, Nami, Eternl, Lode, KeyWallet)
  , mkEternlWalletAff
  , mkFlintWalletAff
  , mkGeroWalletAff
  , mkKeyWallet
  , mkLodeWalletAff
  , mkNamiWalletAff
  )
import Ctl.Internal.Wallet.KeyFile
  ( privatePaymentKeyFromFile
  , privateStakeKeyFromFile
  )
import Ctl.Internal.Wallet.Spec
  ( PrivatePaymentKeySource(PrivatePaymentKeyFile, PrivatePaymentKeyValue)
  , PrivateStakeKeySource(PrivateStakeKeyFile, PrivateStakeKeyValue)
  , WalletSpec
      ( UseKeys
      , ConnectToGero
      , ConnectToNami
      , ConnectToFlint
      , ConnectToEternl
      , ConnectToLode
      )
  )
import Data.Array (head, singleton) as Array
import Data.Bifunctor (lmap)
import Data.Either (Either(Left, Right), either, hush, isRight)
import Data.Foldable (foldl)
import Data.HTTP.Method (Method(POST))
import Data.JSDate (now)
import Data.Log.Level (LogLevel(Error, Debug))
import Data.Log.Message (Message)
import Data.Map (Map)
import Data.Map as Map
import Data.Maybe (Maybe(Just, Nothing), fromMaybe, isJust, maybe)
import Data.MediaType.Common (applicationJSON)
import Data.Newtype (class Newtype, unwrap, wrap)
import Data.Traversable (for, for_, traverse, traverse_)
import Data.Tuple (Tuple(Tuple), fst, snd)
import Data.Tuple (fst) as Tuple
import Data.Tuple.Nested (type (/\), (/\))
import Effect (Effect)
import Effect.Aff
  ( Aff
  , Canceler(Canceler)
  , ParAff
  , delay
  , finally
  , launchAff_
  , makeAff
  , runAff_
  , supervise
  )
import Effect.Aff.Class (class MonadAff, liftAff)
import Effect.Class (class MonadEffect, liftEffect)
import Effect.Exception (Error, error, message)
import Effect.Ref (Ref)
import Effect.Ref as Ref
import Foreign.Object as Object
import Untagged.Union (asOneOf)

-- This module defines an Aff interface for Ogmios Websocket Queries
-- Since WebSockets do not define a mechanism for linking request/response
-- Or for verifying that the connection is live, those concerns are addressed
-- here

-- | `QueryConfig` contains a complete specification on how to initialize a
-- | `QueryM` environment.
-- | It includes:
-- | - server parameters for all the services
-- | - network ID
-- | - logging level
-- | - wallet setup instructions
-- | - optional custom logger
type QueryConfig =
  { ctlServerConfig :: Maybe ServerConfig
  , ogmiosConfig :: ServerConfig
  , datumCacheConfig :: ServerConfig
  , networkId :: NetworkId
  , logLevel :: LogLevel
  , walletSpec :: Maybe WalletSpec
  , customLogger :: Maybe (Message -> Aff Unit)
  , suppressLogs :: Boolean
  }

-- | Reusable part of `QueryRuntime` that can be shared between many `QueryM`
-- |  instances running in parallel.
-- |
-- | Includes:
-- | - WebSocket connections
-- | - A wallet connection
-- | - A data structure to keep UTxOs that has already been spent
-- | - Current protocol parameters
type QueryRuntime =
  { ogmiosWs :: OgmiosWebSocket
  , datumCacheWs :: DatumCacheWebSocket
  , wallet :: Maybe Wallet
  , usedTxOuts :: UsedTxOuts
  , pparams :: Ogmios.ProtocolParameters
  }

-- | `QueryEnv` contains everything needed for `QueryM` to run.
type QueryEnv (r :: Row Type) =
  { config :: QueryConfig
  , runtime :: QueryRuntime
  , extraConfig :: { | r }
  }

type DefaultQueryEnv = QueryEnv ()

type QueryM = QueryMExtended () Aff

type ParQueryM = QueryMExtended () ParAff

newtype QueryMExtended (r :: Row Type) (m :: Type -> Type) (a :: Type) =
  QueryMExtended
    (ReaderT (QueryEnv r) m a)

derive instance Newtype (QueryMExtended r m a) _
derive newtype instance Functor m => Functor (QueryMExtended r m)
derive newtype instance Apply m => Apply (QueryMExtended r m)
derive newtype instance Applicative m => Applicative (QueryMExtended r m)
derive newtype instance Bind m => Bind (QueryMExtended r m)
derive newtype instance Alt m => Alt (QueryMExtended r m)
derive newtype instance Plus m => Plus (QueryMExtended r m)
derive newtype instance Alternative m => Alternative (QueryMExtended r m)
derive newtype instance Monad (QueryMExtended r Aff)
derive newtype instance MonadEffect (QueryMExtended r Aff)
derive newtype instance MonadAff (QueryMExtended r Aff)
derive newtype instance
  ( Semigroup a
  , Apply m
  ) =>
  Semigroup (QueryMExtended r m a)

derive newtype instance
  ( Monoid a
  , Applicative m
  ) =>
  Monoid (QueryMExtended r m a)

derive newtype instance MonadThrow Error (QueryMExtended r Aff)
derive newtype instance MonadError Error (QueryMExtended r Aff)
derive newtype instance MonadRec (QueryMExtended r Aff)
derive newtype instance MonadAsk (QueryEnv r) (QueryMExtended r Aff)
derive newtype instance MonadReader (QueryEnv r) (QueryMExtended r Aff)

instance MonadLogger (QueryMExtended r Aff) where
  log msg = do
    config <- asks $ _.config
    let
      logFunction =
        config # _.customLogger >>> fromMaybe (logWithLevel config.logLevel)
    liftAff $ logFunction msg

-- Newtype deriving complains about overlapping instances, so we wrap and
-- unwrap manually
instance Parallel (QueryMExtended r ParAff) (QueryMExtended r Aff) where
  parallel :: QueryMExtended r Aff ~> QueryMExtended r ParAff
  parallel = wrap <<< parallel <<< unwrap
  sequential :: QueryMExtended r ParAff ~> QueryMExtended r Aff
  sequential = wrap <<< sequential <<< unwrap

liftQueryM
  :: forall (r :: Row Type) (a :: Type). QueryM a -> QueryMExtended r Aff a
liftQueryM = unwrap >>> withReaderT toDefaultQueryEnv >>> wrap
  where
  toDefaultQueryEnv :: QueryEnv r -> DefaultQueryEnv
  toDefaultQueryEnv c = c { extraConfig = {} }

-- | Constructs and finalizes a contract environment that is usable inside a
-- | bracket callback.
-- | Make sure that `Aff` action does not end before all contracts that use the
-- | runtime terminate. Otherwise `WebSocket`s will be closed too early.
withQueryRuntime
  :: forall a
   . QueryConfig
  -> (QueryRuntime -> Aff a)
  -> Aff a
withQueryRuntime config action = do
  runtime <- mkQueryRuntime config
  supervise (action runtime) `flip finally` do
    liftEffect $ stopQueryRuntime runtime

-- | Close the websockets in `QueryRuntime`, effectively making it unusable
stopQueryRuntime
  :: QueryRuntime
  -> Effect Unit
stopQueryRuntime runtime = do
  _wsClose $ underlyingWebSocket runtime.ogmiosWs
  _wsClose $ underlyingWebSocket runtime.datumCacheWs

-- | Used in `mkQueryRuntime` only
data QueryRuntimeModel = QueryRuntimeModel
  (OgmiosWebSocket /\ DatumCacheWebSocket /\ Ogmios.ProtocolParameters)
  (Maybe Wallet)

mkQueryRuntime
  :: QueryConfig
  -> Aff QueryRuntime
mkQueryRuntime config = do
  usedTxOuts <- newUsedTxOuts
  QueryRuntimeModel (ogmiosWs /\ datumCacheWs /\ pparams) wallet <- sequential $
    QueryRuntimeModel
      <$> parallel do
        datumCacheWs <-
          mkDatumCacheWebSocketAff logger config.datumCacheConfig
        ogmiosWs <-
          mkOgmiosWebSocketAff datumCacheWs logger config.ogmiosConfig
        pparams <- getProtocolParametersAff ogmiosWs logger
        pure $ ogmiosWs /\ datumCacheWs /\ pparams
      <*> parallel (for config.walletSpec mkWalletBySpec)
  pure
    { ogmiosWs
    , datumCacheWs
    , wallet
    , usedTxOuts
    , pparams
    }
  where
  logger = mkLogger config.logLevel config.customLogger

mkWalletBySpec :: WalletSpec -> Aff Wallet
mkWalletBySpec = case _ of
  UseKeys paymentKeySpec mbStakeKeySpec -> do
    privatePaymentKey <- case paymentKeySpec of
      PrivatePaymentKeyFile filePath ->
        privatePaymentKeyFromFile filePath
      PrivatePaymentKeyValue key -> pure key
    mbPrivateStakeKey <- for mbStakeKeySpec case _ of
      PrivateStakeKeyFile filePath -> privateStakeKeyFromFile filePath
      PrivateStakeKeyValue key -> pure key
    pure $ mkKeyWallet privatePaymentKey mbPrivateStakeKey
  ConnectToNami -> mkNamiWalletAff
  ConnectToGero -> mkGeroWalletAff
  ConnectToFlint -> mkFlintWalletAff
  ConnectToEternl -> mkEternlWalletAff
  ConnectToLode -> mkLodeWalletAff

runQueryM :: forall (a :: Type). QueryConfig -> QueryM a -> Aff a
runQueryM config action = do
  withQueryRuntime config \runtime ->
    runQueryMInRuntime config runtime action

runQueryMWithSettings
  :: forall (r :: Row Type) (a :: Type)
   . QueryEnv r
  -> QueryM a
  -> Aff a
runQueryMWithSettings settings action = do
  runQueryMInRuntime settings.config settings.runtime action

runQueryMInRuntime
  :: forall (r :: Row Type) (a :: Type)
   . QueryConfig
  -> QueryRuntime
  -> QueryM a
  -> Aff a
runQueryMInRuntime config runtime = do
  flip runReaderT { config, runtime, extraConfig: {} } <<< unwrap

getProtocolParametersAff
  :: OgmiosWebSocket
  -> (LogLevel -> String -> Effect Unit)
  -> Aff Ogmios.ProtocolParameters
getProtocolParametersAff ogmiosWs logger =
  mkOgmiosRequestAff ogmiosWs logger Ogmios.queryProtocolParametersCall
    _.getProtocolParameters
    unit

--------------------------------------------------------------------------------
-- Ogmios Local State Query Protocol
--------------------------------------------------------------------------------

getChainTip :: QueryM Chain.Tip
getChainTip = ogmiosChainTipToTip <$> mkOgmiosRequest Ogmios.queryChainTipCall
  _.chainTip
  unit
  where
  ogmiosChainTipToTip :: Ogmios.ChainTipQR -> Chain.Tip
  ogmiosChainTipToTip = case _ of
    Ogmios.CtChainOrigin _ -> Chain.TipAtGenesis
    Ogmios.CtChainPoint { slot, hash } -> Chain.Tip $ wrap
      { slot, blockHeaderHash: wrap $ unwrap hash }

--------------------------------------------------------------------------------
-- Ogmios Local Tx Submission Protocol
--------------------------------------------------------------------------------

submitTxOgmios :: TxHash -> CborBytes -> QueryM Ogmios.SubmitTxR
submitTxOgmios txHash tx = do
  ws <- asks $ underlyingWebSocket <<< _.ogmiosWs <<< _.runtime
  listeners' <- asks $ listeners <<< _.ogmiosWs <<< _.runtime
  cfg <- asks _.config
  let inp = RequestInputToStoreInPendingRequests (txHash /\ tx)
  liftAff $ mkRequestAff' listeners' ws (mkLogger cfg.logLevel cfg.customLogger)
    Ogmios.submitTxCall
    _.submit
    inp

evaluateTxOgmios
  :: CborBytes -> AdditionalUtxoSet -> QueryM Ogmios.TxEvaluationR
<<<<<<< HEAD
evaluateTxOgmios cbor utxos = do
  ws <- asks $ underlyingWebSocket <<< _.ogmiosWs <<< _.runtime
  listeners' <- asks $ listeners <<< _.ogmiosWs <<< _.runtime
  cfg <- asks _.config
  let inp = RequestInputToStoreInPendingRequests (cbor /\ utxos)
=======
evaluateTxOgmios cbor additionalUtxos = do
  ws <- asks $ underlyingWebSocket <<< _.ogmiosWs <<< _.runtime
  listeners' <- asks $ listeners <<< _.ogmiosWs <<< _.runtime
  cfg <- asks _.config
  let inp = RequestInputToStoreInPendingRequests (cbor /\ additionalUtxos)
>>>>>>> 2c9e0459
  liftAff $ mkRequestAff' listeners' ws (mkLogger cfg.logLevel cfg.customLogger)
    Ogmios.evaluateTxCall
    _.evaluate
    inp

--------------------------------------------------------------------------------
-- Ogmios Local Tx Monitor Protocol
--------------------------------------------------------------------------------

acquireMempoolSnapshotAff
  :: OgmiosWebSocket -> Logger -> Aff Ogmios.MempoolSnapshotAcquired
acquireMempoolSnapshotAff ogmiosWs logger =
  mkOgmiosRequestAff ogmiosWs logger Ogmios.acquireMempoolSnapshotCall
    _.acquireMempool
    unit

withMempoolSnapshot
  :: OgmiosWebSocket
  -> Logger
  -> (Maybe Ogmios.MempoolSnapshotAcquired -> Aff Unit)
  -> Effect Unit
withMempoolSnapshot ogmiosWs logger cont =
  flip runAff_ (acquireMempoolSnapshotAff ogmiosWs logger) $ case _ of
    Left err -> do
      logger Error $
        "Failed to acquire a mempool snapshot: Error: " <> show err
      launchAff_ (cont Nothing)
    Right mempoolSnapshot ->
      launchAff_ (cont $ Just mempoolSnapshot)

mempoolSnapshotHasTxAff
  :: OgmiosWebSocket
  -> Logger
  -> Ogmios.MempoolSnapshotAcquired
  -> TxHash
  -> Aff Boolean
mempoolSnapshotHasTxAff ogmiosWs logger ms =
  mkOgmiosRequestAff ogmiosWs logger (Ogmios.mempoolSnapshotHasTxCall ms)
    _.mempoolHasTx

--------------------------------------------------------------------------------
-- Datum Cache Queries
--------------------------------------------------------------------------------

getDatumByHash :: DataHash -> QueryM (Maybe Datum)
getDatumByHash hash = unwrap <$> do
  mkDatumCacheRequest DcWsp.getDatumByHashCall _.getDatumByHash hash

getDatumsByHashes :: Array DataHash -> QueryM (Map DataHash Datum)
getDatumsByHashes hashes = Map.mapMaybe hush <$> getDatumsByHashesWithErrors
  hashes

getDatumsByHashesWithErrors
  :: Array DataHash -> QueryM (Map DataHash (Either String Datum))
getDatumsByHashesWithErrors hashes = unwrap <$> do
  mkDatumCacheRequest DcWsp.getDatumsByHashesCall _.getDatumsByHashes hashes

checkTxByHashAff :: DatumCacheWebSocket -> Logger -> TxHash -> Aff Boolean
checkTxByHashAff datumCacheWs logger =
  mkDatumCacheRequestAff datumCacheWs logger DcWsp.getTxByHash _.getTxByHash
    >>> map (unwrap >>> isJust)

allowError
  :: forall (a :: Type). (Either Error a -> Effect Unit) -> a -> Effect Unit
allowError func = func <<< Right

--------------------------------------------------------------------------------
-- Wallet
--------------------------------------------------------------------------------

getWalletAddresses :: QueryM (Maybe (Array Address))
getWalletAddresses = do
  networkId <- asks $ _.config >>> _.networkId
  withMWalletAff case _ of
    Eternl wallet -> callCip30Wallet wallet _.getWalletAddresses
    Nami wallet -> callCip30Wallet wallet _.getWalletAddresses
    Gero wallet -> callCip30Wallet wallet _.getWalletAddresses
    Flint wallet -> callCip30Wallet wallet _.getWalletAddresses
    Lode wallet -> callCip30Wallet wallet _.getWalletAddresses
    KeyWallet kw -> (Just <<< Array.singleton) <$> (unwrap kw).address networkId

ownPubKeyHashes :: QueryM (Maybe (Array PubKeyHash))
ownPubKeyHashes = do
  mbAddress <- getWalletAddresses
  pure $
    map wrap <$>
      (mbAddress >>= traverse (addressPaymentCred >=> stakeCredentialToKeyHash))

ownPaymentPubKeyHashes :: QueryM (Maybe (Array PaymentPubKeyHash))
ownPaymentPubKeyHashes = (map <<< map) wrap <$> ownPubKeyHashes

-- TODO: change to array of StakePubKeyHash
-- https://github.com/Plutonomicon/cardano-transaction-lib/issues/1045
ownStakePubKeyHash :: QueryM (Maybe StakePubKeyHash)
ownStakePubKeyHash = do
  mbAddress <- getWalletAddresses <#> (_ >>= Array.head)
  pure do
    baseAddress <- mbAddress >>= baseAddressFromAddress
    wrap <<< wrap <$> stakeCredentialToKeyHash
      (baseAddressDelegationCred baseAddress)

withMWalletAff
  :: forall (a :: Type). (Wallet -> Aff (Maybe a)) -> QueryM (Maybe a)
withMWalletAff act = withMWallet (liftAff <<< act)

withMWallet
  :: forall (a :: Type). (Wallet -> QueryM (Maybe a)) -> QueryM (Maybe a)
withMWallet act = asks (_.runtime >>> _.wallet) >>= maybe (pure Nothing)
  act

callCip30Wallet
  :: forall (a :: Type)
   . Cip30Wallet
  -> (Cip30Wallet -> (Cip30Connection -> Aff a))
  -> Aff a
callCip30Wallet wallet act = act wallet wallet.connection

data ClientError
  = ClientHttpError Affjax.Error
  | ClientHttpResponseError String
  | ClientDecodeJsonError JsonDecodeError
  | ClientEncodingError String
  | ClientOtherError String

-- No Show instance of Affjax.Error
instance Show ClientError where
  show (ClientHttpError err) =
    "(ClientHttpError "
      <> Affjax.printError err
      <> ")"
  show (ClientHttpResponseError err) =
    "(ClientHttpResponseError "
      <> show err
      <> ")"
  show (ClientDecodeJsonError err) =
    "(ClientDecodeJsonError "
      <> show err
      <> ")"
  show (ClientEncodingError err) =
    "(ClientEncodingError "
      <> err
      <> ")"
  show (ClientOtherError err) =
    "(ClientEncodingError "
      <> err
      <> ")"

-- | Apply `PlutusData` arguments to any type isomorphic to `PlutusScript`,
-- | returning an updated script with the provided arguments applied
applyArgs
  :: forall (a :: Type)
   . Newtype a PlutusScript
  => DecodeAeson a
  => a
  -> Array PlutusData
  -> QueryM (Either ClientError a)
applyArgs script args =
  asks (_.ctlServerConfig <<< _.config) >>= case _ of
    Nothing -> pure
      $ Left
      $
        ClientOtherError
          "The `ctl-server` service is required to call `applyArgs`. Please \
          \provide a `Just` value in `ConfigParams.ctlServerConfig` and make \
          \sure that the `ctl-server` service is running and available at the \
          \provided host and port. The `ctl-server` packages can be obtained \
          \from `overlays.ctl-server` defined in CTL's flake. Please see \
          \`doc/runtime.md` in the CTL repository for more information"
    Just config -> case traverse plutusDataToAeson args of
      Nothing -> pure $ Left $ ClientEncodingError
        "Failed to convert script args"
      Just ps -> do
        let
          language :: Language
          language = snd $ unwrap $ unwrap script

          url :: String
          url = mkHttpUrl config <> "/apply-args"

          reqBody :: Aeson
          reqBody = encodeAeson
            $ Object.fromFoldable
                [ "script" /\ scriptToAeson (unwrap script)
                , "args" /\ encodeAeson ps
                ]
        liftAff (postAeson url reqBody)
          <#> map (wrap <<< PlutusScript <<< flip Tuple language) <<<
            handleAffjaxResponse
  where
  plutusDataToAeson :: PlutusData -> Maybe Aeson
  plutusDataToAeson =
    map
      ( encodeAeson
          <<< byteArrayToHex
          <<< Serialization.toBytes
          <<< asOneOf
      )
      <<< Serialization.convertPlutusData

-- Checks response status code and returns `ClientError` in case of failure,
-- otherwise attempts to decode the result.
--
-- This function solves the problem described there:
-- https://github.com/eviefp/purescript-affjax-errors
handleAffjaxResponse
  :: forall (result :: Type)
   . DecodeAeson result
  => Either Affjax.Error (Affjax.Response String)
  -> Either ClientError result
handleAffjaxResponse (Left affjaxError) =
  Left (ClientHttpError affjaxError)
handleAffjaxResponse
  (Right { status: Affjax.StatusCode.StatusCode statusCode, body })
  | statusCode < 200 || statusCode > 299 =
      Left (ClientHttpResponseError body)
  | otherwise =
      body # lmap ClientDecodeJsonError
        <<< (decodeAeson <=< parseJsonStringToAeson)

-- We can't use Affjax's typical `post`, since there will be a mismatch between
-- the media type header and the request body
postAeson :: Url -> Aeson -> Aff (Either Affjax.Error (Affjax.Response String))
postAeson url body = Affjax.request $ Affjax.defaultRequest
  { method = Left POST
  , content = Just $ Affjax.RequestBody.String $ stringifyAeson body
  , url = url
  , responseFormat = Affjax.ResponseFormat.string
  , headers = [ Affjax.RequestHeader.ContentType applicationJSON ]
  }

-- It's easier to just write the encoder here than provide an `EncodeJson`
-- instance (there are some brutal cyclical dependency issues trying to
-- write an instance in the `Types.*` modules)
scriptToAeson :: PlutusScript -> Aeson
scriptToAeson = encodeAeson <<< byteArrayToHex <<< fst <<< unwrap

--------------------------------------------------------------------------------
-- OgmiosWebSocket Setup and PrimOps
--------------------------------------------------------------------------------

-- don't export this constructor
-- type-safe websocket which has automated req/res dispatch and websocket
-- failure handling
data WebSocket listeners = WebSocket JsWebSocket listeners
type OgmiosWebSocket = WebSocket OgmiosListeners
type DatumCacheWebSocket = WebSocket DatumCacheListeners

-- smart-constructor for OgmiosWebSocket in Aff Context
-- (prevents sending messages before the websocket opens, etc)
mkOgmiosWebSocket'
  :: DatumCacheWebSocket
  -> Logger
  -> ServerConfig
  -> (Either Error OgmiosWebSocket -> Effect Unit)
  -> Effect Canceler
mkOgmiosWebSocket' datumCacheWs logger serverCfg continue = do
  utxoDispatchMap <- createMutableDispatch
  utxosAtDispatchMap <- createMutableDispatch
  chainTipDispatchMap <- createMutableDispatch
  evaluateTxDispatchMap <- createMutableDispatch
  getProtocolParametersDispatchMap <- createMutableDispatch
  submitDispatchMap <- createMutableDispatch
  eraSummariesDispatchMap <- createMutableDispatch
  currentEpochDispatchMap <- createMutableDispatch
  systemStartDispatchMap <- createMutableDispatch
  acquireMempoolDispatchMap <- createMutableDispatch
  mempoolHasTxDispatchMap <- createMutableDispatch
  utxoPendingRequests <- createPendingRequests
  utxosAtPendingRequests <- createPendingRequests
  chainTipPendingRequests <- createPendingRequests
  evaluateTxPendingRequests <- createPendingRequests
  getProtocolParametersPendingRequests <- createPendingRequests
  submitPendingRequests <- createPendingRequests
  eraSummariesPendingRequests <- createPendingRequests
  currentEpochPendingRequests <- createPendingRequests
  systemStartPendingRequests <- createPendingRequests
  acquireMempoolPendingRequests <- createPendingRequests
  mempoolHasTxPendingRequests <- createPendingRequests
  let
    messageDispatch = ogmiosMessageDispatch
      { utxoDispatchMap
      , utxosAtDispatchMap
      , chainTipDispatchMap
      , evaluateTxDispatchMap
      , getProtocolParametersDispatchMap
      , submitDispatchMap
      , eraSummariesDispatchMap
      , currentEpochDispatchMap
      , systemStartDispatchMap
      , acquireMempoolDispatchMap
      , mempoolHasTxDispatchMap
      }
  ws <- _mkWebSocket (logger Debug) $ mkWsUrl serverCfg
  let

    ogmiosWs :: OgmiosWebSocket
    ogmiosWs = WebSocket ws
      { utxo:
          mkListenerSet utxoDispatchMap utxoPendingRequests
      , utxosAt:
          mkListenerSet utxosAtDispatchMap utxosAtPendingRequests
      , chainTip:
          mkListenerSet chainTipDispatchMap chainTipPendingRequests
      , evaluate:
          mkListenerSet evaluateTxDispatchMap evaluateTxPendingRequests
      , getProtocolParameters:
          mkListenerSet getProtocolParametersDispatchMap
            getProtocolParametersPendingRequests
      , submit:
          mkListenerSet submitDispatchMap submitPendingRequests
      , eraSummaries:
          mkListenerSet eraSummariesDispatchMap eraSummariesPendingRequests
      , currentEpoch:
          mkListenerSet currentEpochDispatchMap currentEpochPendingRequests
      , systemStart:
          mkListenerSet systemStartDispatchMap systemStartPendingRequests
      , acquireMempool:
          mkListenerSet acquireMempoolDispatchMap acquireMempoolPendingRequests
      , mempoolHasTx:
          mkListenerSet mempoolHasTxDispatchMap mempoolHasTxPendingRequests
      }

    sendRequest :: forall (req :: Type). RequestBody /\ req -> Effect Unit
    sendRequest = _wsSend ws (logger Debug) <<< Tuple.fst

    resendPendingRequests = do
      Ref.read utxoPendingRequests >>= traverse_ sendRequest
      Ref.read utxosAtPendingRequests >>= traverse_ sendRequest
      Ref.read chainTipPendingRequests >>= traverse_ sendRequest
      Ref.read evaluateTxPendingRequests >>= traverse_ sendRequest
      Ref.read getProtocolParametersPendingRequests >>= traverse_ sendRequest
      Ref.read eraSummariesPendingRequests >>= traverse_ sendRequest
      Ref.read currentEpochPendingRequests >>= traverse_ sendRequest
      Ref.read systemStartPendingRequests >>= traverse_ sendRequest

      logger Debug "Resent all pending requests"

      Ref.write MultiMap.empty acquireMempoolDispatchMap
      Ref.write Map.empty acquireMempoolPendingRequests
      Ref.write MultiMap.empty mempoolHasTxDispatchMap
      Ref.write Map.empty mempoolHasTxPendingRequests

      resendPendingSubmitRequests ogmiosWs datumCacheWs logger sendRequest
        submitDispatchMap
        submitPendingRequests

    -- We want to fail if the first connection attempt is not successful.
    -- Otherwise, we start reconnecting indefinitely.
    onFirstConnectionError errMessage = do
      _wsClose ws
      logger Error $
        "First connection to Ogmios WebSocket failed. Terminating. Error: " <>
          errMessage
      _wsClose ws
      continue $ Left $ error errMessage
  firstConnectionErrorRef <- _onWsError ws onFirstConnectionError
  hasConnectedOnceRef <- Ref.new false
  _onWsConnect ws $ Ref.read hasConnectedOnceRef >>= case _ of
    true -> do
      logger Debug
        "Ogmios WS connection re-established, resending pending requests..."
      resendPendingRequests
      logger Debug "Resent all pending requests"
    false -> do
      logger Debug "Ogmios Connection established"
      Ref.write true hasConnectedOnceRef
      _removeOnWsError ws firstConnectionErrorRef
      _onWsMessage ws (logger Debug) $ defaultMessageListener logger
        messageDispatch
      void $ _onWsError ws \err -> do
        logger Debug $
          "Ogmios WebSocket error (" <> err <> "). Reconnecting..."
        launchAff_ do
          delay (wrap 500.0)
          liftEffect $ _wsReconnect ws
      continue (Right ogmiosWs)
  pure $ Canceler $ \err -> liftEffect do
    _wsClose ws
    continue $ Left $ err

-- | For all pending `SubmitTx` requests checks if a transaction was added
-- | to the mempool or included in the block before retrying the request.
resendPendingSubmitRequests
  :: OgmiosWebSocket
  -> DatumCacheWebSocket
  -> Logger
  -> (forall (inp :: Type). RequestBody /\ inp -> Effect Unit)
  -> DispatchIdMap Ogmios.SubmitTxR
  -> PendingRequests (TxHash /\ CborBytes)
  -> Effect Unit
resendPendingSubmitRequests ogmiosWs datumCacheWs logger sendRequest dim pr = do
  submitPendingRequests <- Ref.read pr
  unless (Map.isEmpty submitPendingRequests) do
    -- Acquiring a mempool snapshot should never fail and,
    -- after ws reconnection, should be instantaneous.
    withMempoolSnapshot ogmiosWs logger case _ of
      Nothing ->
        liftEffect $ traverse_ sendRequest submitPendingRequests
      Just ms -> do
        -- A delay of 5 sec for transactions to be processed by the node
        -- and added to the mempool:
        delay (wrap 5000.0)
        let (pr' :: Array _) = Map.toUnfoldable submitPendingRequests
        for_ pr' \(listenerId /\ requestBody /\ requestInput) ->
          case requestInput of
            Nothing ->
              liftEffect $ sendRequest (requestBody /\ unit)
            Just (txHash /\ _) -> do
              handlePendingSubmitRequest ms listenerId requestBody txHash
  where
  handlePendingSubmitRequest
    :: Ogmios.MempoolSnapshotAcquired
    -> ListenerId
    -> RequestBody
    -> TxHash
    -> Aff Unit
  handlePendingSubmitRequest ms listenerId requestBody txHash = do
    -- Check if the transaction was added to the mempool:
    txInMempool <- mempoolSnapshotHasTxAff ogmiosWs logger ms txHash
    log "Tx in the mempool" txInMempool txHash
    retrySubmitTx <-
      if txInMempool then pure false
      else do
        -- Check if the transaction was included in the block:
        txConfirmed <- checkTxByHashAff datumCacheWs logger txHash
        log "Tx confirmed" txConfirmed txHash
        unless txConfirmed $ liftEffect do
          sendRequest (requestBody /\ unit)
        pure (not txConfirmed)
    -- Manually dispatch `SubmitTx` response if resending is not required:
    unless retrySubmitTx $ liftEffect do
      Ref.modify_ (Map.delete listenerId) pr
      dispatchMap <- Ref.read dim
      Ref.modify_ (MultiMap.delete listenerId) dim
      MultiMap.lookup listenerId dispatchMap #
        maybe (pure unit) (_ $ Right $ Ogmios.SubmitTxSuccess txHash)

  log :: String -> Boolean -> TxHash -> Aff Unit
  log label value txHash =
    liftEffect $ logger Debug $
      label <> ": " <> show value <> " TxHash: " <> show txHash

mkDatumCacheWebSocket'
  :: Logger
  -> ServerConfig
  -> (Either Error DatumCacheWebSocket -> Effect Unit)
  -> Effect Canceler
mkDatumCacheWebSocket' logger serverCfg continue = do
  getDatumByHashDispatchMap <- createMutableDispatch
  getDatumsByHashesDispatchMap <- createMutableDispatch
  getTxByHashDispatchMap <- createMutableDispatch
  getDatumByHashPendingRequests <- createPendingRequests
  getDatumsByHashesPendingRequests <- createPendingRequests
  getTxByHashPendingRequests <- createPendingRequests
  let
    messageDispatch = datumCacheMessageDispatch
      { getDatumByHashDispatchMap
      , getDatumsByHashesDispatchMap
      , getTxByHashDispatchMap
      }
  ws <- _mkWebSocket (logger Debug) $ mkOgmiosDatumCacheWsUrl serverCfg
  let
    sendRequest :: forall (inp :: Type). RequestBody /\ inp -> Effect Unit
    sendRequest = _wsSend ws (logger Debug) <<< Tuple.fst

    resendPendingRequests = do
      Ref.read getDatumByHashPendingRequests >>= traverse_ sendRequest
      Ref.read getDatumsByHashesPendingRequests >>= traverse_ sendRequest
      Ref.read getTxByHashPendingRequests >>= traverse_ sendRequest
    -- We want to fail if the first connection attempt is not successful.
    -- Otherwise, we start reconnecting indefinitely.
    onFirstConnectionError errMessage = do
      _wsClose ws
      logger Error $
        "First connection to Ogmios Datum Cache WebSocket failed. "
          <> "Terminating. Error: "
          <> errMessage
      continue $ Left $ error errMessage
  firstConnectionErrorRef <- _onWsError ws onFirstConnectionError
  hasConnectedOnceRef <- Ref.new false
  _onWsConnect ws $ Ref.read hasConnectedOnceRef >>= case _ of
    true -> do
      logger Debug $
        "Ogmios Datum Cache WS connection re-established, resending " <>
          "pending requests..."
      resendPendingRequests
    false -> do
      logger Debug "Ogmios Datum Cache Connection established"
      Ref.write true hasConnectedOnceRef
      _removeOnWsError ws firstConnectionErrorRef
      _onWsMessage ws (logger Debug) $ defaultMessageListener logger
        messageDispatch
      void $ _onWsError ws \err -> do
        logger Debug $
          "Ogmios Datum Cache WebSocket error (" <> err <>
            "). Reconnecting..."
        launchAff_ do
          delay (wrap 500.0)
          liftEffect $ _wsReconnect ws
      continue $ Right $ WebSocket ws
        { getDatumByHash: mkListenerSet getDatumByHashDispatchMap
            getDatumByHashPendingRequests
        , getDatumsByHashes: mkListenerSet getDatumsByHashesDispatchMap
            getDatumsByHashesPendingRequests
        , getTxByHash: mkListenerSet getTxByHashDispatchMap
            getTxByHashPendingRequests
        }
  pure $ Canceler $ \err -> liftEffect do
    _wsClose ws
    continue $ Left $ err

mkDatumCacheWebSocketAff
  :: Logger
  -> ServerConfig
  -> Aff DatumCacheWebSocket
mkDatumCacheWebSocketAff logger = makeAff <<< mkDatumCacheWebSocket' logger

mkOgmiosWebSocketAff
  :: DatumCacheWebSocket -> Logger -> ServerConfig -> Aff OgmiosWebSocket
mkOgmiosWebSocketAff datumCacheWs logger =
  makeAff <<< mkOgmiosWebSocket' datumCacheWs logger

-- getter
underlyingWebSocket :: forall (a :: Type). WebSocket a -> JsWebSocket
underlyingWebSocket (WebSocket ws _) = ws

-- getter
listeners :: forall (listeners :: Type). WebSocket listeners -> listeners
listeners (WebSocket _ ls) = ls

type PendingRequests (request :: Type) =
  Ref (Map ListenerId (RequestBody /\ Maybe request))

data RequestInput (request :: Type)
  = RequestInput request
  | RequestInputToStoreInPendingRequests request

getRequestInput :: forall (request :: Type). RequestInput request -> request
getRequestInput (RequestInput inp) = inp
getRequestInput (RequestInputToStoreInPendingRequests inp) = inp

getRequestInputToStore
  :: forall (request :: Type). RequestInput request -> Maybe request
getRequestInputToStore (RequestInput _) = Nothing
getRequestInputToStore (RequestInputToStoreInPendingRequests inp) = Just inp

type RequestBody = String

type OgmiosListeners =
  { utxo :: ListenerSet TransactionInput Ogmios.UtxoQR
  , utxosAt :: ListenerSet Ogmios.OgmiosAddress Ogmios.UtxoQR
  , chainTip :: ListenerSet Unit Ogmios.ChainTipQR
  , submit :: ListenerSet (TxHash /\ CborBytes) Ogmios.SubmitTxR
  , evaluate ::
      ListenerSet (CborBytes /\ AdditionalUtxoSet) Ogmios.TxEvaluationR
  , getProtocolParameters :: ListenerSet Unit Ogmios.ProtocolParameters
  , eraSummaries :: ListenerSet Unit Ogmios.EraSummaries
  , currentEpoch :: ListenerSet Unit Ogmios.CurrentEpoch
  , systemStart :: ListenerSet Unit Ogmios.SystemStart
  , acquireMempool :: ListenerSet Unit Ogmios.MempoolSnapshotAcquired
  , mempoolHasTx :: ListenerSet TxHash Boolean
  }

type DatumCacheListeners =
  { getDatumByHash :: ListenerSet DataHash GetDatumByHashR
  , getDatumsByHashes :: ListenerSet (Array DataHash) GetDatumsByHashesR
  , getTxByHash :: ListenerSet TxHash GetTxByHashR
  }

-- convenience type for adding additional query types later
type ListenerSet (request :: Type) (response :: Type) =
  { addMessageListener ::
      ListenerId
      -> (Either DispatchError response -> Effect Unit)
      -> Effect Unit
  , removeMessageListener :: ListenerId -> Effect Unit
  -- ^ Removes ID from dispatch map and pending requests queue.
  , addRequest :: ListenerId -> RequestBody /\ Maybe request -> Effect Unit
  -- ^ Saves request body until the request is fulfilled. The body is used
  --  to replay requests in case of a WebSocket failure.
  }

-- we manipluate closures to make the DispatchIdMap updateable using these
-- methods, this can be picked up by a query or cancellation function
mkListenerSet
  :: forall (request :: Type) (response :: Type)
   . DispatchIdMap response
  -> PendingRequests request
  -> ListenerSet request response
mkListenerSet dim pr =
  { addMessageListener:
      \id func -> do
        Ref.modify_ (MultiMap.insert id func) dim
  , removeMessageListener:
      \id -> do
        Ref.modify_ (MultiMap.delete id) dim
        Ref.modify_ (Map.delete id) pr
  , addRequest:
      \id req ->
        Ref.modify_ (Map.insert id req) pr
  }

-- | Builds an Ogmios request action using `QueryM`
mkOgmiosRequest
  :: forall (request :: Type) (response :: Type)
   . JsonWsp.JsonWspCall request response
  -> (OgmiosListeners -> ListenerSet request response)
  -> request
  -> QueryM response
mkOgmiosRequest jsonWspCall getLs inp = do
  listeners' <- asks $ listeners <<< _.ogmiosWs <<< _.runtime
  websocket <- asks $ underlyingWebSocket <<< _.ogmiosWs <<< _.runtime
  mkRequest listeners' websocket jsonWspCall getLs inp

-- | Builds an Ogmios request action using `Aff`
mkOgmiosRequestAff
  :: forall (request :: Type) (response :: Type)
   . OgmiosWebSocket
  -> Logger
  -> JsonWsp.JsonWspCall request response
  -> (OgmiosListeners -> ListenerSet request response)
  -> request
  -> Aff response
mkOgmiosRequestAff ogmiosWs = mkRequestAff
  (listeners ogmiosWs)
  (underlyingWebSocket ogmiosWs)

-- | Builds a Datum Cache request action using `QueryM`
mkDatumCacheRequest
  :: forall (request :: Type) (response :: Type)
   . JsonWsp.JsonWspCall request response
  -> (DatumCacheListeners -> ListenerSet request response)
  -> request
  -> QueryM response
mkDatumCacheRequest jsonWspCall getLs inp = do
  listeners' <- asks $ listeners <<< _.datumCacheWs <<< _.runtime
  websocket <- asks $ underlyingWebSocket <<< _.datumCacheWs <<< _.runtime
  mkRequest listeners' websocket jsonWspCall getLs inp

-- | Builds a Datum Cache request action using `Aff`
mkDatumCacheRequestAff
  :: forall (request :: Type) (response :: Type)
   . DatumCacheWebSocket
  -> Logger
  -> JsonWsp.JsonWspCall request response
  -> (DatumCacheListeners -> ListenerSet request response)
  -> request
  -> Aff response
mkDatumCacheRequestAff datumCacheWs = mkRequestAff
  (listeners datumCacheWs)
  (underlyingWebSocket datumCacheWs)

mkRequest
  :: forall (request :: Type) (response :: Type) (listeners :: Type)
   . listeners
  -> JsWebSocket
  -> JsonWsp.JsonWspCall request response
  -> (listeners -> ListenerSet request response)
  -> request
  -> QueryM response
mkRequest listeners' ws jsonWspCall getLs inp = do
  logger <- getLogger
  liftAff $ mkRequestAff listeners' ws logger jsonWspCall getLs inp

type Logger = LogLevel -> String -> Effect Unit

mkLogger
  :: LogLevel
  -> Maybe (Message -> Aff Unit)
  -> Logger
mkLogger logLevel mbCustomLogger level message =
  case mbCustomLogger of
    Nothing -> logString logLevel level message
    Just logger -> liftEffect do
      timestamp <- now
      launchAff_ $ logger { level, message, tags: Map.empty, timestamp }

getLogger :: QueryM Logger
getLogger = do
  logLevel <- asks $ _.config >>> _.logLevel
  mbCustomLogger <- asks $ _.config >>> _.customLogger
  pure $ mkLogger logLevel mbCustomLogger

mkRequestAff
  :: forall (request :: Type) (response :: Type) (listeners :: Type)
   . listeners
  -> JsWebSocket
  -> Logger
  -> JsonWsp.JsonWspCall request response
  -> (listeners -> ListenerSet request response)
  -> request
  -> Aff response
mkRequestAff listeners' webSocket logger jsonWspCall getLs =
  mkRequestAff' listeners' webSocket logger jsonWspCall getLs
    <<< RequestInput

mkRequestAff'
  :: forall (request :: Type) (response :: Type) (listeners :: Type)
   . listeners
  -> JsWebSocket
  -> Logger
  -> JsonWsp.JsonWspCall request response
  -> (listeners -> ListenerSet request response)
  -> RequestInput request
  -> Aff response
mkRequestAff' listeners' webSocket logger jsonWspCall getLs inp = do
  { body, id } <-
    liftEffect $ JsonWsp.buildRequest jsonWspCall (getRequestInput inp)
  let
    respLs :: ListenerSet request response
    respLs = getLs listeners'

    sBody :: RequestBody
    sBody = stringifyAeson body

    affFunc :: (Either Error response -> Effect Unit) -> Effect Canceler
    affFunc cont = do
      _ <- respLs.addMessageListener id
        ( \result -> do
            respLs.removeMessageListener id
            case result of
              Left (ListenerCancelled _) -> pure unit
              _ -> cont (lmap dispatchErrorToError result)
        )
      respLs.addRequest id (sBody /\ getRequestInputToStore inp)
      _wsSend webSocket (logger Debug) sBody
      -- Uncomment this code fragment to test `SubmitTx` request resend logic:
      -- when (isJust $ getRequestInputToStore inp) $
      --   _wsReconnect webSocket
      pure $ Canceler $ \err -> do
        liftEffect $ respLs.removeMessageListener id
        liftEffect $ throwError $ err
  makeAff affFunc

-------------------------------------------------------------------------------
-- Dispatch Setup
--------------------------------------------------------------------------------

data DispatchError
  = JsError Error
  | JsonError JsonDecodeError
  -- Server response has been parsed succesfully, but it contains error
  -- message
  | FaultError Aeson
  -- The listener that was added for this message has been cancelled
  | ListenerCancelled ListenerId

instance Show DispatchError where
  show (JsError err) = "(JsError (message " <> show (message err) <> "))"
  show (JsonError jsonErr) = "(JsonError " <> show jsonErr <> ")"
  show (FaultError aeson) = "(FaultError " <> show aeson <> ")"
  show (ListenerCancelled listenerId) =
    "(ListenerCancelled " <> show listenerId <> ")"

dispatchErrorToError :: DispatchError -> Error
dispatchErrorToError (JsError err) = err
dispatchErrorToError (JsonError err) = error $ show err
dispatchErrorToError (FaultError err) =
  error $ "Server responded with `fault`: " <> stringifyAeson err
dispatchErrorToError (ListenerCancelled listenerId) =
  error $ "Listener cancelled (" <> listenerId <> ")"

-- A function which accepts some unparsed Json, and checks it against one or
-- more possible types to perform an appropriate effect (such as supplying the
-- parsed result to an async fiber/Aff listener)
type WebsocketDispatch =
  String -> Effect (Either DispatchError (Effect Unit))

-- A mutable queue of requests
type DispatchIdMap response = Ref
  (MultiMap ListenerId (Either DispatchError response -> Effect Unit))

-- an immutable queue of response type handlers
ogmiosMessageDispatch
  :: { utxoDispatchMap :: DispatchIdMap Ogmios.UtxoQR
     , utxosAtDispatchMap :: DispatchIdMap Ogmios.UtxoQR
     , chainTipDispatchMap :: DispatchIdMap Ogmios.ChainTipQR
     , evaluateTxDispatchMap :: DispatchIdMap Ogmios.TxEvaluationR
     , getProtocolParametersDispatchMap ::
         DispatchIdMap Ogmios.ProtocolParameters
     , submitDispatchMap :: DispatchIdMap Ogmios.SubmitTxR
     , eraSummariesDispatchMap :: DispatchIdMap Ogmios.EraSummaries
     , currentEpochDispatchMap :: DispatchIdMap Ogmios.CurrentEpoch
     , systemStartDispatchMap :: DispatchIdMap Ogmios.SystemStart
     , acquireMempoolDispatchMap :: DispatchIdMap Ogmios.MempoolSnapshotAcquired
     , mempoolHasTxDispatchMap :: DispatchIdMap Boolean
     }
  -> Array WebsocketDispatch
ogmiosMessageDispatch
  { utxoDispatchMap
  , utxosAtDispatchMap
  , chainTipDispatchMap
  , evaluateTxDispatchMap
  , getProtocolParametersDispatchMap
  , submitDispatchMap
  , eraSummariesDispatchMap
  , currentEpochDispatchMap
  , systemStartDispatchMap
  , acquireMempoolDispatchMap
  , mempoolHasTxDispatchMap
  } =
  [ queryDispatch utxoDispatchMap
  , queryDispatch utxosAtDispatchMap
  , queryDispatch chainTipDispatchMap
  , queryDispatch evaluateTxDispatchMap
  , queryDispatch getProtocolParametersDispatchMap
  , queryDispatch submitDispatchMap
  , queryDispatch eraSummariesDispatchMap
  , queryDispatch currentEpochDispatchMap
  , queryDispatch systemStartDispatchMap
  , queryDispatch acquireMempoolDispatchMap
  , queryDispatch mempoolHasTxDispatchMap
  ]

datumCacheMessageDispatch
  :: { getDatumByHashDispatchMap :: DispatchIdMap GetDatumByHashR
     , getDatumsByHashesDispatchMap :: DispatchIdMap GetDatumsByHashesR
     , getTxByHashDispatchMap :: DispatchIdMap GetTxByHashR
     }
  -> Array WebsocketDispatch
datumCacheMessageDispatch
  { getDatumByHashDispatchMap
  , getDatumsByHashesDispatchMap
  , getTxByHashDispatchMap
  } =
  [ queryDispatch getDatumByHashDispatchMap
  , queryDispatch getDatumsByHashesDispatchMap
  , queryDispatch getTxByHashDispatchMap
  ]

-- each query type will have a corresponding ref that lives in ReaderT config or similar
-- for utxoQueryDispatch, the `a` parameter will be `UtxoQR` or similar
-- the add and remove listener functions will know to grab the correct mutable dispatch, if one exists.
createMutableDispatch
  :: forall (response :: Type). Effect (DispatchIdMap response)
createMutableDispatch = Ref.new MultiMap.empty

createPendingRequests
  :: forall (request :: Type). Effect (PendingRequests request)
createPendingRequests = Ref.new Map.empty

-- we parse out the utxo query result, then check if we're expecting a result
-- with the provided id, if we are then we dispatch to the effect that is
-- waiting on this result
queryDispatch
  :: forall (response :: Type)
   . DecodeAeson response
  => Show response
  => DispatchIdMap response
  -> String
  -> Effect (Either DispatchError (Effect Unit))
queryDispatch ref str = do
  let eiAeson = parseJsonStringToAeson str
  -- Parse response id
  case parseJsonWspResponseId =<< eiAeson of
    Left parseError ->
      pure $ Left $ JsonError parseError
    Right reflection -> do
      -- Get callback action
      withAction reflection case _ of
        Nothing -> Left (ListenerCancelled reflection)
        Just action -> do
          -- Parse response
          Right $ action $
            case JsonWsp.parseJsonWspResponse =<< eiAeson of
              Left parseError -> Left $ JsonError parseError
              Right { result: Just result } -> Right result
              -- If result is empty, then fault must be present
              Right { result: Nothing, fault: Just fault } ->
                Left $ FaultError fault
              -- Otherwise, our implementation is broken.
              Right { result: Nothing, fault: Nothing } ->
                Left $ JsError $ error impossibleErrorMsg
  where
  impossibleErrorMsg =
    "Impossible happened: response does not contain neither "
      <> "`fault` nor `result`, please report as bug. Response: "
      <> str

  withAction
    :: ListenerId
    -> ( Maybe (Either DispatchError response -> Effect Unit)
         -> Either DispatchError (Effect Unit)
       )
    -> Effect (Either DispatchError (Effect Unit))
  withAction reflection cb = do
    idMap <- Ref.read ref
    let
      mbAction =
        MultiMap.lookup reflection idMap
          :: Maybe (Either DispatchError response -> Effect Unit)
    pure $ cb mbAction

-- an empty error we can compare to, useful for ensuring we've not received any other kind of error
defaultErr :: JsonDecodeError
defaultErr = TypeMismatch "default error"

defaultMessageListener
  :: Logger
  -> Array WebsocketDispatch
  -> String
  -> Effect Unit
defaultMessageListener logger dispatchArray msg = do
  -- here, we need to fold the input over the array of functions until we get
  -- a success, then execute the effect.
  -- using a fold instead of a traverse allows us to skip a bunch of execution
  eAction :: Either DispatchError (Effect Unit) <- foldl
    (messageFoldF msg)
    (pure $ Left $ JsonError defaultErr)
    dispatchArray
  either
    -- we expect a lot of parse errors, some messages (could?) fall through completely
    ( \err ->
        unless
          ( case err of
              JsonError jsonErr -> jsonErr == defaultErr
              _ -> false
          )
          do
            logger Error $
              "unexpected error on input: " <> msg
                <> " Error:"
                <> show err
    )
    identity
    eAction

messageFoldF
  :: String
  -> Effect (Either DispatchError (Effect Unit))
  -> (String -> (Effect (Either DispatchError (Effect Unit))))
  -> Effect (Either DispatchError (Effect Unit))
messageFoldF msg acc' func = do
  acc <- acc'
  if isRight acc then acc' else func msg<|MERGE_RESOLUTION|>--- conflicted
+++ resolved
@@ -472,19 +472,11 @@
 
 evaluateTxOgmios
   :: CborBytes -> AdditionalUtxoSet -> QueryM Ogmios.TxEvaluationR
-<<<<<<< HEAD
-evaluateTxOgmios cbor utxos = do
-  ws <- asks $ underlyingWebSocket <<< _.ogmiosWs <<< _.runtime
-  listeners' <- asks $ listeners <<< _.ogmiosWs <<< _.runtime
-  cfg <- asks _.config
-  let inp = RequestInputToStoreInPendingRequests (cbor /\ utxos)
-=======
 evaluateTxOgmios cbor additionalUtxos = do
   ws <- asks $ underlyingWebSocket <<< _.ogmiosWs <<< _.runtime
   listeners' <- asks $ listeners <<< _.ogmiosWs <<< _.runtime
   cfg <- asks _.config
   let inp = RequestInputToStoreInPendingRequests (cbor /\ additionalUtxos)
->>>>>>> 2c9e0459
   liftAff $ mkRequestAff' listeners' ws (mkLogger cfg.logLevel cfg.customLogger)
     Ogmios.evaluateTxCall
     _.evaluate
