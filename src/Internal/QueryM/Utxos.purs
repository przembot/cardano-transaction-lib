--- conflicted
+++ resolved
@@ -29,15 +29,10 @@
 import Ctl.Internal.Serialization.Address (Address)
 import Ctl.Internal.Types.Transaction (TransactionInput)
 import Ctl.Internal.Types.UsedTxOuts (UsedTxOuts, isTxOutRefUsed)
-<<<<<<< HEAD
 import Ctl.Internal.Wallet
   ( Wallet(Gero, Nami, Flint, Lode, Eternl, Nufi, KeyWallet)
   )
-import Data.Array (head)
-=======
-import Ctl.Internal.Wallet (Wallet(Gero, Nami, Flint, Lode, Eternl, KeyWallet))
 import Data.Array (cons, foldMap, head)
->>>>>>> a83dff34
 import Data.Array as Array
 import Data.BigInt as BigInt
 import Data.Either (hush)
