-- | Provides types and instances to create Ogmios requests and decode
-- | its responses.
module Ctl.Internal.QueryM.Ogmios
  ( ChainOrigin(ChainOrigin)
  , ChainPoint
  , ChainTipQR(CtChainOrigin, CtChainPoint)
  , CostModelV1
  , CostModelV2
  , CoinsPerUtxoUnit(CoinsPerUtxoByte, CoinsPerUtxoWord)
  , CurrentEpoch(CurrentEpoch)
  , Epoch(Epoch)
  , EpochLength(EpochLength)
  , EraSummaries(EraSummaries)
  , EraSummary(EraSummary)
  , EraSummaryParameters(EraSummaryParameters)
  , EraSummaryTime(EraSummaryTime)
  , ExecutionUnits
  , MempoolSnapshotAcquired
  , OgmiosAddress
  , OgmiosBlockHeaderHash(OgmiosBlockHeaderHash)
  , OgmiosTxOut
  , OgmiosTxOutRef
  , PParamRational(PParamRational)
  , ProtocolParameters(ProtocolParameters)
  , RedeemerPointer
  , RelativeTime(RelativeTime)
  , SafeZone(SafeZone)
  , ScriptFailure
      ( ExtraRedeemers
      , MissingRequiredDatums
      , MissingRequiredScripts
      , ValidatorFailed
      , UnknownInputReferencedByRedeemer
      , NonScriptInputReferencedByRedeemer
      , IllFormedExecutionBudget
      , NoCostModelForLanguage
      )
  , AdditionalUtxoSet(AdditionalUtxoSet)
  , OgmiosUtxoMap
  , OgmiosDatum
  , OgmiosScript
  , OgmiosTxIn
  , OgmiosTxId
  , SlotLength(SlotLength)
  , SubmitTxR(SubmitTxSuccess, SubmitFail)
  , SystemStart(SystemStart)
  , TxEvaluationFailure(UnparsedError, ScriptFailures)
  , TxEvaluationResult(TxEvaluationResult)
  , TxEvaluationR(TxEvaluationR)
  , PoolIdsR
  , TxHash
  , UtxoQR(UtxoQR)
  , UtxoQueryResult
  , acquireMempoolSnapshotCall
  , aesonArray
  , aesonObject
  , evaluateTxCall
  , queryPoolIdsCall
  , mempoolSnapshotHasTxCall
  , mkOgmiosCallType
  , queryChainTipCall
  , queryCurrentEpochCall
  , queryEraSummariesCall
  , queryProtocolParametersCall
  , querySystemStartCall
  , queryUtxoCall
  , queryUtxosAtCall
  , queryUtxosCall
  , queryPoolParameters
  , queryDelegationsAndRewards
  , submitTxCall
  , slotLengthFactor
  ) where

import Prelude

import Aeson
  ( class DecodeAeson
  , class EncodeAeson
  , Aeson
  , JsonDecodeError(AtKey, TypeMismatch, MissingValue)
  , caseAesonArray
  , caseAesonObject
  , caseAesonString
  , decodeAeson
  , encodeAeson
  , encodeAeson'
  , getField
  , getFieldOptional
  , getFieldOptional'
  , isNull
  , isString
  , stringifyAeson
  , toString
  )
import Control.Alt ((<|>))
import Control.Monad.Reader.Trans (ReaderT(ReaderT), runReaderT)
import Ctl.Internal.Cardano.Types.NativeScript
  ( NativeScript
      ( ScriptPubkey
      , ScriptAll
      , ScriptAny
      , ScriptNOfK
      , TimelockStart
      , TimelockExpiry
      )
  )
import Ctl.Internal.Cardano.Types.ScriptRef
  ( ScriptRef(NativeScriptRef, PlutusScriptRef)
  )
import Ctl.Internal.Cardano.Types.Transaction
  ( Costmdls(Costmdls)
  , ExUnitPrices
  , ExUnits
  , Nonce
  , PoolPubKeyHash
  , SubCoin
  )
import Ctl.Internal.Cardano.Types.Transaction as T
import Ctl.Internal.Cardano.Types.Value
  ( Coin(Coin)
  , CurrencySymbol
  , NonAdaAsset
  , Value
  , flattenNonAdaValue
  , getCurrencySymbol
  , getLovelace
  , getNonAdaAsset
  , mkCurrencySymbol
  , mkNonAdaAsset
  , mkValue
  , valueToCoin
  )
import Ctl.Internal.Helpers (encodeMap, showWithParens)
import Ctl.Internal.QueryM.JsonWsp (JsonWspCall, JsonWspRequest, mkCallType)
import Ctl.Internal.Serialization.Address (Slot(Slot))
import Ctl.Internal.Serialization.Hash (ed25519KeyHashFromBytes)
import Ctl.Internal.Types.BigNum (fromBigInt) as BigNum
import Ctl.Internal.Types.ByteArray (ByteArray, byteArrayToHex, hexToByteArray)
import Ctl.Internal.Types.CborBytes (CborBytes, cborBytesToHex)
import Ctl.Internal.Types.Int as Csl
import Ctl.Internal.Types.Natural (Natural)
import Ctl.Internal.Types.Natural (fromString) as Natural
import Ctl.Internal.Types.Rational (Rational, (%))
import Ctl.Internal.Types.Rational as Rational
import Ctl.Internal.Types.RawBytes (hexToRawBytes)
import Ctl.Internal.Types.RedeemerTag (RedeemerTag)
import Ctl.Internal.Types.RedeemerTag (fromString) as RedeemerTag
import Ctl.Internal.Types.Scripts
  ( Language(PlutusV1, PlutusV2)
  , PlutusScript(PlutusScript)
  )
import Ctl.Internal.Types.TokenName (TokenName, getTokenName, mkTokenName)
import Ctl.Internal.Types.Transaction (TransactionHash, TransactionInput)
import Data.Array (catMaybes, index, reverse, singleton)
import Data.Array (head) as Array
import Data.BigInt (BigInt)
import Data.BigInt as BigInt
import Data.Either (Either(Left, Right), either, note)
import Data.Foldable (foldl)
import Data.Generic.Rep (class Generic)
import Data.Int (fromString) as Int
import Data.List (List)
import Data.List as List
import Data.Map (Map)
import Data.Map as Map
import Data.Maybe (Maybe(Just, Nothing), fromJust, fromMaybe, maybe)
import Data.Newtype (class Newtype, unwrap, wrap)
import Data.Show.Generic (genericShow)
import Data.String (Pattern(Pattern), indexOf, split, splitAt, uncons)
import Data.String.Common (split) as String
import Data.Traversable (for, sequence, traverse)
import Data.Tuple (snd, uncurry)
import Data.Tuple.Nested (type (/\), (/\))
import Data.UInt (UInt)
import Data.UInt as UInt
import Foreign.Object (Object)
import Foreign.Object (singleton, toUnfoldable) as ForeignObject
import Heterogeneous.Folding (class HFoldl, hfoldl)
import Partial.Unsafe (unsafePartial)
import Untagged.TypeCheck (class HasRuntimeType)
import Untagged.Union (type (|+|), toEither1)

--------------------------------------------------------------------------------
-- Local State Query Protocol
-- https://ogmios.dev/mini-protocols/local-state-query/
--------------------------------------------------------------------------------

-- | Queries Ogmios for the system start Datetime
querySystemStartCall :: JsonWspCall Unit SystemStart
querySystemStartCall = mkOgmiosCallType
  { methodname: "Query"
  , args: const { query: "systemStart" }
  }

-- | Queries Ogmios for the current epoch
queryCurrentEpochCall :: JsonWspCall Unit CurrentEpoch
queryCurrentEpochCall = mkOgmiosCallType
  { methodname: "Query"
  , args: const { query: "currentEpoch" }
  }

-- | Queries Ogmios for an array of era summaries, used for Slot arithmetic.
queryEraSummariesCall :: JsonWspCall Unit EraSummaries
queryEraSummariesCall = mkOgmiosCallType
  { methodname: "Query"
  , args: const { query: "eraSummaries" }
  }

-- | Queries Ogmios for the current protocol parameters
queryProtocolParametersCall :: JsonWspCall Unit ProtocolParameters
queryProtocolParametersCall = mkOgmiosCallType
  { methodname: "Query"
  , args: const { query: "currentProtocolParameters" }
  }

-- | Queries Ogmios for the chain’s current tip.
queryChainTipCall :: JsonWspCall Unit ChainTipQR
queryChainTipCall = mkOgmiosCallType
  { methodname: "Query"
  , args: const { query: "chainTip" }
  }

queryPoolIdsCall :: JsonWspCall Unit PoolIdsR
queryPoolIdsCall = mkOgmiosCallType
  { methodname: "Query"
  , args: const { query: "poolIds" }
  }

queryPoolParameters :: JsonWspCall (Array PoolPubKeyHash) Aeson
queryPoolParameters = mkOgmiosCallType
  { methodname: "Query"
  , args: \params -> { query: { poolParameters: params } }
  }

queryDelegationsAndRewards :: JsonWspCall (Array String) Aeson
queryDelegationsAndRewards = mkOgmiosCallType
  { methodname: "Query"
  , args: \skhs ->
      { query:
          { delegationsAndRewards: skhs
          }
      }
  }

-- | Queries Ogmios for utxos at given addresses.
-- | NOTE. querying for utxos by address is deprecated, should use output reference instead
queryUtxosCall :: JsonWspCall { utxo :: Array OgmiosAddress } UtxoQR
queryUtxosCall = mkOgmiosCallType
  { methodname: "Query"
  , args: { query: _ }
  }

-- | Queries Ogmios for utxos at given address.
-- | NOTE. querying for utxos by address is deprecated, should use output reference instead
queryUtxosAtCall :: JsonWspCall OgmiosAddress UtxoQR
queryUtxosAtCall = mkOgmiosCallType
  { methodname: "Query"
  , args: { query: _ } <<< { utxo: _ } <<< singleton
  }

-- | Queries Ogmios for the utxo with the given output reference.
queryUtxoCall :: JsonWspCall TransactionInput UtxoQR
queryUtxoCall = mkOgmiosCallType
  { methodname: "Query"
  , args: { query: _ } <<< { utxo: _ } <<< singleton <<< renameFields <<< unwrap
  }
  where
  renameFields
    :: { transactionId :: TransactionHash, index :: UInt }
    -> { txId :: TransactionHash, index :: UInt }
  renameFields { transactionId: txId, index } = { txId, index }

type OgmiosAddress = String

--------------------------------------------------------------------------------
-- Local Tx Submission Protocol
-- https://ogmios.dev/mini-protocols/local-tx-submission/
--------------------------------------------------------------------------------

-- | Sends a serialized signed transaction with its full witness through the
-- | Cardano network via Ogmios.
submitTxCall :: JsonWspCall (TxHash /\ CborBytes) SubmitTxR
submitTxCall = mkOgmiosCallType
  { methodname: "SubmitTx"
  , args: { submit: _ } <<< cborBytesToHex <<< snd
  }

-- | Evaluates the execution units of scripts present in a given transaction,
-- | without actually submitting the transaction.
evaluateTxCall :: JsonWspCall (CborBytes /\ AdditionalUtxoSet) TxEvaluationR
evaluateTxCall = mkOgmiosCallType
  { methodname: "EvaluateTx"
  , args: \(cbor /\ utxoqr) ->
      { evaluate: cborBytesToHex cbor
      , additionalUtxoSet: utxoqr
      }
  }

--------------------------------------------------------------------------------
-- Local Tx Monitor Protocol
-- https://ogmios.dev/mini-protocols/local-tx-monitor/
--------------------------------------------------------------------------------

acquireMempoolSnapshotCall :: JsonWspCall Unit MempoolSnapshotAcquired
acquireMempoolSnapshotCall =
  mkOgmiosCallTypeNoArgs "AwaitAcquire"

mempoolSnapshotHasTxCall
  :: MempoolSnapshotAcquired -> JsonWspCall TxHash Boolean
mempoolSnapshotHasTxCall _ = mkOgmiosCallType
  { methodname: "HasTx"
  , args: { id: _ }
  }

--------------------------------------------------------------------------------
-- Local Tx Monitor Query Response & Parsing
--------------------------------------------------------------------------------

newtype MempoolSnapshotAcquired = AwaitAcquired Slot

instance Show MempoolSnapshotAcquired where
  show (AwaitAcquired slot) = "(AwaitAcquired " <> show slot <> ")"

instance DecodeAeson MempoolSnapshotAcquired where
  decodeAeson =
    map AwaitAcquired <<< aesonObject
      (flip getField "AwaitAcquired" >=> flip getField "slot")

--------------------------------------------------------------------------------
-- Helpers
--------------------------------------------------------------------------------

mkOgmiosCallTypeNoArgs
  :: forall (o :: Type). String -> JsonWspCall Unit o
mkOgmiosCallTypeNoArgs methodname =
  mkOgmiosCallType { methodname, args: const {} }

mkOgmiosCallType
  :: forall (a :: Type) (i :: Type) (o :: Type)
   . EncodeAeson (JsonWspRequest a)
  => { methodname :: String, args :: i -> a }
  -> JsonWspCall i o
mkOgmiosCallType =
  ( mkCallType
      { "type": "jsonwsp/request"
      , version: "1.0"
      , servicename: "ogmios"
      }
  )

---------------- TX SUBMISSION QUERY RESPONSE & PARSING

data SubmitTxR
  = SubmitTxSuccess TxHash
  | SubmitFail (Array Aeson)

derive instance Generic SubmitTxR _

instance Show SubmitTxR where
  show = genericShow

type TxHash = ByteArray

instance DecodeAeson SubmitTxR where
  decodeAeson = aesonObject $
    \o ->
      ( getField o "SubmitSuccess" >>= flip getField "txId" >>= hexToByteArray
          >>> maybe (Left (TypeMismatch "Expected hexstring"))
            (pure <<< SubmitTxSuccess)
      ) <|> (SubmitFail <$> getField o "SubmitFail")

---------------- SYSTEM START QUERY RESPONSE & PARSING
newtype SystemStart = SystemStart String

derive instance Generic SystemStart _
derive instance Newtype SystemStart _
derive newtype instance DecodeAeson SystemStart
derive newtype instance EncodeAeson SystemStart
derive newtype instance Eq SystemStart

instance Show SystemStart where
  show = genericShow

---------------- CURRENT EPOCH QUERY RESPONSE & PARSING
newtype CurrentEpoch = CurrentEpoch BigInt

derive instance Generic CurrentEpoch _
derive instance Newtype CurrentEpoch _
derive newtype instance DecodeAeson CurrentEpoch
derive newtype instance EncodeAeson CurrentEpoch
derive newtype instance Eq CurrentEpoch
derive newtype instance Ord CurrentEpoch

instance Show CurrentEpoch where
  show (CurrentEpoch ce) = showWithParens "CurrentEpoch" ce

---------------- ERA SUMMARY QUERY RESPONSE & PARSING

newtype EraSummaries = EraSummaries (Array EraSummary)

derive instance Generic EraSummaries _
derive instance Newtype EraSummaries _
derive newtype instance Eq EraSummaries
derive newtype instance EncodeAeson EraSummaries

instance Show EraSummaries where
  show = genericShow

instance DecodeAeson EraSummaries where
  decodeAeson = aesonArray (map wrap <<< traverse decodeAeson)

-- | From Ogmios:
-- | start: An era bound which captures the time, slot and epoch at which the
-- | era start. The time is relative to the start time of the network.
-- |
-- | end: An era bound which captures the time, slot and epoch at which the
-- | era start. The time is relative to the start time of the network.
-- |
-- | parameters: Parameters that can vary across hard forks.
newtype EraSummary = EraSummary
  { start :: EraSummaryTime
  , end :: Maybe EraSummaryTime
  , parameters :: EraSummaryParameters
  }

derive instance Generic EraSummary _
derive instance Newtype EraSummary _
derive newtype instance Eq EraSummary

instance Show EraSummary where
  show = genericShow

instance DecodeAeson EraSummary where
  decodeAeson = aesonObject $ \o -> do
    start <- getField o "start"
    -- The field "end" is required by Ogmios API, but it can optionally return
    -- Null, so we want to fail if the field is absent but make Null value
    -- acceptable in presence of the field (hence why "end" is wrapped in
    -- `Maybe`).
    end' <- getField o "end"
    end <- if isNull end' then pure Nothing else Just <$> decodeAeson end'
    parameters <- getField o "parameters"
    pure $ wrap { start, end, parameters }

instance EncodeAeson EraSummary where
  encodeAeson' (EraSummary { start, end, parameters }) =
    encodeAeson'
      { "start": start
      , "end": end
      , "parameters": parameters
      }

newtype EraSummaryTime = EraSummaryTime
  { time :: RelativeTime -- The time is relative to the start time of the network.
  , slot :: Slot -- An absolute slot number
  -- Ogmios returns a number 0-18446744073709552000 but our `Slot` is a Rust
  -- u64 which has precision up to 18446744073709551615 (note 385 difference)
  -- we treat this as neglible instead of defining `AbsSlot BigInt`. See
  -- https://github.com/Plutonomicon/cardano-transaction-lib/issues/632 for
  -- details.
  , epoch :: Epoch -- 0-18446744073709552000, an epoch number or length, don't
  -- use `Cardano.Types.Epoch` because Epoch is bounded by UInt also.
  }

derive instance Generic EraSummaryTime _
derive instance Newtype EraSummaryTime _
derive newtype instance Eq EraSummaryTime

instance Show EraSummaryTime where
  show = genericShow

instance DecodeAeson EraSummaryTime where
  decodeAeson = aesonObject $ \o -> do
    time <- getField o "time"
    slot <- getField o "slot"
    epoch <- getField o "epoch"
    pure $ wrap { time, slot, epoch }

instance EncodeAeson EraSummaryTime where
  encodeAeson' (EraSummaryTime { time, slot, epoch }) =
    encodeAeson'
      { "time": time
      , "slot": slot
      , "epoch": epoch
      }

-- | A time in seconds relative to another one (typically, system start or era
-- | start). [ 0 .. 18446744073709552000 ]
newtype RelativeTime = RelativeTime Number

derive instance Generic RelativeTime _
derive instance Newtype RelativeTime _
derive newtype instance Eq RelativeTime
derive newtype instance Ord RelativeTime
derive newtype instance DecodeAeson RelativeTime
derive newtype instance EncodeAeson RelativeTime

instance Show RelativeTime where
  show (RelativeTime rt) = showWithParens "RelativeTime" rt

-- | An epoch number or length with greater precision for Ogmios than
-- | `Cardano.Types.Epoch`. [ 0 .. 18446744073709552000 ]
newtype Epoch = Epoch BigInt

derive instance Generic Epoch _
derive instance Newtype Epoch _
derive newtype instance Eq Epoch
derive newtype instance Ord Epoch
derive newtype instance DecodeAeson Epoch
derive newtype instance EncodeAeson Epoch

instance Show Epoch where
  show (Epoch e) = showWithParens "Epoch" e

newtype EraSummaryParameters = EraSummaryParameters
  { epochLength :: EpochLength -- 0-18446744073709552000 An epoch number or length.
  , slotLength :: SlotLength -- <= MAX_SAFE_INTEGER (=9,007,199,254,740,992)
  -- A slot length, in milliseconds, previously it has
  -- a max limit of 18446744073709552000, now removed.
  , safeZone :: SafeZone -- 0-18446744073709552000 Number of slots from the tip of
  -- the ledger in which it is guaranteed that no hard fork can take place.
  -- This should be (at least) the number of slots in which we are guaranteed
  -- to have k blocks.
  }

derive instance Generic EraSummaryParameters _
derive instance Newtype EraSummaryParameters _
derive newtype instance Eq EraSummaryParameters

instance Show EraSummaryParameters where
  show = genericShow

instance DecodeAeson EraSummaryParameters where
  decodeAeson = aesonObject $ \o -> do
    epochLength <- getField o "epochLength"
    slotLength <- wrap <$> ((*) slotLengthFactor <$> getField o "slotLength")
    safeZone <- fromMaybe zero <$> getField o "safeZone"
    pure $ wrap { epochLength, slotLength, safeZone }

-- | The EraSummaryParameters uses seconds and we use miliseconds
-- use it to translate between them
slotLengthFactor :: Number
slotLengthFactor = 1e3

instance EncodeAeson EraSummaryParameters where
  encodeAeson' (EraSummaryParameters { epochLength, slotLength, safeZone }) =
    encodeAeson'
      { "epochLength": epochLength
      , "slotLength": slotLength
      , "safeZone": safeZone
      }

-- | An epoch number or length. [ 0 .. 18446744073709552000 ]
newtype EpochLength = EpochLength BigInt

derive instance Generic EpochLength _
derive instance Newtype EpochLength _
derive newtype instance Eq EpochLength
derive newtype instance DecodeAeson EpochLength
derive newtype instance EncodeAeson EpochLength

instance Show EpochLength where
  show (EpochLength el) = showWithParens "EpochLength" el

-- | A slot length, in milliseconds
newtype SlotLength = SlotLength Number

derive instance Generic SlotLength _
derive instance Newtype SlotLength _
derive newtype instance Eq SlotLength
derive newtype instance DecodeAeson SlotLength
derive newtype instance EncodeAeson SlotLength

instance Show SlotLength where
  show (SlotLength sl) = showWithParens "SlotLength" sl

-- | Number of slots from the tip of the ledger in which it is guaranteed that
-- | no hard fork can take place. This should be (at least) the number of slots
-- | in which we are guaranteed to have k blocks.
newtype SafeZone = SafeZone BigInt

derive instance Generic SafeZone _
derive instance Newtype SafeZone _
derive newtype instance Eq SafeZone
derive newtype instance Semiring SafeZone
derive newtype instance DecodeAeson SafeZone
derive newtype instance EncodeAeson SafeZone

instance Show SafeZone where
  show (SafeZone sz) = showWithParens "SafeZone" sz

---------------- TX EVALUATION QUERY RESPONSE & PARSING

type RedeemerPointer = { redeemerTag :: RedeemerTag, redeemerIndex :: Natural }

type ExecutionUnits = { memory :: Natural, steps :: Natural }

newtype TxEvaluationR = TxEvaluationR
  (Either TxEvaluationFailure TxEvaluationResult)

derive instance Newtype TxEvaluationR _
derive instance Generic TxEvaluationR _

instance Show TxEvaluationR where
  show = genericShow

instance DecodeAeson TxEvaluationR where
  decodeAeson aeson = (wrap <<< Right <$> decodeAeson aeson) <|>
    (wrap <<< Left <$> decodeAeson aeson)

newtype TxEvaluationResult = TxEvaluationResult
  (Map RedeemerPointer ExecutionUnits)

derive instance Newtype TxEvaluationResult _
derive instance Generic TxEvaluationResult _

instance Show TxEvaluationResult where
  show = genericShow

instance DecodeAeson TxEvaluationResult where
  decodeAeson = aesonObject $ \obj -> do
    rdmrPtrExUnitsList :: Array (String /\ Aeson) <-
      ForeignObject.toUnfoldable <$> getField obj "EvaluationResult"
    TxEvaluationResult <<< Map.fromFoldable <$>
      traverse decodeRdmrPtrExUnitsItem rdmrPtrExUnitsList
    where
    decodeRdmrPtrExUnitsItem
      :: String /\ Aeson
      -> Either JsonDecodeError (RedeemerPointer /\ ExecutionUnits)
    decodeRdmrPtrExUnitsItem (redeemerPtrRaw /\ exUnitsAeson) = do
      redeemerPtr <- decodeRedeemerPointer redeemerPtrRaw
      flip aesonObject exUnitsAeson $ \exUnitsObj -> do
        memory <- getField exUnitsObj "memory"
        steps <- getField exUnitsObj "steps"
        pure $ redeemerPtr /\ { memory, steps }

redeemerPtrTypeMismatch :: JsonDecodeError
redeemerPtrTypeMismatch = TypeMismatch
  "Expected redeemer pointer to be encoded as: \
  \^(spend|mint|certificate|withdrawal):[0-9]+$"

decodeRedeemerPointer :: String -> Either JsonDecodeError RedeemerPointer
decodeRedeemerPointer redeemerPtrRaw = note redeemerPtrTypeMismatch
  case split (Pattern ":") redeemerPtrRaw of
    [ tagRaw, indexRaw ] ->
      { redeemerTag: _, redeemerIndex: _ }
        <$> RedeemerTag.fromString tagRaw
        <*> Natural.fromString indexRaw
    _ -> Nothing

type OgmiosDatum = String
type OgmiosScript = String
type OgmiosTxId = String
type OgmiosTxIn = { txId :: OgmiosTxId, index :: Int }

data ScriptFailure
  = ExtraRedeemers (Array RedeemerPointer)
  | MissingRequiredDatums
      { provided :: Maybe (Array OgmiosDatum), missing :: Array OgmiosDatum }
  | MissingRequiredScripts
      { resolved :: Map RedeemerPointer OgmiosScript
      , missing :: Array OgmiosScript
      }
  | ValidatorFailed { error :: String, traces :: Array String }
  | UnknownInputReferencedByRedeemer OgmiosTxIn
  | NonScriptInputReferencedByRedeemer OgmiosTxIn
  | IllFormedExecutionBudget (Maybe ExecutionUnits)
  | NoCostModelForLanguage String

derive instance Generic ScriptFailure _

instance Show ScriptFailure where
  show = genericShow

-- The following cases are fine to fall through into unparsed error:
-- IncompatibleEra
-- AdditionalUtxoOverlap
-- NotEnoughSynced
-- CannotCreateEvaluationContext
data TxEvaluationFailure
  = UnparsedError String
  | ScriptFailures (Map RedeemerPointer (Array ScriptFailure))

derive instance Generic TxEvaluationFailure _

instance Show TxEvaluationFailure where
  show = genericShow

type ObjectParser = ReaderT (Object Aeson) (Either JsonDecodeError)

liftField
  :: forall (a :: Type) (b :: Type)
   . DecodeAeson a
  => String
  -> (a -> Either JsonDecodeError b)
  -> ObjectParser b
liftField f act = ReaderT (flip getField f >=> act)

instance DecodeAeson ScriptFailure where
  decodeAeson = aesonObject $ runReaderT cases
    where
    cases :: ObjectParser ScriptFailure
    cases = decodeExtraRedeemers
      <|> decodeMissingRequiredDatums
      <|> decodeMissingRequiredScripts
      <|> decodeValidatorFailed
      <|> decodeUnknownInputReferencedByRedeemer
      <|> decodeNonScriptInputReferencedByRedeemer
      <|> decodeIllFormedExecutionBudget
      <|> decodeNoCostModelForLanguage
      <|> defaultCase

    defaultCase :: ObjectParser ScriptFailure
    defaultCase = ReaderT $ const $ Left $ TypeMismatch "Expected ScriptFailure"

    decodeExtraRedeemers :: ObjectParser ScriptFailure
    decodeExtraRedeemers = ExtraRedeemers <$> liftField "extraRedeemers"
      (traverse decodeRedeemerPointer)

    decodeMissingRequiredDatums :: ObjectParser ScriptFailure
    decodeMissingRequiredDatums = liftField "missingRequiredDatums" \o -> do
      pure $ MissingRequiredDatums o

    decodeMissingRequiredScripts :: ObjectParser ScriptFailure
    decodeMissingRequiredScripts = liftField "missingRequiredScripts" \o -> do
      resolvedKV <- ForeignObject.toUnfoldable <$> getField o "resolved"
      resolved <- Map.fromFoldable <$> for (resolvedKV :: Array _)
        \(k /\ v) -> (_ /\ v) <$> decodeRedeemerPointer k
      missing <- getField o "missing"
      pure $ MissingRequiredScripts { resolved, missing }

    decodeValidatorFailed :: ObjectParser ScriptFailure
    decodeValidatorFailed = liftField "validatorFailed" \o -> do
      pure $ ValidatorFailed o

    decodeUnknownInputReferencedByRedeemer :: ObjectParser ScriptFailure
    decodeUnknownInputReferencedByRedeemer = liftField
      "unknownInputReferencedByRedeemer"
      \o -> do
        pure $ UnknownInputReferencedByRedeemer o

    decodeNonScriptInputReferencedByRedeemer :: ObjectParser ScriptFailure
    decodeNonScriptInputReferencedByRedeemer = liftField
      "nonScriptInputReferencedByRedeemer"
      \o -> do
        pure $ NonScriptInputReferencedByRedeemer o

    decodeIllFormedExecutionBudget :: ObjectParser ScriptFailure
    decodeIllFormedExecutionBudget = liftField "illFormedExecutionBudget" \o ->
      do
        pure $ IllFormedExecutionBudget o

    decodeNoCostModelForLanguage :: ObjectParser ScriptFailure
    decodeNoCostModelForLanguage = liftField "noCostModelForLanguage" \o -> do
      pure $ NoCostModelForLanguage o

instance DecodeAeson TxEvaluationFailure where
  decodeAeson = aesonObject $ runReaderT cases
    where
    cases :: ObjectParser TxEvaluationFailure
    cases = decodeScriptFailures <|> defaultCase

    defaultCase :: ObjectParser TxEvaluationFailure
    defaultCase = ReaderT \o ->
      pure (UnparsedError (stringifyAeson (encodeAeson o)))

    decodeScriptFailures :: ObjectParser TxEvaluationFailure
    decodeScriptFailures = ReaderT \o -> do
      scriptFailuresKV <- ForeignObject.toUnfoldable
        <$> (getField o "EvaluationFailure" >>= flip getField "ScriptFailures")
      scriptFailures <- Map.fromFoldable <$> for (scriptFailuresKV :: Array _)
        \(k /\ v) -> do
          v' <- decodeAeson v
          (_ /\ v') <$> decodeRedeemerPointer k
      pure $ ScriptFailures scriptFailures

---------------- PROTOCOL PARAMETERS QUERY RESPONSE & PARSING

-- | A version of `Rational` with Aeson instance that decodes from `x/y`
-- | representation, instead of `{ numerator, denominator }`
newtype PParamRational = PParamRational Rational

derive instance Newtype PParamRational _
derive instance Generic PParamRational _

instance Show PParamRational where
  show = genericShow

instance DecodeAeson PParamRational where
  decodeAeson =
    caseAesonString (Left err)
      \string -> do
        case String.split (Pattern "/") string of
          [ numeratorStr, denominatorStr ] -> note err do
            numerator <- BigInt.fromString numeratorStr
            denominator <- BigInt.fromString denominatorStr
            PParamRational <$> numerator % denominator
          _ -> Left err
    where
    err :: JsonDecodeError
    err = TypeMismatch "PParamRaional"

rationalToSubcoin :: PParamRational -> Maybe SubCoin
rationalToSubcoin (PParamRational rat) = do
  numerator <- BigNum.fromBigInt $ Rational.numerator rat
  denominator <- BigNum.fromBigInt $ Rational.denominator rat
  pure { numerator, denominator }

-- | A type that corresponds to Ogmios response.
type ProtocolParametersRaw =
  { "minFeeCoefficient" :: UInt
  , "minFeeConstant" :: UInt
  , "maxBlockBodySize" :: UInt
  , "maxBlockHeaderSize" :: UInt
  , "maxTxSize" :: UInt
  , "stakeKeyDeposit" :: BigInt
  , "poolDeposit" :: BigInt
  , "poolRetirementEpochBound" :: BigInt
  , "desiredNumberOfPools" :: BigInt
  , "poolInfluence" :: PParamRational
  , "monetaryExpansion" :: PParamRational
  , "treasuryExpansion" :: PParamRational
  , "protocolVersion" ::
      { "major" :: UInt
      , "minor" :: UInt
      }
  , "minPoolCost" :: BigInt
  , "coinsPerUtxoByte" :: Maybe BigInt
  , "coinsPerUtxoWord" :: Maybe BigInt
  , "costModels" ::
      { "plutus:v1" :: { | CostModelV1 }
      , "plutus:v2" :: Maybe { | CostModelV2 }
      }
  , "prices" ::
      { "memory" :: PParamRational
      , "steps" :: PParamRational
      }
  , "maxExecutionUnitsPerTransaction" ::
      { "memory" :: BigInt
      , "steps" :: BigInt
      }
  , "maxExecutionUnitsPerBlock" ::
      { "memory" :: BigInt
      , "steps" :: BigInt
      }
  , "maxValueSize" :: UInt
  , "collateralPercentage" :: UInt
  , "maxCollateralInputs" :: UInt
  }

data CoinsPerUtxoUnit = CoinsPerUtxoByte Coin | CoinsPerUtxoWord Coin

derive instance Generic CoinsPerUtxoUnit _

instance Show CoinsPerUtxoUnit where
  show = genericShow

-- Based on `Cardano.Api.ProtocolParameters.ProtocolParameters` from
-- `cardano-api`.
newtype ProtocolParameters = ProtocolParameters
  { protocolVersion :: UInt /\ UInt
  , decentralization :: Rational
  , extraPraosEntropy :: Maybe Nonce
  , maxBlockHeaderSize :: UInt
  , maxBlockBodySize :: UInt
  , maxTxSize :: UInt
  , txFeeFixed :: UInt
  , txFeePerByte :: UInt
  , stakeAddressDeposit :: Coin
  , stakePoolDeposit :: Coin
  , minPoolCost :: Coin
  , poolRetireMaxEpoch :: Epoch
  -- TODO: add stakePoolTargetNum :: UInt
  -- https://github.com/Plutonomicon/cardano-transaction-lib/issues/571
  , poolPledgeInfluence :: Rational
  , monetaryExpansion :: Rational
  , treasuryCut :: Rational
  , coinsPerUtxoUnit :: CoinsPerUtxoUnit
  , costModels :: Costmdls
  , prices :: ExUnitPrices
  , maxTxExUnits :: ExUnits
  , maxBlockExUnits :: ExUnits
  , maxValueSize :: UInt
  , collateralPercent :: UInt
  , maxCollateralInputs :: UInt
  }

derive instance Newtype ProtocolParameters _
derive instance Generic ProtocolParameters _

instance Show ProtocolParameters where
  show = genericShow

instance DecodeAeson ProtocolParameters where
  decodeAeson aeson = do
    ps :: ProtocolParametersRaw <- decodeAeson aeson
    prices <- decodePrices ps
    coinsPerUtxoUnit <-
      maybe
        (Left $ AtKey "coinsPerUtxoByte or coinsPerUtxoWord" $ MissingValue)
        pure
        $ (CoinsPerUtxoByte <<< Coin <$> ps.coinsPerUtxoByte) <|>
            (CoinsPerUtxoWord <<< Coin <$> ps.coinsPerUtxoWord)
    pure $ ProtocolParameters
      { protocolVersion: ps.protocolVersion.major /\ ps.protocolVersion.minor
      -- The following two parameters were removed from Babbage
      , decentralization: zero
      , extraPraosEntropy: Nothing
      , maxBlockHeaderSize: ps.maxBlockHeaderSize
      , maxBlockBodySize: ps.maxBlockBodySize
      , maxTxSize: ps.maxTxSize
      , txFeeFixed: ps.minFeeConstant
      , txFeePerByte: ps.minFeeCoefficient
      , stakeAddressDeposit: Coin ps.stakeKeyDeposit
      , stakePoolDeposit: Coin ps.poolDeposit
      , minPoolCost: Coin ps.minPoolCost
      , poolRetireMaxEpoch: Epoch ps.poolRetirementEpochBound
      , poolPledgeInfluence: unwrap ps.poolInfluence
      , monetaryExpansion: unwrap ps.monetaryExpansion
      , treasuryCut: unwrap ps.treasuryExpansion -- Rational
      , coinsPerUtxoUnit: coinsPerUtxoUnit
      , costModels: Costmdls $ Map.fromFoldable $ catMaybes
          [ pure (PlutusV1 /\ convertCostModel ps.costModels."plutus:v1")
          , (PlutusV2 /\ _) <<< convertCostModel <$> ps.costModels."plutus:v2"
          ]
      , prices: prices
      , maxTxExUnits: decodeExUnits ps.maxExecutionUnitsPerTransaction
      , maxBlockExUnits: decodeExUnits ps.maxExecutionUnitsPerBlock
      , maxValueSize: ps.maxValueSize
      , collateralPercent: ps.collateralPercentage
      , maxCollateralInputs: ps.maxCollateralInputs
      }
    where
    decodeExUnits
      :: { memory :: BigInt, steps :: BigInt } -> ExUnits
    decodeExUnits { memory, steps } = { mem: memory, steps }

    decodePrices
      :: ProtocolParametersRaw -> Either JsonDecodeError ExUnitPrices
    decodePrices ps = note (TypeMismatch "ExUnitPrices") do
      memPrice <- rationalToSubcoin ps.prices.memory
      stepPrice <- rationalToSubcoin ps.prices.steps
      pure { memPrice, stepPrice } -- ExUnits

-- | A type that represents a JSON-encoded Costmodel in format used by Ogmios
type CostModelV1 =
  ( "addInteger-cpu-arguments-intercept" :: Csl.Int
  , "addInteger-cpu-arguments-slope" :: Csl.Int
  , "addInteger-memory-arguments-intercept" :: Csl.Int
  , "addInteger-memory-arguments-slope" :: Csl.Int
  , "appendByteString-cpu-arguments-intercept" :: Csl.Int
  , "appendByteString-cpu-arguments-slope" :: Csl.Int
  , "appendByteString-memory-arguments-intercept" :: Csl.Int
  , "appendByteString-memory-arguments-slope" :: Csl.Int
  , "appendString-cpu-arguments-intercept" :: Csl.Int
  , "appendString-cpu-arguments-slope" :: Csl.Int
  , "appendString-memory-arguments-intercept" :: Csl.Int
  , "appendString-memory-arguments-slope" :: Csl.Int
  , "bData-cpu-arguments" :: Csl.Int
  , "bData-memory-arguments" :: Csl.Int
  , "blake2b_256-cpu-arguments-intercept" :: Csl.Int
  , "blake2b_256-cpu-arguments-slope" :: Csl.Int
  , "blake2b_256-memory-arguments" :: Csl.Int
  , "cekApplyCost-exBudgetCPU" :: Csl.Int
  , "cekApplyCost-exBudgetMemory" :: Csl.Int
  , "cekBuiltinCost-exBudgetCPU" :: Csl.Int
  , "cekBuiltinCost-exBudgetMemory" :: Csl.Int
  , "cekConstCost-exBudgetCPU" :: Csl.Int
  , "cekConstCost-exBudgetMemory" :: Csl.Int
  , "cekDelayCost-exBudgetCPU" :: Csl.Int
  , "cekDelayCost-exBudgetMemory" :: Csl.Int
  , "cekForceCost-exBudgetCPU" :: Csl.Int
  , "cekForceCost-exBudgetMemory" :: Csl.Int
  , "cekLamCost-exBudgetCPU" :: Csl.Int
  , "cekLamCost-exBudgetMemory" :: Csl.Int
  , "cekStartupCost-exBudgetCPU" :: Csl.Int
  , "cekStartupCost-exBudgetMemory" :: Csl.Int
  , "cekVarCost-exBudgetCPU" :: Csl.Int
  , "cekVarCost-exBudgetMemory" :: Csl.Int
  , "chooseData-cpu-arguments" :: Csl.Int
  , "chooseData-memory-arguments" :: Csl.Int
  , "chooseList-cpu-arguments" :: Csl.Int
  , "chooseList-memory-arguments" :: Csl.Int
  , "chooseUnit-cpu-arguments" :: Csl.Int
  , "chooseUnit-memory-arguments" :: Csl.Int
  , "consByteString-cpu-arguments-intercept" :: Csl.Int
  , "consByteString-cpu-arguments-slope" :: Csl.Int
  , "consByteString-memory-arguments-intercept" :: Csl.Int
  , "consByteString-memory-arguments-slope" :: Csl.Int
  , "constrData-cpu-arguments" :: Csl.Int
  , "constrData-memory-arguments" :: Csl.Int
  , "decodeUtf8-cpu-arguments-intercept" :: Csl.Int
  , "decodeUtf8-cpu-arguments-slope" :: Csl.Int
  , "decodeUtf8-memory-arguments-intercept" :: Csl.Int
  , "decodeUtf8-memory-arguments-slope" :: Csl.Int
  , "divideInteger-cpu-arguments-constant" :: Csl.Int
  , "divideInteger-cpu-arguments-model-arguments-intercept" :: Csl.Int
  , "divideInteger-cpu-arguments-model-arguments-slope" :: Csl.Int
  , "divideInteger-memory-arguments-intercept" :: Csl.Int
  , "divideInteger-memory-arguments-minimum" :: Csl.Int
  , "divideInteger-memory-arguments-slope" :: Csl.Int
  , "encodeUtf8-cpu-arguments-intercept" :: Csl.Int
  , "encodeUtf8-cpu-arguments-slope" :: Csl.Int
  , "encodeUtf8-memory-arguments-intercept" :: Csl.Int
  , "encodeUtf8-memory-arguments-slope" :: Csl.Int
  , "equalsByteString-cpu-arguments-constant" :: Csl.Int
  , "equalsByteString-cpu-arguments-intercept" :: Csl.Int
  , "equalsByteString-cpu-arguments-slope" :: Csl.Int
  , "equalsByteString-memory-arguments" :: Csl.Int
  , "equalsData-cpu-arguments-intercept" :: Csl.Int
  , "equalsData-cpu-arguments-slope" :: Csl.Int
  , "equalsData-memory-arguments" :: Csl.Int
  , "equalsInteger-cpu-arguments-intercept" :: Csl.Int
  , "equalsInteger-cpu-arguments-slope" :: Csl.Int
  , "equalsInteger-memory-arguments" :: Csl.Int
  , "equalsString-cpu-arguments-constant" :: Csl.Int
  , "equalsString-cpu-arguments-intercept" :: Csl.Int
  , "equalsString-cpu-arguments-slope" :: Csl.Int
  , "equalsString-memory-arguments" :: Csl.Int
  , "fstPair-cpu-arguments" :: Csl.Int
  , "fstPair-memory-arguments" :: Csl.Int
  , "headList-cpu-arguments" :: Csl.Int
  , "headList-memory-arguments" :: Csl.Int
  , "iData-cpu-arguments" :: Csl.Int
  , "iData-memory-arguments" :: Csl.Int
  , "ifThenElse-cpu-arguments" :: Csl.Int
  , "ifThenElse-memory-arguments" :: Csl.Int
  , "indexByteString-cpu-arguments" :: Csl.Int
  , "indexByteString-memory-arguments" :: Csl.Int
  , "lengthOfByteString-cpu-arguments" :: Csl.Int
  , "lengthOfByteString-memory-arguments" :: Csl.Int
  , "lessThanByteString-cpu-arguments-intercept" :: Csl.Int
  , "lessThanByteString-cpu-arguments-slope" :: Csl.Int
  , "lessThanByteString-memory-arguments" :: Csl.Int
  , "lessThanEqualsByteString-cpu-arguments-intercept" :: Csl.Int
  , "lessThanEqualsByteString-cpu-arguments-slope" :: Csl.Int
  , "lessThanEqualsByteString-memory-arguments" :: Csl.Int
  , "lessThanEqualsInteger-cpu-arguments-intercept" :: Csl.Int
  , "lessThanEqualsInteger-cpu-arguments-slope" :: Csl.Int
  , "lessThanEqualsInteger-memory-arguments" :: Csl.Int
  , "lessThanInteger-cpu-arguments-intercept" :: Csl.Int
  , "lessThanInteger-cpu-arguments-slope" :: Csl.Int
  , "lessThanInteger-memory-arguments" :: Csl.Int
  , "listData-cpu-arguments" :: Csl.Int
  , "listData-memory-arguments" :: Csl.Int
  , "mapData-cpu-arguments" :: Csl.Int
  , "mapData-memory-arguments" :: Csl.Int
  , "mkCons-cpu-arguments" :: Csl.Int
  , "mkCons-memory-arguments" :: Csl.Int
  , "mkNilData-cpu-arguments" :: Csl.Int
  , "mkNilData-memory-arguments" :: Csl.Int
  , "mkNilPairData-cpu-arguments" :: Csl.Int
  , "mkNilPairData-memory-arguments" :: Csl.Int
  , "mkPairData-cpu-arguments" :: Csl.Int
  , "mkPairData-memory-arguments" :: Csl.Int
  , "modInteger-cpu-arguments-constant" :: Csl.Int
  , "modInteger-cpu-arguments-model-arguments-intercept" :: Csl.Int
  , "modInteger-cpu-arguments-model-arguments-slope" :: Csl.Int
  , "modInteger-memory-arguments-intercept" :: Csl.Int
  , "modInteger-memory-arguments-minimum" :: Csl.Int
  , "modInteger-memory-arguments-slope" :: Csl.Int
  , "multiplyInteger-cpu-arguments-intercept" :: Csl.Int
  , "multiplyInteger-cpu-arguments-slope" :: Csl.Int
  , "multiplyInteger-memory-arguments-intercept" :: Csl.Int
  , "multiplyInteger-memory-arguments-slope" :: Csl.Int
  , "nullList-cpu-arguments" :: Csl.Int
  , "nullList-memory-arguments" :: Csl.Int
  , "quotientInteger-cpu-arguments-constant" :: Csl.Int
  , "quotientInteger-cpu-arguments-model-arguments-intercept" :: Csl.Int
  , "quotientInteger-cpu-arguments-model-arguments-slope" :: Csl.Int
  , "quotientInteger-memory-arguments-intercept" :: Csl.Int
  , "quotientInteger-memory-arguments-minimum" :: Csl.Int
  , "quotientInteger-memory-arguments-slope" :: Csl.Int
  , "remainderInteger-cpu-arguments-constant" :: Csl.Int
  , "remainderInteger-cpu-arguments-model-arguments-intercept" :: Csl.Int
  , "remainderInteger-cpu-arguments-model-arguments-slope" :: Csl.Int
  , "remainderInteger-memory-arguments-intercept" :: Csl.Int
  , "remainderInteger-memory-arguments-minimum" :: Csl.Int
  , "remainderInteger-memory-arguments-slope" :: Csl.Int
  , "sha2_256-cpu-arguments-intercept" :: Csl.Int
  , "sha2_256-cpu-arguments-slope" :: Csl.Int
  , "sha2_256-memory-arguments" :: Csl.Int
  , "sha3_256-cpu-arguments-intercept" :: Csl.Int
  , "sha3_256-cpu-arguments-slope" :: Csl.Int
  , "sha3_256-memory-arguments" :: Csl.Int
  , "sliceByteString-cpu-arguments-intercept" :: Csl.Int
  , "sliceByteString-cpu-arguments-slope" :: Csl.Int
  , "sliceByteString-memory-arguments-intercept" :: Csl.Int
  , "sliceByteString-memory-arguments-slope" :: Csl.Int
  , "sndPair-cpu-arguments" :: Csl.Int
  , "sndPair-memory-arguments" :: Csl.Int
  , "subtractInteger-cpu-arguments-intercept" :: Csl.Int
  , "subtractInteger-cpu-arguments-slope" :: Csl.Int
  , "subtractInteger-memory-arguments-intercept" :: Csl.Int
  , "subtractInteger-memory-arguments-slope" :: Csl.Int
  , "tailList-cpu-arguments" :: Csl.Int
  , "tailList-memory-arguments" :: Csl.Int
  , "trace-cpu-arguments" :: Csl.Int
  , "trace-memory-arguments" :: Csl.Int
  , "unBData-cpu-arguments" :: Csl.Int
  , "unBData-memory-arguments" :: Csl.Int
  , "unConstrData-cpu-arguments" :: Csl.Int
  , "unConstrData-memory-arguments" :: Csl.Int
  , "unIData-cpu-arguments" :: Csl.Int
  , "unIData-memory-arguments" :: Csl.Int
  , "unListData-cpu-arguments" :: Csl.Int
  , "unListData-memory-arguments" :: Csl.Int
  , "unMapData-cpu-arguments" :: Csl.Int
  , "unMapData-memory-arguments" :: Csl.Int
  , "verifyEd25519Signature-cpu-arguments-intercept" :: Csl.Int
  , "verifyEd25519Signature-cpu-arguments-slope" :: Csl.Int
  , "verifyEd25519Signature-memory-arguments" :: Csl.Int
  )

type CostModelV2 =
  ( "serialiseData-cpu-arguments-intercept" :: Csl.Int
  , "serialiseData-cpu-arguments-slope" :: Csl.Int
  , "serialiseData-memory-arguments-intercept" :: Csl.Int
  , "serialiseData-memory-arguments-slope" :: Csl.Int
  , "verifyEcdsaSecp256k1Signature-cpu-arguments" :: Csl.Int
  , "verifyEcdsaSecp256k1Signature-memory-arguments" :: Csl.Int
  , "verifySchnorrSecp256k1Signature-cpu-arguments-intercept" :: Csl.Int
  , "verifySchnorrSecp256k1Signature-cpu-arguments-slope" :: Csl.Int
  , "verifySchnorrSecp256k1Signature-memory-arguments" :: Csl.Int
  | CostModelV1
  )

-- This assumes that cost models are stored in lexicographical order
convertCostModel
  :: forall costModel
   . HFoldl (List Csl.Int -> Csl.Int -> List Csl.Int) (List Csl.Int) costModel
       (List Csl.Int)
  => costModel
  -> T.CostModel
convertCostModel model = wrap $ reverse $ List.toUnfoldable $ hfoldl
  ((\xs x -> x List.: xs) :: List Csl.Int -> Csl.Int -> List Csl.Int)
  (mempty :: List Csl.Int)
  model

---------------- CHAIN TIP QUERY RESPONSE & PARSING

data ChainTipQR
  = CtChainOrigin ChainOrigin
  | CtChainPoint ChainPoint

derive instance Generic ChainTipQR _

instance Show ChainTipQR where
  show = genericShow

instance DecodeAeson ChainTipQR where
  decodeAeson j = do
    r :: (ChainOrigin |+| ChainPoint) <- decodeAeson j
    pure $ either CtChainOrigin CtChainPoint $ toEither1 r

-- | A Blake2b 32-byte digest of an era-independent block header, serialised as
-- CBOR in base16
newtype OgmiosBlockHeaderHash = OgmiosBlockHeaderHash String

derive instance Eq OgmiosBlockHeaderHash
derive newtype instance DecodeAeson OgmiosBlockHeaderHash
derive instance Generic OgmiosBlockHeaderHash _
derive instance Newtype OgmiosBlockHeaderHash _

instance Show OgmiosBlockHeaderHash where
  show = genericShow

-- | The origin of the blockchain. It doesn't point to any existing slots, but
-- is preceding any existing other point.
newtype ChainOrigin = ChainOrigin String

derive instance Eq ChainOrigin
derive newtype instance DecodeAeson ChainOrigin
derive newtype instance HasRuntimeType ChainOrigin
derive instance Generic ChainOrigin _

instance Show ChainOrigin where
  show = genericShow

-- | A point on the chain, identified by a slot and a block header hash
type ChainPoint =
  { slot :: Slot -- See https://github.com/Plutonomicon/cardano-transaction-lib/issues/632
  -- for details on why we lose a neglible amount of precision.
  , hash :: OgmiosBlockHeaderHash
  }

<<<<<<< HEAD
---------------- POOL ID RESPONSE

type PoolIdsR = Array PoolPubKeyHash
=======
---------------- ADDITIONAL UTXO MAP REQUEST

newtype AdditionalUtxoSet = AdditionalUtxoSet OgmiosUtxoMap

derive instance Newtype AdditionalUtxoSet _

derive newtype instance Show AdditionalUtxoSet

type OgmiosUtxoMap = Map OgmiosTxOutRef OgmiosTxOut

instance EncodeAeson AdditionalUtxoSet where
  encodeAeson' (AdditionalUtxoSet m) =
    encodeAeson' $ encode <$> utxos

    where
    utxos :: Array (OgmiosTxOutRef /\ OgmiosTxOut)
    utxos = Map.toUnfoldable m

    encode :: (OgmiosTxOutRef /\ OgmiosTxOut) -> Aeson
    encode (inp /\ out) = encodeAeson $
      { "txId": inp.txId
      , "index": inp.index
      }
        /\
          { "address": out.address
          , "datumHash": out.datumHash
          , "datum": out.datum
          , "script": encodeScriptRef <$> out.script
          , "value":
              { "coins": out.value # valueToCoin # getLovelace
              , "assets": out.value # getNonAdaAsset # encodeNonAdaAsset
              }
          }

    encodeNativeScript :: NativeScript -> Aeson
    encodeNativeScript (ScriptPubkey s) = encodeAeson s
    encodeNativeScript (ScriptAll ss) =
      encodeAeson { "all": encodeNativeScript <$> ss }
    encodeNativeScript (ScriptAny ss) =
      encodeAeson { "any": encodeNativeScript <$> ss }
    encodeNativeScript (ScriptNOfK n ss) =
      encodeAeson $
        ForeignObject.singleton
          (BigInt.toString $ BigInt.fromInt n)
          (encodeNativeScript <$> ss)
    encodeNativeScript (TimelockStart (Slot n)) = encodeAeson { "startsAt": n }
    encodeNativeScript (TimelockExpiry (Slot n)) = encodeAeson
      { "expiresAt": n }

    encodeScriptRef :: ScriptRef -> Aeson
    encodeScriptRef (NativeScriptRef s) =
      encodeAeson { "native": encodeNativeScript s }
    encodeScriptRef (PlutusScriptRef (PlutusScript (s /\ PlutusV1))) =
      encodeAeson { "plutus:v1": s }
    encodeScriptRef (PlutusScriptRef (PlutusScript (s /\ PlutusV2))) =
      encodeAeson { "plutus:v2": s }

    encodeNonAdaAsset :: NonAdaAsset -> Aeson
    encodeNonAdaAsset assets = encodeMap $
      foldl
        (\m' (cs /\ tn /\ n) -> Map.insert (createKey cs tn) n m')
        Map.empty
        (flattenNonAdaValue assets)
      where
      createKey cs tn =
        if tn' == mempty then csHex else csHex <> "." <> tnHex
        where
        tn' = getTokenName tn
        cs' = getCurrencySymbol cs
        csHex = byteArrayToHex cs'
        tnHex = byteArrayToHex tn'
>>>>>>> 28c51929

---------------- UTXO QUERY RESPONSE & PARSING

-- the outer result type for Utxo queries, newtyped so that it can have
-- appropriate instances to work with `parseJsonWspResponse`
-- | Ogmios response for Utxo Query
newtype UtxoQR = UtxoQR UtxoQueryResult

derive instance Newtype UtxoQR _
derive newtype instance Show UtxoQR

instance DecodeAeson UtxoQR where
  decodeAeson = map UtxoQR <<< parseUtxoQueryResult

-- the inner type for Utxo Queries
type UtxoQueryResult = Map.Map OgmiosTxOutRef OgmiosTxOut

-- Ogmios tx input
type OgmiosTxOutRef =
  { txId :: String
  , index :: UInt.UInt
  }

parseUtxoQueryResult :: Aeson -> Either JsonDecodeError UtxoQueryResult
parseUtxoQueryResult = aesonArray $ foldl insertFunc (Right Map.empty)
  where
  insertFunc
    :: Either JsonDecodeError UtxoQueryResult
    -> Aeson
    -> Either JsonDecodeError UtxoQueryResult
  insertFunc acc = aesonArray inner
    where
    inner :: Array Aeson -> Either JsonDecodeError UtxoQueryResult
    inner innerArray = do
      txOutRefJson <-
        note (TypeMismatch "missing 0th element, expected an OgmiosTxOutRef") $
          index innerArray 0
      txOutJson <- note (TypeMismatch "missing 1st element, expected a TxOut") $
        index innerArray 1
      txOutRef <- parseTxOutRef txOutRefJson
      txOut <- parseTxOut txOutJson
      Map.insert txOutRef txOut <$> acc

-- helper for assuming we get an object
aesonObject
  :: forall (a :: Type)
   . (Object Aeson -> Either JsonDecodeError a)
  -> Aeson
  -> Either JsonDecodeError a
aesonObject = caseAesonObject (Left (TypeMismatch "Expected Object"))

-- helper for assumming we get an array
aesonArray
  :: forall (a :: Type)
   . (Array Aeson -> Either JsonDecodeError a)
  -> Aeson
  -> Either JsonDecodeError a
aesonArray = caseAesonArray (Left (TypeMismatch "Expected Array"))

-- parser for txOutRef
parseTxOutRef :: Aeson -> Either JsonDecodeError OgmiosTxOutRef
parseTxOutRef = aesonObject $ \o -> do
  txId <- getField o "txId"
  index <- getField o "index"
  pure { txId, index }

type OgmiosTxOut =
  { address :: OgmiosAddress
  , value :: Value
  , datumHash :: Maybe String
  , datum :: Maybe String
  , script :: Maybe ScriptRef
  }

-- Ogmios currently supplies the Raw OgmiosAddress in addr1 format, rather than the
-- cardano-serialization-lib 'OgmiosAddress' type,  perhaps this information can be
-- extracted.
parseTxOut :: Aeson -> Either JsonDecodeError OgmiosTxOut
parseTxOut = aesonObject $ \o -> do
  address <- getField o "address"
  value <- parseValue o
  datumHash <- getFieldOptional' o "datumHash"
  datum <- getFieldOptional' o "datum"
  script <- parseScript o
  pure { address, value, datumHash, datum, script }

parseScript :: Object Aeson -> Either JsonDecodeError (Maybe ScriptRef)
parseScript outer =
  getFieldOptional' outer "script" >>= case _ of
    Nothing -> pure Nothing
    Just script -> do
      case (Array.head $ ForeignObject.toUnfoldable script) of
        Just ("plutus:v1" /\ plutusScript) ->
          Just <$> parsePlutusScriptWithLang PlutusV1 plutusScript

        Just ("plutus:v2" /\ plutusScript) ->
          Just <$> parsePlutusScriptWithLang PlutusV2 plutusScript

        Just ("native" /\ nativeScript) ->
          Just <<< NativeScriptRef <$> parseNativeScript nativeScript

        _ ->
          Left $ TypeMismatch $
            "Expected native or Plutus script, got: " <> show script
  where
  parsePlutusScriptWithLang
    :: Language -> Aeson -> Either JsonDecodeError ScriptRef
  parsePlutusScriptWithLang lang aeson = do
    let
      scriptTypeMismatch :: JsonDecodeError
      scriptTypeMismatch = TypeMismatch
        $ "Expected hex-encoded Plutus script, got: " <> show aeson

    aeson # caseAesonString (Left scriptTypeMismatch)
      \hexEncodedScript -> do
        scriptBytes <- note scriptTypeMismatch (hexToByteArray hexEncodedScript)
        pure $ PlutusScriptRef $ PlutusScript (scriptBytes /\ lang)

  parseNativeScript :: Aeson -> Either JsonDecodeError NativeScript
  parseNativeScript aeson
    | isString aeson = do
        let
          pubKeyHashTypeMismatch :: JsonDecodeError
          pubKeyHashTypeMismatch = TypeMismatch
            $ "Expected hex-encoded pub key hash, got: " <> show aeson

          pubKeyHashHex :: String
          pubKeyHashHex = unsafePartial fromJust $ toString aeson

        ScriptPubkey <$> note pubKeyHashTypeMismatch
          (ed25519KeyHashFromBytes =<< hexToRawBytes pubKeyHashHex)

    | otherwise = aeson # aesonObject \obj -> do
        let
          scriptTypeMismatch :: JsonDecodeError
          scriptTypeMismatch = TypeMismatch
            $ "Expected native script, got: " <> show aeson

        case (Array.head $ ForeignObject.toUnfoldable obj) of
          Just ("any" /\ scripts) ->
            scripts # aesonArray (map ScriptAny <<< traverse parseNativeScript)

          Just ("all" /\ scripts) ->
            scripts # aesonArray (map ScriptAll <<< traverse parseNativeScript)

          Just ("expiresAt" /\ slot) ->
            TimelockExpiry <$> decodeAeson slot

          Just ("startsAt" /\ slot) ->
            TimelockStart <$> decodeAeson slot

          Just (atLeast /\ scripts) -> do
            n <- note scriptTypeMismatch (Int.fromString atLeast)
            scripts # aesonArray
              (map (ScriptNOfK n) <<< traverse parseNativeScript)

          _ -> Left scriptTypeMismatch

-- parses the `Value` type
parseValue :: Object Aeson -> Either JsonDecodeError Value
parseValue outer = do
  o <- getField outer "value"
  coins <- getField o "coins"
    <|> Left (TypeMismatch "Expected 'coins' to be an Int or a BigInt")
  Assets assetsMap <- fromMaybe (Assets Map.empty)
    <$> getFieldOptional o "assets"
  pure $ mkValue (wrap coins) (mkNonAdaAsset assetsMap)

newtype Assets = Assets (Map CurrencySymbol (Map TokenName BigInt))

instance DecodeAeson Assets where
  decodeAeson j = do
    wspAssets :: Array (String /\ BigInt) <-
      ForeignObject.toUnfoldable <$> decodeAeson j
    Assets <<< Map.fromFoldableWith (Map.unionWith (+)) <$> sequence
      (uncurry decodeAsset <$> wspAssets)
    where
    decodeAsset
      :: String
      -> BigInt
      -> Either JsonDecodeError (CurrencySymbol /\ Map TokenName BigInt)
    decodeAsset assetStr quantity = do
      let
        -- Ogmios encodes CurrencySymbol and TokenName to hex strings separated
        -- with '.' TokenName part is optional
        currSymStr /\ tnStr = case indexOf (Pattern ".") assetStr of
          Nothing -> assetStr /\ ""
          Just ix ->
            let
              { before, after } = splitAt ix assetStr
              tn = fromMaybe "" $ after # uncons <#> _.tail
            in
              before /\ tn

      currSymb <- note (assetStrError assetStr "CurrencySymbol" currSymStr)
        $ mkCurrencySymbol =<< hexToByteArray currSymStr
      tokenName <- note (assetStrError assetStr "TokenName" tnStr)
        $ mkTokenName =<< hexToByteArray tnStr
      pure $ currSymb /\ Map.singleton tokenName quantity

    assetStrError str t v = TypeMismatch $
      "In "
        <> str
        <> ": Expected hex-encoded "
        <> t
        <> ", got: "
        <> v<|MERGE_RESOLUTION|>--- conflicted
+++ resolved
@@ -1185,11 +1185,10 @@
   , hash :: OgmiosBlockHeaderHash
   }
 
-<<<<<<< HEAD
 ---------------- POOL ID RESPONSE
 
 type PoolIdsR = Array PoolPubKeyHash
-=======
+
 ---------------- ADDITIONAL UTXO MAP REQUEST
 
 newtype AdditionalUtxoSet = AdditionalUtxoSet OgmiosUtxoMap
@@ -1261,7 +1260,6 @@
         cs' = getCurrencySymbol cs
         csHex = byteArrayToHex cs'
         tnHex = byteArrayToHex tn'
->>>>>>> 28c51929
 
 ---------------- UTXO QUERY RESPONSE & PARSING
 
