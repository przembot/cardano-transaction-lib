--- conflicted
+++ resolved
@@ -22,15 +22,9 @@
   )
 import Ctl.Internal.Deserialization.WitnessSet as Deserialization.WitnessSet
 import Ctl.Internal.QueryM.Ogmios (CoinsPerUtxoUnit)
-<<<<<<< HEAD
 import Ctl.Internal.Serialization
-  ( privateKeySign
-  , publicKeyFromPrivateKey
-  , publicKeyHash
+  ( publicKeyHash
   )
-=======
-import Ctl.Internal.Serialization (publicKeyHash)
->>>>>>> 510b8582
 import Ctl.Internal.Serialization as Serialization
 import Ctl.Internal.Serialization.Address
   ( Address
