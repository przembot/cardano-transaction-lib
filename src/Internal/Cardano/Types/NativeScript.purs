module Ctl.Internal.Cardano.Types.NativeScript
  ( NativeScript
      ( ScriptPubkey
      , ScriptAll
      , ScriptAny
      , ScriptNOfK
      , TimelockStart
      , TimelockExpiry
      )
  ) where

import Prelude

import Aeson
  ( class DecodeAeson
  , class EncodeAeson
<<<<<<< HEAD
  , JsonDecodeError(TypeMismatch, UnexpectedValue)
  , caseAesonObject
  , encodeAeson'
  , fromString
  , toStringifiedNumbersJson
=======
  , JsonDecodeError(TypeMismatch)
  , caseAesonObject
  , decodeAeson
  , encodeAeson'
>>>>>>> 5c0e811a
  , (.:)
  )
import Aeson.Decode.Decoders (decodeArray)
import Ctl.Internal.Helpers (encodeTagged')
import Ctl.Internal.Metadata.Helpers (errExpectedObject)
import Ctl.Internal.Serialization.Address (Slot)
<<<<<<< HEAD
import Ctl.Internal.Serialization.Hash (Ed25519KeyHash)
=======
import Ctl.Internal.Serialization.Hash (Ed25519KeyHash, ed25519KeyHashFromBytes)
import Ctl.Internal.Types.BigNum (fromString)
import Ctl.Internal.Types.RawBytes (hexToRawBytesUnsafe)
import Data.Array.NonEmpty (fromFoldable)
>>>>>>> 5c0e811a
import Data.Either (Either(Left))
import Data.Generic.Rep (class Generic)
import Data.Maybe (fromJust)
import Data.Newtype (wrap)
import Data.Show.Generic (genericShow)
import Partial.Unsafe (unsafePartial)
import Test.QuickCheck (class Arbitrary)
import Test.QuickCheck.Arbitrary (arbitrary)
import Test.QuickCheck.Gen (Gen, oneOf, resize, sized, suchThat)

data NativeScript
  = ScriptPubkey Ed25519KeyHash
  | ScriptAll (Array NativeScript)
  | ScriptAny (Array NativeScript)
  | ScriptNOfK Int (Array NativeScript)
  | TimelockStart Slot
  | TimelockExpiry Slot

derive instance Eq NativeScript
derive instance Generic NativeScript _

instance Show NativeScript where
  show x = genericShow x

instance Arbitrary NativeScript where
  arbitrary = oneOf $ unsafePartial $ fromJust $ fromFoldable
    [ ScriptPubkey <$> (pure pk)
    , ScriptAll <$> sized (\i -> resize (i `div` 2) arbitrary)
    , ScriptAny <$> sized (\i -> resize (i `div` 2) arbitrary)
    , ScriptNOfK <$> arbitrary <*> sized (\i -> resize (i `div` 2) arbitrary)
    , TimelockStart <$> map
        (wrap <<< (unsafePartial $ fromJust <<< fromString <<< show))
        (suchThat (arbitrary :: Gen Int) (_ > 0))
    , TimelockExpiry <$> map
        (wrap <<< (unsafePartial $ fromJust <<< fromString <<< show))
        (suchThat (arbitrary :: Gen Int) (_ > 0))
    ]
    where
    pk :: Ed25519KeyHash
    pk = unsafePartial $ fromJust $ ed25519KeyHashFromBytes $
      hexToRawBytesUnsafe
        "1c12f03c1ef2e935acc35ec2e6f96c650fd3bfba3e96550504d53361"

instance DecodeAeson NativeScript where
  decodeAeson = caseAesonObject errExpectedObject $ \obj -> do
    tag <- obj .: "tag"
    let aesonContents = obj .: "contents"
    case tag of
      "ScriptPubkey" -> ScriptPubkey <$> (decodeAeson =<< aesonContents)
      "ScriptAll" -> ScriptAll <$>
        (decodeArray decodeAeson =<< (decodeAeson =<< aesonContents))
      "ScriptAny" -> ScriptAny <$>
        (decodeArray decodeAeson =<< (decodeAeson =<< aesonContents))
      "TimelockStart" -> TimelockStart <$> (decodeAeson =<< aesonContents)
      "TimelockExpiry" -> TimelockExpiry <$> (decodeAeson =<< aesonContents)
      "ScriptNOfK" -> aesonContents >>=
        caseAesonObject errExpectedObject
          ( \nOfkObj -> do
              n <- nOfkObj .: "n"
              scriptsAeson <- nOfkObj .: "nativeScripts"
              scripts <- decodeArray decodeAeson scriptsAeson
              pure $ ScriptNOfK n scripts
          )
      _ -> Left $ TypeMismatch ("Unknown tag" <> tag)

instance EncodeAeson NativeScript where
  encodeAeson' = case _ of
    ScriptPubkey r -> encodeAeson' $ encodeTagged' "ScriptPubkey" r
    ScriptAll r -> encodeAeson' $ encodeTagged' "ScriptAll" r
    ScriptAny r -> encodeAeson' $ encodeTagged' "ScriptAny" r
    ScriptNOfK n nativeScripts -> encodeAeson' $ encodeTagged' "ScriptNOfK"
      { n, nativeScripts }
    TimelockStart r -> encodeAeson' $ encodeTagged' "TimelockStart" r
<<<<<<< HEAD
    TimelockExpiry r -> encodeAeson' $ encodeTagged' "TimelockExpiry" r

instance DecodeAeson NativeScript where
  decodeAeson = caseAesonObject (Left $ TypeMismatch "Expected object") $
    \obj -> do
      tag <- obj .: "tag"
      case tag of
        "ScriptPubkey" -> do
          pubKey <- obj .: "contents"
          pure $ ScriptPubkey pubKey
        "ScriptAll" -> do
          scripts <- obj .: "contents"
          pure $ ScriptAll scripts
        "ScriptAny" -> do
          scripts <- obj .: "contents"
          pure $ ScriptAny scripts
        "ScriptNOfK" -> do
          contents <- obj .: "contents"
          n <- contents .: "n"
          nativeScripts <- contents .: "nativeScripts"
          pure $ ScriptNOfK n nativeScripts
        "TimelockStart" -> do
          slot <- obj .: "contents"
          pure $ TimelockStart slot
        "TimelockExpiry" -> do
          slot <- obj .: "contents"
          pure $ TimelockExpiry slot
        tagValue -> do
          Left $ UnexpectedValue $ toStringifiedNumbersJson $ fromString
            tagValue
=======
    TimelockExpiry r -> encodeAeson' $ encodeTagged' "TimelockExpiry" r
>>>>>>> 5c0e811a
<|MERGE_RESOLUTION|>--- conflicted
+++ resolved
@@ -14,32 +14,20 @@
 import Aeson
   ( class DecodeAeson
   , class EncodeAeson
-<<<<<<< HEAD
-  , JsonDecodeError(TypeMismatch, UnexpectedValue)
-  , caseAesonObject
-  , encodeAeson'
-  , fromString
-  , toStringifiedNumbersJson
-=======
   , JsonDecodeError(TypeMismatch)
   , caseAesonObject
   , decodeAeson
   , encodeAeson'
->>>>>>> 5c0e811a
   , (.:)
   )
 import Aeson.Decode.Decoders (decodeArray)
 import Ctl.Internal.Helpers (encodeTagged')
 import Ctl.Internal.Metadata.Helpers (errExpectedObject)
 import Ctl.Internal.Serialization.Address (Slot)
-<<<<<<< HEAD
-import Ctl.Internal.Serialization.Hash (Ed25519KeyHash)
-=======
 import Ctl.Internal.Serialization.Hash (Ed25519KeyHash, ed25519KeyHashFromBytes)
 import Ctl.Internal.Types.BigNum (fromString)
 import Ctl.Internal.Types.RawBytes (hexToRawBytesUnsafe)
 import Data.Array.NonEmpty (fromFoldable)
->>>>>>> 5c0e811a
 import Data.Either (Either(Left))
 import Data.Generic.Rep (class Generic)
 import Data.Maybe (fromJust)
@@ -113,37 +101,4 @@
     ScriptNOfK n nativeScripts -> encodeAeson' $ encodeTagged' "ScriptNOfK"
       { n, nativeScripts }
     TimelockStart r -> encodeAeson' $ encodeTagged' "TimelockStart" r
-<<<<<<< HEAD
-    TimelockExpiry r -> encodeAeson' $ encodeTagged' "TimelockExpiry" r
-
-instance DecodeAeson NativeScript where
-  decodeAeson = caseAesonObject (Left $ TypeMismatch "Expected object") $
-    \obj -> do
-      tag <- obj .: "tag"
-      case tag of
-        "ScriptPubkey" -> do
-          pubKey <- obj .: "contents"
-          pure $ ScriptPubkey pubKey
-        "ScriptAll" -> do
-          scripts <- obj .: "contents"
-          pure $ ScriptAll scripts
-        "ScriptAny" -> do
-          scripts <- obj .: "contents"
-          pure $ ScriptAny scripts
-        "ScriptNOfK" -> do
-          contents <- obj .: "contents"
-          n <- contents .: "n"
-          nativeScripts <- contents .: "nativeScripts"
-          pure $ ScriptNOfK n nativeScripts
-        "TimelockStart" -> do
-          slot <- obj .: "contents"
-          pure $ TimelockStart slot
-        "TimelockExpiry" -> do
-          slot <- obj .: "contents"
-          pure $ TimelockExpiry slot
-        tagValue -> do
-          Left $ UnexpectedValue $ toStringifiedNumbersJson $ fromString
-            tagValue
-=======
-    TimelockExpiry r -> encodeAeson' $ encodeTagged' "TimelockExpiry" r
->>>>>>> 5c0e811a
+    TimelockExpiry r -> encodeAeson' $ encodeTagged' "TimelockExpiry" r