--- conflicted
+++ resolved
@@ -17,20 +17,6 @@
   , Epoch(Epoch)
   , ExUnitPrices
   , ExUnits
-<<<<<<< HEAD
-  , GenesisDelegateHash(..)
-  , GenesisHash(..)
-  , Ipv4(..)
-  , Ipv6(..)
-  , Language(..)
-  , MIRToStakeCredentials(..)
-  , Mint(..)
-  , MoveInstantaneousReward(..)
-  , Nonce(..)
-  , PoolMetadata(..)
-  , PoolMetadataHash(..)
-  , ProposedProtocolParameterUpdates(..)
-=======
   , GenesisDelegateHash(GenesisDelegateHash)
   , GenesisHash(GenesisHash)
   , Ipv4(Ipv4)
@@ -39,19 +25,10 @@
   , MIRToStakeCredentials(MIRToStakeCredentials)
   , Mint(Mint)
   , MoveInstantaneousReward(ToOtherPot, ToStakeCreds)
-  , NativeScript
-      ( ScriptPubkey
-      , ScriptAll
-      , ScriptAny
-      , ScriptNOfK
-      , TimelockStart
-      , TimelockExpiry
-      )
   , Nonce(IdentityNonce, HashNonce)
   , PoolMetadata(PoolMetadata)
   , PoolMetadataHash(PoolMetadataHash)
   , ProposedProtocolParameterUpdates(ProposedProtocolParameterUpdates)
->>>>>>> 57929953
   , ProtocolParamUpdate
   , ProtocolVersion
   , PublicKey(PublicKey)
@@ -108,12 +85,9 @@
   , encodeAeson
   , encodeAeson'
   )
-<<<<<<< HEAD
+
 import Cardano.Types.NativeScript (NativeScript)
 import Cardano.Types.ScriptRef (ScriptRef)
-=======
-
->>>>>>> 57929953
 import Cardano.Types.Value (Coin, NonAdaAsset, Value)
 import Control.Alternative ((<|>))
 import Control.Apply (lift2)
@@ -874,33 +848,6 @@
     , plutusScripts: Nothing
     }
 
-<<<<<<< HEAD
-=======
-data NativeScript
-  = ScriptPubkey Ed25519KeyHash
-  | ScriptAll (Array NativeScript)
-  | ScriptAny (Array NativeScript)
-  | ScriptNOfK Int (Array NativeScript)
-  | TimelockStart Slot
-  | TimelockExpiry Slot
-
-derive instance Eq NativeScript
-derive instance Generic NativeScript _
-
-instance Show NativeScript where
-  show x = genericShow x
-
-instance EncodeAeson NativeScript where
-  encodeAeson' = case _ of
-    ScriptPubkey r -> encodeAeson' $ encodeTagged' "ScriptPubKey" r
-    ScriptAll r -> encodeAeson' $ encodeTagged' "ScriptAll" r
-    ScriptAny r -> encodeAeson' $ encodeTagged' "ScriptAny" r
-    ScriptNOfK n nativeScripts -> encodeAeson' $ encodeTagged' "ScriptPubKey"
-      { n, nativeScripts }
-    TimelockStart r -> encodeAeson' $ encodeTagged' "TimeLockStart" r
-    TimelockExpiry r -> encodeAeson' $ encodeTagged' "TimeLockExpiry" r
-
->>>>>>> 57929953
 newtype TransactionOutput = TransactionOutput
   { address :: Address
   , amount :: Value
