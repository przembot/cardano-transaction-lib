module Plutus.Types.Address
  ( Address(Address)
  , pubKeyHashAddress
  , scriptHashAddress
  , toPubKeyHash
  , toValidatorHash
  , toStakingCredential
  ) where

import Prelude

import Data.Maybe (Maybe(Just, Nothing))
import Data.Generic.Rep (class Generic)
import Data.Show.Generic (genericShow)
import Data.Newtype (class Newtype, wrap, unwrap)
import FromData (class FromData, fromData)
import ToData (class ToData, toData)
import Types.Scripts (ValidatorHash)
import Types.PlutusData (PlutusData(Constr))
import Types.PubKeyHash
  ( PaymentPubKeyHash(PaymentPubKeyHash)
  , PubKeyHash
  , StakePubKeyHash
  )
import Plutus.Types.Credential
  ( Credential(PubKeyCredential, ScriptCredential)
  , StakingCredential(StakingHash)
  )

--------------------------------------------------------------------------------
-- Address
--------------------------------------------------------------------------------

-- Taken from https://playground.plutus.iohkdev.io/doc/haddock/plutus-ledger-api/html/Plutus-V1-Ledger-Tx.html#t:Address
-- Plutus rev: dbefda30be6490c758aa88b600f5874f12712b3a
-- | Address with two kinds of credentials, normal and staking.
newtype Address = Address
  { addressCredential :: Credential
  , addressStakingCredential :: Maybe StakingCredential
  }

derive instance Eq Address
derive instance Ord Address
derive instance Newtype Address _
derive instance Generic Address _

instance Show Address where
  show = genericShow

instance ToData Address where
  toData (Address a) = Constr zero $
    [ toData a.addressCredential, toData a.addressStakingCredential ]

instance FromData Address where
  fromData (Constr n [ credD, stakingCredD ]) | n == zero =
    Address <$>
      ( { addressCredential: _, addressStakingCredential: _ }
          <$> fromData credD
          <*> fromData stakingCredD
      )
  fromData _ = Nothing

--------------------------------------------------------------------------------
-- Useful functions
--------------------------------------------------------------------------------

-- | The address that should be targeted by a transaction output locked
-- | by the public key with the given hash.
<<<<<<< HEAD
pubKeyHashAddress :: PaymentPubKeyHash -> Maybe StakePubKeyHash -> Address
pubKeyHashAddress (PaymentPubKeyHash pkh) skh = wrap
=======
pubKeyHashAddress :: PubKeyHash -> Address
pubKeyHashAddress pkh = wrap
>>>>>>> 6c56fcd1
  { addressCredential: PubKeyCredential pkh
  , addressStakingCredential:
      map (StakingHash <<< PubKeyCredential <<< unwrap) skh
  }

-- | The address that should be used by a transaction output locked
-- | by the given validator script hash.
scriptHashAddress :: ValidatorHash -> Address
scriptHashAddress vh = wrap
  { addressCredential: ScriptCredential vh
  , addressStakingCredential: Nothing
  }

-- | The PubKeyHash of the address (if any).
toPubKeyHash :: Address -> Maybe PubKeyHash
toPubKeyHash addr =
  case (unwrap addr).addressCredential of
    PubKeyCredential k -> Just k
    _ -> Nothing

-- | The validator hash of the address (if any).
toValidatorHash :: Address -> Maybe ValidatorHash
toValidatorHash addr =
  case (unwrap addr).addressCredential of
    ScriptCredential k -> Just k
    _ -> Nothing

-- | The staking credential of an address (if any).
toStakingCredential :: Address -> Maybe StakingCredential
toStakingCredential = _.addressStakingCredential <<< unwrap<|MERGE_RESOLUTION|>--- conflicted
+++ resolved
@@ -66,13 +66,8 @@
 
 -- | The address that should be targeted by a transaction output locked
 -- | by the public key with the given hash.
-<<<<<<< HEAD
 pubKeyHashAddress :: PaymentPubKeyHash -> Maybe StakePubKeyHash -> Address
 pubKeyHashAddress (PaymentPubKeyHash pkh) skh = wrap
-=======
-pubKeyHashAddress :: PubKeyHash -> Address
-pubKeyHashAddress pkh = wrap
->>>>>>> 6c56fcd1
   { addressCredential: PubKeyCredential pkh
   , addressStakingCredential:
       map (StakingHash <<< PubKeyCredential <<< unwrap) skh
