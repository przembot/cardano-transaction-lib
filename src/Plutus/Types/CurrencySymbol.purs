module Plutus.Types.CurrencySymbol
  ( CurrencySymbol
  , adaSymbol
  , currencyMPSHash
  , getCurrencySymbol
  , mkCurrencySymbol
  , mpsSymbol
  , scriptHashAsCurrencySymbol
  ) where

import Prelude

import Aeson
  ( class DecodeAeson
  , class EncodeAeson
  , caseAesonObject
  , decodeAeson
<<<<<<< HEAD
  , encodeAeson
=======
  , encodeAeson'
>>>>>>> 7cb91975
  , getField
  , JsonDecodeError(..)
  )
import Data.Argonaut (JsonDecodeError(..))
import Data.Either (Either(Left))
import Data.Maybe (Maybe)
import FromData (class FromData)
import Serialization.Hash
  ( ScriptHash
  , scriptHashAsBytes
  , scriptHashFromBytes
  , scriptHashToBytes
  )
import ToData (class ToData)
import Types.ByteArray (ByteArray)
import Types.Scripts (MintingPolicyHash(MintingPolicyHash))

newtype CurrencySymbol = CurrencySymbol ByteArray

derive newtype instance Eq CurrencySymbol
derive newtype instance Ord CurrencySymbol
derive newtype instance FromData CurrencySymbol
derive newtype instance ToData CurrencySymbol

instance DecodeAeson CurrencySymbol where
  decodeAeson = caseAesonObject
    (Left $ TypeMismatch "Expected object")
    (flip getField "unCurrencySymbol" >=> decodeAeson >>> map CurrencySymbol)

instance EncodeAeson CurrencySymbol where
<<<<<<< HEAD
  encodeAeson' (CurrencySymbol mph) = pure $ encodeAeson
    { "unCurrencySymbol": encodeAeson mph }
=======
  encodeAeson' (CurrencySymbol mph) = do
    mph' <- encodeAeson' mph
    encodeAeson'
      { "unCurrencySymbol": mph' }
>>>>>>> 7cb91975

instance Show CurrencySymbol where
  show (CurrencySymbol cs) = "(CurrencySymbol" <> show cs <> ")"

adaSymbol :: CurrencySymbol
adaSymbol = CurrencySymbol mempty

scriptHashAsCurrencySymbol :: ScriptHash -> CurrencySymbol
scriptHashAsCurrencySymbol = CurrencySymbol <<< scriptHashAsBytes

-- | The minting policy hash of a currency symbol.
currencyMPSHash :: CurrencySymbol -> Maybe MintingPolicyHash
currencyMPSHash = map MintingPolicyHash <<< currencyScriptHash

-- | The currency symbol of a monetary policy hash.
mpsSymbol :: MintingPolicyHash -> Maybe CurrencySymbol
mpsSymbol (MintingPolicyHash h) = mkCurrencySymbol $ scriptHashToBytes h

getCurrencySymbol :: CurrencySymbol -> ByteArray
getCurrencySymbol (CurrencySymbol curSymbol) = curSymbol

mkCurrencySymbol :: ByteArray -> Maybe CurrencySymbol
mkCurrencySymbol byteArr
  | byteArr == mempty =
      pure adaSymbol
  | otherwise =
      scriptHashFromBytes byteArr $> CurrencySymbol byteArr

--------------------------------------------------------------------------------
-- Internal
--------------------------------------------------------------------------------

currencyScriptHash :: CurrencySymbol -> Maybe ScriptHash
currencyScriptHash = scriptHashFromBytes <<< getCurrencySymbol<|MERGE_RESOLUTION|>--- conflicted
+++ resolved
@@ -13,17 +13,12 @@
 import Aeson
   ( class DecodeAeson
   , class EncodeAeson
+  , JsonDecodeError(TypeMismatch)
   , caseAesonObject
   , decodeAeson
-<<<<<<< HEAD
-  , encodeAeson
-=======
   , encodeAeson'
->>>>>>> 7cb91975
   , getField
-  , JsonDecodeError(..)
   )
-import Data.Argonaut (JsonDecodeError(..))
 import Data.Either (Either(Left))
 import Data.Maybe (Maybe)
 import FromData (class FromData)
@@ -50,15 +45,10 @@
     (flip getField "unCurrencySymbol" >=> decodeAeson >>> map CurrencySymbol)
 
 instance EncodeAeson CurrencySymbol where
-<<<<<<< HEAD
-  encodeAeson' (CurrencySymbol mph) = pure $ encodeAeson
-    { "unCurrencySymbol": encodeAeson mph }
-=======
   encodeAeson' (CurrencySymbol mph) = do
     mph' <- encodeAeson' mph
     encodeAeson'
       { "unCurrencySymbol": mph' }
->>>>>>> 7cb91975
 
 instance Show CurrencySymbol where
   show (CurrencySymbol cs) = "(CurrencySymbol" <> show cs <> ")"
