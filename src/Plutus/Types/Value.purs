--- conflicted
+++ resolved
@@ -48,15 +48,11 @@
 import Data.These (These(Both, That, This), these)
 import Data.Tuple (fst)
 import Data.Tuple.Nested (type (/\), (/\))
-<<<<<<< HEAD
-import FromData (class FromData)
-=======
 import FromData (class FromData, fromData)
 import Helpers (showWithParens)
 import ToData (class ToData, toData)
 import Types.ByteArray (ByteArray)
 import Types.TokenName (TokenName, adaToken, mkTokenName)
->>>>>>> 306696a6
 import Plutus.Types.AssocMap (Map(Map)) as Plutus
 import Plutus.Types.AssocMap
   ( singleton
