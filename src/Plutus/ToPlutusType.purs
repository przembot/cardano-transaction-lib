module Plutus.ToPlutusType
  ( class ToPlutusType
  , toPlutusType
  ) where

import Prelude

import Cardano.Types.Transaction
  ( TransactionOutput(TransactionOutput)
  , UtxoM(UtxoM)
  ) as Cardano
import Cardano.Types.TransactionUnspentOutput
  ( TransactionUnspentOutput(TransactionUnspentOutput)
  ) as Cardano
import Cardano.Types.Value (Coin(Coin), Value(Value)) as Cardano
import Cardano.Types.Value
  ( NonAdaAsset(NonAdaAsset)
  , getCurrencySymbol
  )
import Data.Array (head, uncons, snoc, concatMap, take, drop, foldr)
import Data.Identity (Identity(Identity))
import Data.Foldable (fold)
import Data.Map (toUnfoldable) as Map
import Data.Maybe (Maybe(Just, Nothing), fromJust)
import Data.Newtype (class Newtype, wrap, unwrap)
import Data.Traversable (traverse)
import Data.Tuple (fst) as Tuple
import Data.Tuple.Nested (type (/\), (/\))
import Data.UInt (UInt, fromInt, toInt, (.&.), and, shl, zshr)
import Partial.Unsafe (unsafePartial)
<<<<<<< HEAD
import Plutus.Types.Address (Address) as Plutus
import Plutus.Types.AddressHeaderType
  ( AddressHeaderType
      ( PaymentKeyHashStakeKeyHash
      , ScriptHashStakeKeyHash
      , PaymentKeyHashScriptHash
      , ScriptHashScriptHash
      , PaymentKeyHashPointer
      , ScriptHashPointer
      , PaymentKeyHash
      , ScriptHash
      )

  , addrHeaderType
  )
=======

import Serialization.Address (Address) as Serialization
import Serialization.Address (addressBytes) as Serialization.Address
import Serialization.Address (NetworkId, unsafeIntToNetId)
import Serialization.Hash (ed25519KeyHashFromBytes, scriptHashFromBytes)

import Plutus.Types.Address
  ( Address
  , AddressWithNetworkTag(AddressWithNetworkTag)
  ) as Plutus
import Plutus.Types.AddressHeaderType (AddressHeaderType(..), addrHeaderType)
>>>>>>> 29d017dc
import Plutus.Types.Credential
  ( Credential(PubKeyCredential, ScriptCredential)
  , StakingCredential(StakingHash, StakingPtr)
  )
import Plutus.Types.Transaction
  ( TransactionOutput(TransactionOutput)
  , UtxoM(UtxoM)
  ) as Plutus
import Plutus.Types.TransactionUnspentOutput
  ( TransactionUnspentOutput(TransactionUnspentOutput)
  ) as Plutus
import Plutus.Types.Value (Coin, Value) as Plutus
import Plutus.Types.Value (lovelaceValueOf, singleton') as Plutus.Value
import Serialization.Address (Address) as Serialization
import Serialization.Address (addressBytes) as Serialization.Address
import Serialization.Hash (ed25519KeyHashFromBytes, scriptHashFromBytes)
import Types.ByteArray (ByteArray, byteArrayFromIntArray, byteArrayToIntArray)
import Types.CborBytes (cborBytesToIntArray)
import Types.TokenName (getTokenName)

class ToPlutusType :: (Type -> Type) -> Type -> Type -> Constraint
class ToPlutusType f t pt | t -> pt, t pt -> f where
  toPlutusType :: t -> f pt

--------------------------------------------------------------------------------
-- Cardano.Types.Value -> Plutus.Types.Value
--------------------------------------------------------------------------------

-- The underlying `Plutus.Types.AssocMap` of `Plutus.Types.Value` doesn't
-- have the `Ord` constraint on the keys. Therefore, one should be careful when
-- performing conversions between `Value`s, since the ordering of components
-- can't be guaranteed.
instance ToPlutusType Identity Cardano.Value Plutus.Value where
  toPlutusType
    (Cardano.Value (Cardano.Coin adaAmount) (NonAdaAsset nonAdaAssets)) =
    Identity (adaValue <> fold nonAdaValues)
    where
    adaValue :: Plutus.Value
    adaValue
      | adaAmount == zero = mempty
      | otherwise = Plutus.Value.lovelaceValueOf adaAmount

    nonAdaValues :: Array Plutus.Value
    nonAdaValues =
      flip concatMap (Map.toUnfoldable nonAdaAssets) $ \(cs /\ tokens) ->
        Map.toUnfoldable tokens <#> \(tn /\ val) ->
          unsafePartial $ fromJust $
            Plutus.Value.singleton' (getCurrencySymbol cs)
              (unwrap $ getTokenName tn)
              val

--------------------------------------------------------------------------------
-- Cardano.Types.Value.Coin -> Plutus.Types.Value.UtxoM
--------------------------------------------------------------------------------

instance ToPlutusType Identity Cardano.Coin Plutus.Coin where
  toPlutusType = pure <<< wrap <<< unwrap

--------------------------------------------------------------------------------
-- Serialization.Address -> Maybe Plutus.Types.Address
--------------------------------------------------------------------------------

instance ToPlutusType Maybe Serialization.Address Plutus.AddressWithNetworkTag
  where
  -- | Attempts to build a Plutus address from a CSL-level address
  -- | represented by a sequence of bytes based on the CIP-0019.
  toPlutusType addrForeign = do
    headerByte <- head addrBytes
    addrType' <- addrHeaderType (addrType headerByte)
    let networkId = networkTag headerByte
    Plutus.AddressWithNetworkTag <<< { address: _, networkId: networkId } <$>
      case addrType' of
        -- %b0000 | network tag | key hash | key hash
        PaymentKeyHashStakeKeyHash ->
          buildAddress pubKeyCredential $ Just $
            map StakingHash <<< pubKeyCredential

        -- %b0001 | network tag | script hash | key hash
        ScriptHashStakeKeyHash ->
          buildAddress scriptCredential $ Just $
            map StakingHash <<< pubKeyCredential

        -- %b0010 | network tag | key hash | script hash
        PaymentKeyHashScriptHash ->
          buildAddress pubKeyCredential $ Just $
            map StakingHash <<< scriptCredential

        -- %b0011 | network tag | script hash | script hash
        ScriptHashScriptHash ->
          buildAddress scriptCredential $ Just $
            map StakingHash <<< scriptCredential

        -- %b0100 | network tag | key hash | pointer
        PaymentKeyHashPointer ->
          buildAddress pubKeyCredential $ Just stakingPtr

        -- %b0101 | network tag | script hash | pointer
        ScriptHashPointer ->
          buildAddress scriptCredential $ Just stakingPtr

        -- %b0110 | network tag | key hash
        PaymentKeyHash ->
          buildAddress pubKeyCredential Nothing

        -- %b0111 | network tag | script hash
        ScriptHash ->
          buildAddress scriptCredential Nothing
    where
    addrBytes :: Array Int
    addrBytes = cborBytesToIntArray $
      Serialization.Address.addressBytes addrForeign

    -- | Retrieves the address type by reading
    -- | the first 4 bits (from the left) of the header-byte.
    addrType :: Int -> UInt
    addrType = flip zshr (fromInt 4) <<< fromInt

    networkTag :: Int -> NetworkId
    networkTag = unsafeIntToNetId <<< toInt <<< and one <<< fromInt

    -- | Retrieves the payment part of the address by reading
    -- | the first 28 bytes following the address header.
    paymentPartHash :: Maybe ByteArray
    paymentPartHash = byteArrayFromIntArray $ take 28 (drop 1 addrBytes)

    -- | Retrieves the delegation part of the address by reading
    -- | the bytes following the payment part.
    delegationPartHash :: Maybe ByteArray
    delegationPartHash = byteArrayFromIntArray $ drop 29 addrBytes

    pubKeyCredential :: ByteArray -> Maybe Credential
    pubKeyCredential =
      map (PubKeyCredential <<< wrap) <<< ed25519KeyHashFromBytes <<< wrap

    scriptCredential :: ByteArray -> Maybe Credential
    scriptCredential =
      map (ScriptCredential <<< wrap) <<< scriptHashFromBytes <<< wrap

    buildAddress
      :: (ByteArray -> Maybe Credential)
      -> Maybe (ByteArray -> Maybe StakingCredential)
      -> Maybe Plutus.Address
    buildAddress credential stakingCredential =
      paymentPartHash >>= credential >>= \c ->
        case stakingCredential of
          Nothing -> Just $
            wrap { addressCredential: c, addressStakingCredential: Nothing }
          Just stakingCred ->
            delegationPartHash >>= stakingCred >>= \sc -> Just $
              wrap { addressCredential: c, addressStakingCredential: Just sc }

    stakingPtr :: ByteArray -> Maybe StakingCredential
    stakingPtr byteArray = do
      slot /\ bytes0 <- fromVarLengthUInt (byteArrayToIntArray byteArray) mempty
      txIx /\ bytes1 <- fromVarLengthUInt bytes0 mempty
      certIx /\ _ <- fromVarLengthUInt bytes1 mempty
      pure $ StakingPtr { slot, txIx, certIx }

-- | Extracts the variable-length positive number from a byte array
-- | according to the ABNF grammar below:
-- |
-- | variable-length-uint =
-- |     (%b1 | uint7 | variable-length-uint)
-- |   / (%b0 | uint7)
-- | uint7 = 7bit
fromVarLengthUInt
  :: forall (t :: Type)
   . Newtype t UInt
  => Array Int
  -> Array UInt
  -> Maybe (t /\ Array Int)
fromVarLengthUInt bytes acc = do
  { head: x', tail: xs } <- uncons bytes
  let x = fromInt x'
  -- Apply bit mask (128 = %b10000000) for inspecting the
  -- signal bit on the left. As long as the value of the signal bit
  -- is not zero, continue reading.
  case x .&. fromInt 128 == zero of
    true ->
      let
        -- Apply bit mask (127 = %b01111111) for each individual byte
        -- that turns off the signal bit, so it couldn't create overlap
        -- issues when composing the target var-length number.
        uintArray = flip map (snoc acc x) $ and (fromInt 127)
        foldr_ m t f = foldr f m t
        -- Compose the target var-length number by folding the byte
        -- array and bitwise shifting lhs by 7 bit positions on each
        -- `foldr` pass so that the bytes overlap on the signal bit.
        uintValue = Tuple.fst
          $ foldr_ (zero /\ 0) uintArray
          $ \lhs (rhs /\ c) ->
              ((lhs `shl` fromInt (7 * c)) + rhs) /\ (c + 1)
      in
        Just $ wrap uintValue /\ xs
    _ -> fromVarLengthUInt xs (snoc acc x)

--------------------------------------------------------------------------------
-- Cardano.Types.Transaction.TransactionOutput ->
-- Maybe Plutus.Types.Transaction.TransactionOutput
--------------------------------------------------------------------------------

instance ToPlutusType Maybe Cardano.TransactionOutput Plutus.TransactionOutput
  where
  toPlutusType
    (Cardano.TransactionOutput { address, amount, dataHash }) = do
    Plutus.AddressWithNetworkTag { address: addr } <- toPlutusType address
    pure $ Plutus.TransactionOutput
      { address: addr, amount: unwrap $ toPlutusType amount, dataHash }

--------------------------------------------------------------------------------
-- Cardano.Types.Transaction.UtxoM -> Maybe Plutus.Types.Transaction.UtxoM
--------------------------------------------------------------------------------

instance ToPlutusType Maybe Cardano.UtxoM Plutus.UtxoM where
  toPlutusType (Cardano.UtxoM utxos) =
    Plutus.UtxoM <$> traverse toPlutusType utxos

--------------------------------------------------------------------------------
-- Cardano.Types.Transaction.TransactionUnspentOutput ->
-- Maybe Plutus.Types.Transaction.TransactionUnspentOutput
--------------------------------------------------------------------------------

instance
  ToPlutusType Maybe
    Cardano.TransactionUnspentOutput
    Plutus.TransactionUnspentOutput where
  toPlutusType (Cardano.TransactionUnspentOutput { input, output }) = do
    pOutput <- toPlutusType output
    pure $ Plutus.TransactionUnspentOutput { input, output: pOutput }<|MERGE_RESOLUTION|>--- conflicted
+++ resolved
@@ -5,18 +5,6 @@
 
 import Prelude
 
-import Cardano.Types.Transaction
-  ( TransactionOutput(TransactionOutput)
-  , UtxoM(UtxoM)
-  ) as Cardano
-import Cardano.Types.TransactionUnspentOutput
-  ( TransactionUnspentOutput(TransactionUnspentOutput)
-  ) as Cardano
-import Cardano.Types.Value (Coin(Coin), Value(Value)) as Cardano
-import Cardano.Types.Value
-  ( NonAdaAsset(NonAdaAsset)
-  , getCurrencySymbol
-  )
 import Data.Array (head, uncons, snoc, concatMap, take, drop, foldr)
 import Data.Identity (Identity(Identity))
 import Data.Foldable (fold)
@@ -28,23 +16,6 @@
 import Data.Tuple.Nested (type (/\), (/\))
 import Data.UInt (UInt, fromInt, toInt, (.&.), and, shl, zshr)
 import Partial.Unsafe (unsafePartial)
-<<<<<<< HEAD
-import Plutus.Types.Address (Address) as Plutus
-import Plutus.Types.AddressHeaderType
-  ( AddressHeaderType
-      ( PaymentKeyHashStakeKeyHash
-      , ScriptHashStakeKeyHash
-      , PaymentKeyHashScriptHash
-      , ScriptHashScriptHash
-      , PaymentKeyHashPointer
-      , ScriptHashPointer
-      , PaymentKeyHash
-      , ScriptHash
-      )
-
-  , addrHeaderType
-  )
-=======
 
 import Serialization.Address (Address) as Serialization
 import Serialization.Address (addressBytes) as Serialization.Address
@@ -56,7 +27,6 @@
   , AddressWithNetworkTag(AddressWithNetworkTag)
   ) as Plutus
 import Plutus.Types.AddressHeaderType (AddressHeaderType(..), addrHeaderType)
->>>>>>> 29d017dc
 import Plutus.Types.Credential
   ( Credential(PubKeyCredential, ScriptCredential)
   , StakingCredential(StakingHash, StakingPtr)
@@ -70,12 +40,22 @@
   ) as Plutus
 import Plutus.Types.Value (Coin, Value) as Plutus
 import Plutus.Types.Value (lovelaceValueOf, singleton') as Plutus.Value
-import Serialization.Address (Address) as Serialization
-import Serialization.Address (addressBytes) as Serialization.Address
-import Serialization.Hash (ed25519KeyHashFromBytes, scriptHashFromBytes)
+
 import Types.ByteArray (ByteArray, byteArrayFromIntArray, byteArrayToIntArray)
 import Types.CborBytes (cborBytesToIntArray)
 import Types.TokenName (getTokenName)
+import Cardano.Types.Transaction
+  ( TransactionOutput(TransactionOutput)
+  , UtxoM(UtxoM)
+  ) as Cardano
+import Cardano.Types.TransactionUnspentOutput
+  ( TransactionUnspentOutput(TransactionUnspentOutput)
+  ) as Cardano
+import Cardano.Types.Value (Coin(Coin), Value(Value)) as Types
+import Cardano.Types.Value
+  ( NonAdaAsset(NonAdaAsset)
+  , getCurrencySymbol
+  )
 
 class ToPlutusType :: (Type -> Type) -> Type -> Type -> Constraint
 class ToPlutusType f t pt | t -> pt, t pt -> f where
@@ -89,9 +69,8 @@
 -- have the `Ord` constraint on the keys. Therefore, one should be careful when
 -- performing conversions between `Value`s, since the ordering of components
 -- can't be guaranteed.
-instance ToPlutusType Identity Cardano.Value Plutus.Value where
-  toPlutusType
-    (Cardano.Value (Cardano.Coin adaAmount) (NonAdaAsset nonAdaAssets)) =
+instance ToPlutusType Identity Types.Value Plutus.Value where
+  toPlutusType (Types.Value (Types.Coin adaAmount) (NonAdaAsset nonAdaAssets)) =
     Identity (adaValue <> fold nonAdaValues)
     where
     adaValue :: Plutus.Value
@@ -112,7 +91,7 @@
 -- Cardano.Types.Value.Coin -> Plutus.Types.Value.UtxoM
 --------------------------------------------------------------------------------
 
-instance ToPlutusType Identity Cardano.Coin Plutus.Coin where
+instance ToPlutusType Identity Types.Coin Plutus.Coin where
   toPlutusType = pure <<< wrap <<< unwrap
 
 --------------------------------------------------------------------------------
