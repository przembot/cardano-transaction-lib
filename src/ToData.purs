--- conflicted
+++ resolved
@@ -21,11 +21,7 @@
 import Helpers (uIntToBigInt)
 import Prim.TypeError (class Fail, Text)
 import Types.ByteArray (ByteArray)
-<<<<<<< HEAD
-import Types.PlutusData (PlutusData(Integer, Constr, List, Map, Bytes))
-=======
 import Types.PlutusData (PlutusData(Constr, Integer, List, Map, Bytes))
->>>>>>> 014e0aa7
 
 class ToData (a :: Type) where
   toData :: a -> PlutusData
@@ -39,7 +35,6 @@
 instance ToData Boolean where
   toData false = Constr zero []
   toData true = Constr one []
-<<<<<<< HEAD
 
 instance ToData a => ToData (Maybe a) where
   toData (Just x) = Constr zero [ toData x ] -- Just is zero-indexed by Plutus
@@ -48,8 +43,6 @@
 instance (ToData a, ToData b) => ToData (Either a b) where
   toData (Left e) = Constr zero [ toData e ]
   toData (Right x) = Constr one [ toData x ]
-=======
->>>>>>> 014e0aa7
 
 instance Fail (Text "Int is not supported, use BigInt instead") => ToData Int where
   toData = toData <<< BigInt.fromInt
