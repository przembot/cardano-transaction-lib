-- | TODO docstring
module QueryM
<<<<<<< HEAD
  ( DatumCacheListeners
  , DatumCacheWebSocket
  , DispatchIdMap
  , FeeEstimate(..)
  , FeeEstimateError(..)
=======
  ( DispatchIdMap
  , FeeEstimate(..)
  , ClientError(..)
>>>>>>> 3811b6b2
  , Host
  , JsWebSocket
  , ListenerSet
  , OgmiosListeners
  , OgmiosWebSocket
  , QueryConfig
  , QueryM
  , ServerConfig
  , WebSocket
  , calculateMinFee
<<<<<<< HEAD
  , cancelFetchBlocksRequest
  , datumFilterAddHashesRequest
  , datumFilterGetHashesRequest
  , datumFilterRemoveHashesRequest
  , datumFilterSetHashesRequest
=======
  , applyArgs
  , defaultServerConfig
>>>>>>> 3811b6b2
  , defaultDatumCacheWsConfig
  , defaultOgmiosWsConfig
  , defaultServerConfig
  , filterUnusedUtxos
  , getDatumByHash
  , getDatumsByHashes
  , getWalletAddress
  , getWalletCollateral
  , mkDatumCacheWebSocketAff
  , mkHttpUrl
  , mkOgmiosWebSocketAff
  , mkWsUrl
  , ownPaymentPubKeyHash
  , ownPubKeyHash
  , queryDatumCache
  , signTransaction
  , startFetchBlocksRequest
  , submitTransaction
  , utxosAt
  ) where

import Prelude

import Address (addressToOgmiosAddress)
import Aeson as Aeson
import Affjax as Affjax
import Affjax.ResponseFormat as Affjax.ResponseFormat
import Affjax.RequestBody as Affjax.RequestBody
import Control.Monad.Error.Class (throwError)
import Control.Monad.Reader (withReaderT)
import Control.Monad.Reader.Trans (ReaderT, ask, asks)
import Data.Argonaut (class DecodeJson, JsonDecodeError)
import Data.Argonaut as Json
import Data.Argonaut.Encode.Encoders (encodeString)
import Data.Bifunctor (bimap, lmap)
import Data.BigInt (BigInt)
import Data.BigInt as BigInt
import Data.Bitraversable (bisequence)
import Data.Either (Either(Left, Right), either, isRight, note)
import Data.Foldable (foldl)
import Data.Map as Map
import Data.Maybe (Maybe(Just, Nothing), maybe)
import Data.Newtype (class Newtype, unwrap, wrap)
import Data.Traversable (sequence, traverse)
import Data.Tuple.Nested (type (/\), (/\))
import Data.UInt (UInt)
import Data.UInt as UInt
import DatumCacheWsp
  ( DatumCacheMethod
      ( StartFetchBlocks
      , CancelFetchBlocks
      , DatumFilterAddHashes
      , DatumFilterRemoveHashes
      , DatumFilterSetHashes
      )
  , DatumCacheRequest
      ( GetDatumByHashRequest
      , GetDatumsByHashesRequest
      , StartFetchBlocksRequest
      , CancelFetchBlocksRequest
      , DatumFilterAddHashesRequest
      , DatumFilterRemoveHashesRequest
      , DatumFilterSetHashesRequest
      , DatumFilterGetHashesRequest
      )
  , DatumCacheResponse
      ( GetDatumByHashResponse
      , GetDatumsByHashesResponse
      , DatumFilterGetHashesResponse
      )
  , faultToString
  , requestMethodName
  , responseMethod
  )
import DatumCacheWsp as DcWsp
import Effect (Effect)
import Effect.Aff (Aff, Canceler(Canceler), makeAff)
import Effect.Aff.Class (liftAff)
import Effect.Class (liftEffect)
import Effect.Console (log)
import Effect.Exception (Error, error, throw)
import Effect.Ref as Ref
import Foreign.Object as Object
import Helpers as Helpers
import MultiMap (MultiMap)
import MultiMap as MM
import Serialization as Serialization
import Serialization.Address
  ( Address
  , BlockId
  , Slot
  , addressBech32
  )
import Serialization.PlutusData (convertPlutusData)
import Types.ByteArray (byteArrayToHex)
import Types.Datum (DatumHash)
import Types.JsonWsp as JsonWsp
import Types.PlutusData (PlutusData)
import Types.Scripts (PlutusScript)
import Types.Transaction (UtxoM(UtxoM))
import Types.Transaction as Transaction
import Types.TransactionUnspentOutput (TransactionUnspentOutput)
import Types.UnbalancedTransaction (PubKeyHash, PaymentPubKeyHash, pubKeyHash)
import Types.Value (Coin(Coin))
import TxOutput (ogmiosTxOutToTransactionOutput, txOutRefToTransactionInput)
import Untagged.Union (asOneOf)
import UsedTxOuts (UsedTxOuts, isTxOutRefUsed)
import Wallet (Wallet(Nami), NamiWallet, NamiConnection)

-- This module defines an Aff interface for Ogmios Websocket Queries
-- Since WebSockets do not define a mechanism for linking request/response
-- Or for verifying that the connection is live, those concerns are addressed
-- here

--------------------------------------------------------------------------------
-- Websocket Basics
--------------------------------------------------------------------------------
foreign import _mkWebSocket :: Url -> Effect JsWebSocket

foreign import _onWsConnect :: JsWebSocket -> (Effect Unit) -> Effect Unit

foreign import _onWsMessage :: JsWebSocket -> (String -> Effect Unit) -> Effect Unit

foreign import _onWsError :: JsWebSocket -> (String -> Effect Unit) -> Effect Unit

foreign import _wsSend :: JsWebSocket -> String -> Effect Unit

foreign import _wsClose :: JsWebSocket -> Effect Unit

foreign import _stringify :: forall (a :: Type). a -> Effect String

foreign import _wsWatch :: JsWebSocket -> Effect Unit -> Effect Unit

foreign import data JsWebSocket :: Type

type Url = String

--------------------------------------------------------------------------------
-- Queries
--------------------------------------------------------------------------------

-- when we add multiple query backends or wallets,
-- we just need to extend this type
type QueryConfig =
  { ogmiosWs :: OgmiosWebSocket
  , datumCacheWs :: DatumCacheWebSocket
  , serverConfig :: ServerConfig
  , wallet :: Maybe Wallet
  -- should probably be more tightly coupled with a wallet
  , usedTxOuts :: UsedTxOuts
  }

type QueryM (a :: Type) = ReaderT QueryConfig Aff a

-- the first query type in the QueryM/Aff interface
utxosAt' :: JsonWsp.OgmiosAddress -> QueryM JsonWsp.UtxoQR
utxosAt' addr = do
  body <- liftEffect $ JsonWsp.mkUtxosAtQuery { utxo: [ addr ] }
  let id = body.mirror.id
  sBody <- liftEffect $ _stringify body
  config <- ask
  -- not sure there's an easy way to factor this out unfortunately
  let
    affFunc :: (Either Error JsonWsp.UtxoQR -> Effect Unit) -> Effect Canceler
    affFunc cont = do
      let
        ls = listeners config.ogmiosWs
        ws = underlyingWebSocket config.ogmiosWs
      ls.utxo.addMessageListener id
        ( \result -> do
            ls.utxo.removeMessageListener id
            allowError cont $ result
        )
      _wsSend ws sBody
      pure $ Canceler $ \err -> do
        liftEffect $ ls.utxo.removeMessageListener id
        liftEffect $ throwError $ err
  liftAff $ makeAff $ affFunc

--------------------------------------------------------------------------------
-- Used Utxos helpers

filterUnusedUtxos :: UtxoM -> QueryM UtxoM
filterUnusedUtxos (UtxoM utxos) = withTxRefsCache $
  UtxoM <$> Helpers.filterMapWithKeyM (\k _ -> isTxOutRefUsed (unwrap k)) utxos

withTxRefsCache
  :: forall (m :: Type -> Type) (a :: Type)
   . ReaderT UsedTxOuts Aff a
  -> QueryM a
withTxRefsCache f = withReaderT (_.usedTxOuts) f

--------------------------------------------------------------------------------
-- Datum Cache Queries
--------------------------------------------------------------------------------

getDatumByHash :: DatumHash -> QueryM (Maybe PlutusData)
getDatumByHash hash = do
  queryDatumCache (GetDatumByHashRequest hash) >>= case _ of
    GetDatumByHashResponse mData -> pure mData
    _ -> liftEffect $ throw "Request-response type mismatch. Should not have happened"

getDatumsByHashes :: Array DatumHash -> QueryM (Array PlutusData)
getDatumsByHashes hashes = do
  queryDatumCache (GetDatumsByHashesRequest hashes) >>= case _ of
    GetDatumsByHashesResponse plutusDatums -> pure $ plutusDatums
    _ -> liftEffect $ throw "Request-response type mismatch. Should not have happened"

startFetchBlocksRequest :: { slot :: Slot, id :: BlockId } -> QueryM Unit
startFetchBlocksRequest = matchCacheQuery StartFetchBlocksRequest StartFetchBlocks

-- | Cancels a running block fetcher job. Throws on no fetchers running
cancelFetchBlocksRequest :: QueryM Unit
cancelFetchBlocksRequest = matchCacheQuery (const CancelFetchBlocksRequest) CancelFetchBlocks unit

datumFilterAddHashesRequest :: Array DatumHash -> QueryM Unit
datumFilterAddHashesRequest = matchCacheQuery DatumFilterAddHashesRequest DatumFilterAddHashes

datumFilterRemoveHashesRequest :: Array DatumHash -> QueryM Unit
datumFilterRemoveHashesRequest = matchCacheQuery DatumFilterRemoveHashesRequest DatumFilterRemoveHashes

datumFilterSetHashesRequest :: Array DatumHash -> QueryM Unit
datumFilterSetHashesRequest = matchCacheQuery DatumFilterSetHashesRequest DatumFilterSetHashes

datumFilterGetHashesRequest :: QueryM (Array DatumHash)
datumFilterGetHashesRequest = do
  queryDatumCache DatumFilterGetHashesRequest >>= case _ of
    DatumFilterGetHashesResponse hashes -> pure $ hashes
    _ -> liftEffect $ throw "Request-response type mismatch. Should not have happened"

matchCacheQuery
  :: forall (args :: Type)
   . (args -> DatumCacheRequest)
  -> DatumCacheMethod
  -> args
  -> QueryM Unit
matchCacheQuery query method args = do
  resp <- queryDatumCache (query args)
  if responseMethod resp == method then pure unit
  else liftEffect $ throw "Request-response type mismatch. Should not have happened"

queryDatumCache :: DatumCacheRequest -> QueryM DatumCacheResponse
queryDatumCache request = do
  sBody <- liftEffect $ _stringify $ DcWsp.jsonWspRequest request
  config <- ask
  let
    id = requestMethodName request

    affFunc :: (Either Error DcWsp.JsonWspResponse -> Effect Unit) -> Effect Canceler
    affFunc cont = do
      let
        ls = listeners config.datumCacheWs
        ws = underlyingWebSocket config.datumCacheWs
      ls.addMessageListener id
        ( \result -> do
            ls.removeMessageListener id
            allowError cont $ result
        )
      _wsSend ws sBody
      pure $ Canceler $ \err -> do
        liftEffect $ ls.removeMessageListener id
        liftEffect $ throwError $ err
  jsonwspresp <- liftAff $ makeAff $ affFunc
  case DcWsp.parseJsonWspResponse jsonwspresp of
    Right resp -> pure resp
    Left fault -> liftEffect $ throw $ "Ogmios-datum-cache service call fault" <> faultToString fault

allowError :: forall (a :: Type). (Either Error a -> Effect Unit) -> a -> Effect Unit
allowError func = func <<< Right

--------------------------------------------------------------------------------
-- Wallet
--------------------------------------------------------------------------------

getWalletAddress :: QueryM (Maybe Address)
getWalletAddress = withMWalletAff $ case _ of
  Nami nami -> callNami nami _.getWalletAddress

getWalletCollateral :: QueryM (Maybe TransactionUnspentOutput)
getWalletCollateral = withMWalletAff $ case _ of
  Nami nami -> callNami nami _.getCollateral

signTransaction
  :: Transaction.Transaction -> QueryM (Maybe Transaction.Transaction)
signTransaction tx = withMWalletAff $ case _ of
  Nami nami -> callNami nami $ \nw -> flip nw.signTx tx

submitTransaction
  :: Transaction.Transaction -> QueryM (Maybe Transaction.TransactionHash)
submitTransaction tx = withMWalletAff $ case _ of
  Nami nami -> callNami nami $ \nw -> flip nw.submitTx tx

ownPubKeyHash :: QueryM (Maybe PubKeyHash)
ownPubKeyHash =
  map ((=<<) pubKeyHash <<< map (wrap <<< addressBech32)) getWalletAddress

ownPaymentPubKeyHash :: QueryM (Maybe PaymentPubKeyHash)
ownPaymentPubKeyHash = map wrap <$> ownPubKeyHash

withMWalletAff
  :: forall (a :: Type). (Wallet -> Aff (Maybe a)) -> QueryM (Maybe a)
withMWalletAff act = asks _.wallet >>= maybe (pure Nothing) (liftAff <<< act)

callNami
  :: forall (a :: Type)
   . NamiWallet
  -> (NamiWallet -> (NamiConnection -> Aff a))
  -> Aff a
callNami nami act = act nami =<< readNamiConnection nami
  where
  readNamiConnection :: NamiWallet -> Aff NamiConnection
  readNamiConnection = liftEffect <<< Ref.read <<< _.connection

-- WS/HTTP server config
--------------------------------------------------------------------------------

type ServerConfig =
  { port :: UInt
  , host :: Host
  , secure :: Boolean
  }

defaultServerConfig :: ServerConfig
defaultServerConfig =
  { port: UInt.fromInt 8081
  , host: "localhost"
  , secure: false
  }

defaultOgmiosWsConfig :: ServerConfig
defaultOgmiosWsConfig =
  { port: UInt.fromInt 1337
  , host: "localhost"
  , secure: false
  }

defaultDatumCacheWsConfig :: ServerConfig
defaultDatumCacheWsConfig =
  { port: UInt.fromInt 9999
  , host: "localhost"
  , secure: false
  }

type Host = String

mkHttpUrl :: ServerConfig -> Url
mkHttpUrl = mkServerUrl "http"

mkWsUrl :: ServerConfig -> Url
mkWsUrl = mkServerUrl "ws"

mkServerUrl :: String -> ServerConfig -> Url
mkServerUrl protocol cfg =
  (if cfg.secure then (protocol <> "s") else protocol)
    <> "://"
    <> cfg.host
    <> ":"
    <> UInt.toString cfg.port

-- The server will respond with a stringified integer value for the fee estimate
newtype FeeEstimate = FeeEstimate BigInt

derive instance Newtype FeeEstimate _

instance Json.DecodeJson FeeEstimate where
  decodeJson str =
    map FeeEstimate
      <<< note (Json.TypeMismatch "Expected a `BigInt`")
      <<< BigInt.fromString
      =<< Json.caseJsonString
        (Left $ Json.TypeMismatch "Expected a stringified `BigInt`")
        Right
        str

data ClientError
  = ClientHttpError Affjax.Error
  | ClientDecodeJsonError Json.JsonDecodeError
  | ClientEncodingError String

-- No Show instance of Affjax.Error
instance Show ClientError where
  show (ClientHttpError err) =
    "(ClientHttpError "
      <> Affjax.printError err
      <> ")"
  show (ClientDecodeJsonError err) =
    "(ClientDecodeJsonError "
      <> show err
      <> ")"
  show (ClientEncodingError err) =
    "(ClientEncodingError "
      <> err
      <> ")"

-- Query the Haskell server for the minimum transaction fee
calculateMinFee
  :: Transaction.Transaction -> QueryM (Either ClientError Coin)
calculateMinFee tx = do
  txHex <- liftEffect $
    byteArrayToHex
      <<< Serialization.toBytes
      <<< asOneOf
      <$> Serialization.convertTransaction tx
  url <- asks $ (_ <> "/fees?tx=" <> txHex) <<< mkHttpUrl <<< _.serverConfig
  liftAff (Affjax.get Affjax.ResponseFormat.json url)
    <#> either
      (Left <<< ClientHttpError)
      ( bimap ClientDecodeJsonError coinFromEstimate
          <<< Json.decodeJson
          <<< _.body
      )
  where
  -- FIXME
  -- Add some "padding" to the fees so the transaction will submit
  -- The server is calculating fees that are too low
  -- See https://github.com/Plutonomicon/cardano-browser-tx/issues/123
  coinFromEstimate :: FeeEstimate -> Coin
  coinFromEstimate = Coin <<< ((+) (BigInt.fromInt 50000)) <<< unwrap

-- | Apply `PlutusData` arguments to any type isomorphic to `PlutusScript`,
-- | returning an updated script with the provided arguments applied
applyArgs
  :: forall (a :: Type)
   . Newtype a PlutusScript
  => DecodeJson a
  => a
  -> Array PlutusData
  -> QueryM (Either ClientError a)
applyArgs script args = case traverse plutusDataToJson args of
  Nothing -> pure $ Left $ ClientEncodingError "Failed to convert script args"
  Just ps -> do
    let
      -- It's easier to just write the encoder here than provide an `EncodeJson`
      -- instance (there are some brutal cyclical dependency issues trying to
      -- write an instance in the `Types.*` modules)
      scriptJson :: Json.Json
      scriptJson = encodeString $ byteArrayToHex $ unwrap $ unwrap script

      argsJson :: Json.Json
      argsJson = Json.encodeJson ps

      reqBody :: Maybe Affjax.RequestBody.RequestBody
      reqBody = Just
        $ Affjax.RequestBody.Json
        $ Json.fromObject
        $ Object.fromFoldable
            [ "script" /\ scriptJson
            , "args" /\ argsJson
            ]
    url <- asks $ (_ <> "/apply-args") <<< mkHttpUrl <<< _.serverConfig
    liftAff (Affjax.post Affjax.ResponseFormat.json url reqBody)
      <#> either
        (Left <<< ClientHttpError)
        (lmap ClientDecodeJsonError <<< Json.decodeJson <<< _.body)
  where
  plutusDataToJson :: PlutusData -> Maybe Json.Json
  plutusDataToJson =
    map
      ( encodeString
          <<< byteArrayToHex
          <<< Serialization.toBytes
          <<< asOneOf
      )
      <<< convertPlutusData

--------------------------------------------------------------------------------
-- OgmiosWebSocket Setup and PrimOps
--------------------------------------------------------------------------------

-- don't export this constructor
-- type-safe websocket which has automated req/res dispatch and websocket
-- failure handling
data WebSocket listeners = WebSocket JsWebSocket listeners
type OgmiosWebSocket = WebSocket OgmiosListeners
type DatumCacheWebSocket = WebSocket DatumCacheListeners

-- smart-constructor for OgmiosWebSocket in Aff Context
-- (prevents sending messages before the websocket opens, etc)
mkOgmiosWebSocket'
  :: ServerConfig
  -> (Either Error OgmiosWebSocket -> Effect Unit)
  -> Effect Canceler
mkOgmiosWebSocket' serverCfg cb = do
  utxoQueryDispatchIdMap <- createMutableDispatch
  let md = ogmiosMessageDispatch utxoQueryDispatchIdMap
  ws <- _mkWebSocket $ mkWsUrl serverCfg
  _onWsConnect ws $ do
    _wsWatch ws (removeAllListeners utxoQueryDispatchIdMap)
    _onWsMessage ws (defaultMessageListener md)
    _onWsError ws defaultErrorListener
    cb $ Right $ WebSocket ws { utxo: mkListenerSet utxoQueryDispatchIdMap }
  pure $ Canceler $ \err -> liftEffect $ cb $ Left $ err

mkDatumCacheWebSocket'
  :: ServerConfig
  -> (Either Error DatumCacheWebSocket -> Effect Unit)
  -> Effect Canceler
mkDatumCacheWebSocket' serverCfg cb = do
  dispatchMap <- createMutableDispatch
  let md = (datumCacheMessageDispatch dispatchMap)
  ws <- _mkWebSocket $ mkWsUrl serverCfg
  _onWsConnect ws $ do
    _wsWatch ws (removeAllListeners dispatchMap)
    _onWsMessage ws (defaultMessageListener md)
    _onWsError ws defaultErrorListener
    cb $ Right $ WebSocket ws (mkListenerSet dispatchMap)
  pure $ Canceler $ \err -> liftEffect $ cb $ Left $ err

-- makeAff
-- :: forall a
-- . ((Either Error a -> Effect Unit) -> Effect Canceler)
-- -> Aff a
mkDatumCacheWebSocketAff :: ServerConfig -> Aff DatumCacheWebSocket
mkDatumCacheWebSocketAff serverCfg = makeAff $ mkDatumCacheWebSocket' serverCfg

mkOgmiosWebSocketAff :: ServerConfig -> Aff OgmiosWebSocket
mkOgmiosWebSocketAff serverCfg = makeAff $ mkOgmiosWebSocket' serverCfg

-- getter
underlyingWebSocket :: forall a. WebSocket a -> JsWebSocket
underlyingWebSocket (WebSocket ws _) = ws

-- getter
listeners :: forall listeners. WebSocket listeners -> listeners
listeners (WebSocket _ ls) = ls

-- interface required for adding/removing listeners
type DatumCacheListeners = ListenerSet DcWsp.JsonWspResponse

type OgmiosListeners =
  { utxo :: ListenerSet JsonWsp.UtxoQR
  }

-- convenience type for adding additional query types later
type ListenerSet a =
  { addMessageListener :: String -> (a -> Effect Unit) -> Effect Unit
  , removeMessageListener :: String -> Effect Unit
  , dispatchIdMap :: DispatchIdMap a
  }

-- we manipluate closures to make the DispatchIdMap updateable using these
-- methods, this can be picked up by a query or cancellation function
mkListenerSet :: forall a. DispatchIdMap a -> ListenerSet a
mkListenerSet dim =
  { addMessageListener:
      \id -> \func -> do
        idMap <- Ref.read dim
        Ref.write (MM.insert id func idMap) dim
  , removeMessageListener:
      \id -> do
        idMap <- Ref.read dim
        Ref.write (MM.delete id idMap) dim
  , dispatchIdMap: dim
  }

removeAllListeners :: forall a. DispatchIdMap a -> Effect Unit
removeAllListeners dim = do
  log "error hit, removing all listeners"
  Ref.write MM.empty dim

-------------------------------------------------------------------------------
-- Dispatch Setup
--------------------------------------------------------------------------------

-- A function which accepts some unparsed Json, and checks it against one or
-- more possible types to perform an appropriate effect (such as supplying the
-- parsed result to an async fiber/Aff listener)
type WebsocketDispatch = String -> Effect (Either Json.JsonDecodeError (Effect Unit))

-- A mutable queue of requests
type DispatchIdMap a = Ref.Ref (MultiMap String (a -> Effect Unit))

-- an immutable queue of response type handlers
ogmiosMessageDispatch :: DispatchIdMap JsonWsp.UtxoQR -> Array WebsocketDispatch
ogmiosMessageDispatch dim =
  [ utxoQueryDispatch dim
  ]

datumCacheMessageDispatch :: DispatchIdMap DcWsp.JsonWspResponse -> Array WebsocketDispatch
datumCacheMessageDispatch dim =
  [ datumCacheQueryDispatch dim ]

-- each query type will have a corresponding ref that lives in ReaderT config or similar
-- for utxoQueryDispatch, the `a` parameter will be `UtxoQR` or similar
-- the add and remove listener functions will know to grab the correct mutable dispatch, if one exists.
createMutableDispatch :: forall a. Effect (DispatchIdMap a)
createMutableDispatch = Ref.new MM.empty

-- we parse out the utxo query result, then check if we're expecting a result
-- with the provided id, if we are then we dispatch to the effect that is
-- waiting on this result
utxoQueryDispatch
  :: Ref.Ref (MultiMap String (JsonWsp.UtxoQR -> Effect Unit))
  -> String
  -> Effect (Either Json.JsonDecodeError (Effect Unit))
utxoQueryDispatch ref str = do
  -- TODO: replace it with the new implementation in `Aeson`.
  -- https://github.com/Plutonomicon/cardano-browser-tx/issues/151
  let parsed' = JsonWsp.parseJsonWspResponse =<< Aeson.parseJsonStringToAeson str
  case parsed' of
    (Left err) -> pure $ Left err
    (Right res) -> afterParse res
  where
  afterParse
    :: JsonWsp.JsonWspResponse JsonWsp.UtxoQR
    -> Effect (Either Json.JsonDecodeError (Effect Unit))
  afterParse parsed = do
    let (id :: String) = parsed.reflection.id
    idMap <- Ref.read ref
    let
      (mAction :: Maybe (JsonWsp.UtxoQR -> Effect Unit)) = (MM.lookup id idMap)
    case mAction of
      Nothing -> pure $ (Left (Json.TypeMismatch ("Parse succeeded but Request Id: " <> id <> " has been cancelled")) :: Either Json.JsonDecodeError (Effect Unit))
      Just action -> pure $ Right $ action parsed.result

datumCacheQueryDispatch
  :: Ref.Ref (MultiMap String (DcWsp.JsonWspResponse -> Effect Unit))
  -> String
  -> Effect (Either Json.JsonDecodeError (Effect Unit))
datumCacheQueryDispatch dim str = do
  case parse str of
    (Left err) -> pure $ Left err
    (Right res) -> afterParse res
  where
  parse :: String -> Either JsonDecodeError DcWsp.JsonWspResponse
  parse = Aeson.parseJsonStringToAeson >=> Aeson.decodeAeson

  afterParse
    :: DcWsp.JsonWspResponse
    -> Effect (Either Json.JsonDecodeError (Effect Unit))
  afterParse parsed = do
    idMap <- Ref.read dim
    let id = parsed.methodname
    case MM.lookup id idMap of
      Nothing -> pure $ (Left (Json.TypeMismatch ("Parse succeeded but Request Id: " <> id <> " has been cancelled")) :: Either Json.JsonDecodeError (Effect Unit))
      Just action -> pure $ Right $ action parsed

-- an empty error we can compare to, useful for ensuring we've not received any other kind of error
defaultErr :: Json.JsonDecodeError
defaultErr = Json.TypeMismatch "default error"

-- For now, we just throw this error, if we find error types that can be linked
-- to request Id's, then we should run a similar dispatch and throw within the
-- appropriate Aff handler
defaultErrorListener :: String -> Effect Unit
defaultErrorListener str =
  throwError $ error $ "a JsWebSocket Error has occured: " <> str

defaultMessageListener :: Array WebsocketDispatch -> String -> Effect Unit
defaultMessageListener dispatchArray msg = do
  -- here, we need to fold the input over the array of functions until we get
  -- a success, then execute the effect.
  -- using a fold instead of a traverse allows us to skip a bunch of execution
  eAction :: Either Json.JsonDecodeError (Effect Unit) <- foldl (messageFoldF msg) (pure $ Left defaultErr) dispatchArray
  either
    -- we expect a lot of parse errors, some messages could? fall through completely
    (\err -> if err == defaultErr then pure unit else log ("unexpected parse error on input:" <> msg))
    (\act -> act)
    (eAction :: Either Json.JsonDecodeError (Effect Unit))

messageFoldF
  :: String
  -> Effect (Either Json.JsonDecodeError (Effect Unit))
  -> (String -> (Effect (Either Json.JsonDecodeError (Effect Unit))))
  -> Effect (Either Json.JsonDecodeError (Effect Unit))
messageFoldF msg acc' func = do
  acc <- acc'
  if isRight acc then acc' else func msg

--------------------------------------------------------------------------------
-- Ogmios functions
--------------------------------------------------------------------------------

-- If required, we can change to Either with more granular error handling.
-- | Gets utxos at an (internal) `Address` in terms of (internal) `Transaction.Types`.
-- | Results may vary depending on `Wallet` type.
utxosAt :: Address -> QueryM (Maybe Transaction.UtxoM)
utxosAt addr = asks _.wallet >>= maybe (pure Nothing) (utxosAtByWallet addr)
  where
  -- Add more wallet types here:
  utxosAtByWallet
    :: Address -> Wallet -> QueryM (Maybe Transaction.UtxoM)
  utxosAtByWallet address (Nami _) = namiUtxosAt address
  -- Unreachable but helps build when we add wallets, most of them shouldn't
  -- require any specific behaviour.
  utxosAtByWallet address _ = allUtxosAt address

  -- Gets all utxos at an (internal) Address in terms of (internal)
  -- Transaction.Types.
  allUtxosAt :: Address -> QueryM (Maybe Transaction.UtxoM)
  allUtxosAt = addressToOgmiosAddress >>> getUtxos
    where
    getUtxos :: JsonWsp.OgmiosAddress -> QueryM (Maybe Transaction.UtxoM)
    getUtxos address = convertUtxos <$> utxosAt' address

    convertUtxos :: JsonWsp.UtxoQR -> Maybe Transaction.UtxoM
    convertUtxos (JsonWsp.UtxoQR utxoQueryResult) =
      let
        out' :: Array (Maybe Transaction.TransactionInput /\ Maybe Transaction.TransactionOutput)
        out' = Map.toUnfoldable utxoQueryResult
          <#> bimap
            txOutRefToTransactionInput
            ogmiosTxOutToTransactionOutput

        out :: Maybe (Array (Transaction.TransactionInput /\ Transaction.TransactionOutput))
        out = out' <#> bisequence # sequence
      in
        (wrap <<< Map.fromFoldable) <$> out

  -- Nami appear to remove collateral from the utxo set, so we shall do the same.
  -- This is crucial if we are submitting via Nami. If we decide to submit with
  -- Ogmios, we can remove this.
  -- More detail can be found here https://github.com/Berry-Pool/nami-wallet/blob/ecb32e39173b28d4a7a85b279a748184d4759f6f/src/api/extension/index.js
  -- by searching "// exclude collateral input from overall utxo set"
  -- or functions getUtxos and checkCollateral.
  namiUtxosAt :: Address -> QueryM (Maybe Transaction.UtxoM)
  namiUtxosAt address = do
    utxos' <- allUtxosAt address
    collateral' <- getWalletCollateral
    pure do
      utxos <- unwrap <$> utxos'
      collateral <- unwrap <$> collateral'
      pure $ wrap $ Map.delete collateral.input utxos<|MERGE_RESOLUTION|>--- conflicted
+++ resolved
@@ -1,16 +1,10 @@
 -- | TODO docstring
 module QueryM
-<<<<<<< HEAD
   ( DatumCacheListeners
   , DatumCacheWebSocket
   , DispatchIdMap
   , FeeEstimate(..)
-  , FeeEstimateError(..)
-=======
-  ( DispatchIdMap
-  , FeeEstimate(..)
   , ClientError(..)
->>>>>>> 3811b6b2
   , Host
   , JsWebSocket
   , ListenerSet
@@ -20,17 +14,13 @@
   , QueryM
   , ServerConfig
   , WebSocket
+  , applyArgs
   , calculateMinFee
-<<<<<<< HEAD
   , cancelFetchBlocksRequest
   , datumFilterAddHashesRequest
   , datumFilterGetHashesRequest
   , datumFilterRemoveHashesRequest
   , datumFilterSetHashesRequest
-=======
-  , applyArgs
-  , defaultServerConfig
->>>>>>> 3811b6b2
   , defaultDatumCacheWsConfig
   , defaultOgmiosWsConfig
   , defaultServerConfig
