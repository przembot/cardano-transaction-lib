--- conflicted
+++ resolved
@@ -103,15 +103,8 @@
 import Data.Maybe (Maybe(Just, Nothing), fromMaybe, maybe)
 import Data.MediaType.Common (applicationJSON)
 import Data.Newtype (class Newtype, unwrap, wrap)
-<<<<<<< HEAD
-import Data.Traversable (for_, traverse, traverse_)
-import Data.Tuple.Nested ((/\))
-=======
-import Data.Number (infinity)
-import Data.Time.Duration (Seconds(Seconds))
 import Data.Traversable (for, for_, traverse, traverse_)
 import Data.Tuple.Nested ((/\), type (/\))
->>>>>>> 96dab592
 import Data.UInt (UInt)
 import Data.UInt as UInt
 import Effect (Effect)
