--- conflicted
+++ resolved
@@ -44,7 +44,7 @@
 import Undefined -- FIXME
 
 import Address (addressToOgmiosAddress)
-import Aeson (decodeAeson, parseJsonStringToAeson)
+import Aeson as Aeson
 import Affjax as Affjax
 import Affjax.ResponseFormat as Affjax.ResponseFormat
 import Affjax.RequestBody as Affjax.RequestBody
@@ -53,12 +53,7 @@
 import Control.Monad.Reader.Trans (ReaderT, ask, asks)
 import Data.Argonaut (class DecodeJson, JsonDecodeError)
 import Data.Argonaut as Json
-<<<<<<< HEAD
 import Data.Bifunctor (bimap, lmap)
-=======
-import Aeson as Aeson
-import Data.Bifunctor (bimap)
->>>>>>> 6660b7db
 import Data.BigInt (BigInt)
 import Data.BigInt as BigInt
 import Data.Bitraversable (bisequence)
@@ -119,11 +114,8 @@
 import Types.Datum (DatumHash)
 import Types.JsonWsp as JsonWsp
 import Types.PlutusData (PlutusData)
-<<<<<<< HEAD
 import Types.Scripts (PlutusScript)
-=======
 import Types.Transaction (UtxoM(UtxoM))
->>>>>>> 6660b7db
 import Types.Transaction as Transaction
 import Types.TransactionUnspentOutput (TransactionUnspentOutput)
 import Types.Value (Coin(Coin))
@@ -612,7 +604,7 @@
     (Right res) -> afterParse res
   where
   parse :: String -> Either JsonDecodeError DcWsp.JsonWspResponse
-  parse = parseJsonStringToAeson >=> decodeAeson
+  parse = Aeson.parseJsonStringToAeson >=> Aeson.decodeAeson
 
   afterParse
     :: DcWsp.JsonWspResponse
