-- | TODO docstring
module QueryM
  ( ClientError(..)
  , DatumCacheListeners
  , DatumCacheWebSocket
  , DefaultQueryConfig
  , DispatchError(..)
  , DispatchIdMap
  , FeeEstimate(..)
  , FinalizedTransaction(..)
  , ListenerSet
  , OgmiosListeners
  , OgmiosWebSocket
  , PendingRequests
  , QueryConfig
  , QueryM
  , QueryMExtended
  , RdmrPtrExUnits(..)
  , RequestBody
  , WebSocket
  , allowError
  , applyArgs
  , calculateMinFee
  , cancelFetchBlocks
  , evalTxExecutionUnits
  , finalizeTx
  , getChainTip
  , getDatumByHash
  , getDatumsByHashes
  , getWalletAddress
  , getWalletCollateral
  , liftQueryM
  , listeners
  , postAeson
  , mkDatumCacheWebSocketAff
  , mkOgmiosRequest
  , mkOgmiosWebSocketAff
<<<<<<< HEAD
  , mkServerEndpointUrl
=======
  , module ServerConfig
>>>>>>> c5883eba
  , ownPaymentPubKeyHash
  , ownPubKeyHash
  , ownStakePubKeyHash
  , runQueryM
  , signTransaction
  , scriptToAeson
  , signTransactionBytes
  , startFetchBlocks
  , submitTxOgmios
  , submitTxWallet
  , traceQueryConfig
  , underlyingWebSocket
  ) where

import Prelude

import Aeson
  ( class DecodeAeson
  , Aeson
  , JsonDecodeError
      ( TypeMismatch
      )
  , caseAesonString
  , decodeAeson
  , encodeAeson
  , parseJsonStringToAeson
  , stringifyAeson
  )
import Affjax as Affjax
import Affjax.RequestBody as Affjax.RequestBody
import Affjax.RequestHeader as Affjax.RequestHeader
import Affjax.ResponseFormat as Affjax.ResponseFormat
import Cardano.Types.Transaction (Transaction(Transaction))
import Cardano.Types.Transaction as Transaction
import Cardano.Types.TransactionUnspentOutput (TransactionUnspentOutput)
import Cardano.Types.Value (Coin)
import Control.Monad.Error.Class (throwError)
import Control.Monad.Logger.Trans (LoggerT, runLoggerT)
import Control.Monad.Reader.Trans (ReaderT, runReaderT, withReaderT, ask, asks)
import Data.Array (length)
import Data.Bifunctor (bimap, lmap)
import Data.BigInt (BigInt)
import Data.BigInt as BigInt
import Data.Either (Either(Left, Right), either, isRight, note, hush)
import Data.Foldable (foldl)
import Data.Generic.Rep (class Generic)
import Data.HTTP.Method (Method(POST))
import Data.Log.Level (LogLevel(Trace, Debug, Error))
import Data.Map (Map)
import Data.Map as Map
import Data.Maybe (Maybe(Just, Nothing), maybe, maybe')
import Data.MediaType.Common (applicationJSON)
import Data.Newtype (class Newtype, unwrap, wrap)
import Data.Show.Generic (genericShow)
import Data.Traversable (traverse, traverse_, for)
import Data.Tuple.Nested ((/\))
import Data.UInt (UInt)
import Data.UInt as UInt
import Effect (Effect)
import Effect.Aff (Aff, Canceler(Canceler), makeAff)
import Effect.Aff.Class (liftAff)
import Effect.Class (liftEffect)
import Effect.Exception (Error, error, throw)
import Effect.Ref (Ref)
import Effect.Ref as Ref
import Foreign.Object as Object
import Helpers (logString, logWithLevel)
import JsWebSocket
  ( JsWebSocket
  , Url
  , _mkWebSocket
  , _onWsConnect
  , _onWsError
  , _onWsMessage
  , _wsSend
  , _wsWatch
  )
import QueryM.DatumCacheWsp
  ( CancelFetchBlocksR
  , GetDatumByHashR
  , GetDatumsByHashesR
  , StartFetchBlocksR
  )
import QueryM.DatumCacheWsp as DcWsp
import QueryM.JsonWsp (parseJsonWspResponseId)
import QueryM.JsonWsp as JsonWsp
import QueryM.Ogmios as Ogmios
import QueryM.ServerConfig
  ( Host
  , ServerConfig
  , defaultDatumCacheWsConfig
  , defaultOgmiosWsConfig
  , defaultServerConfig
  , mkHttpUrl
  , mkOgmiosDatumCacheWsUrl
  , mkServerUrl
  , mkWsUrl
  ) as ServerConfig
import QueryM.ServerConfig
  ( ServerConfig
  , defaultDatumCacheWsConfig
  , defaultOgmiosWsConfig
  , defaultServerConfig
  , mkHttpUrl
  , mkOgmiosDatumCacheWsUrl
  , mkWsUrl
  )
import QueryM.UniqueId (ListenerId)
import Serialization (convertTransaction, toBytes) as Serialization
import Serialization.Address
  ( Address
  , NetworkId(TestnetId)
  , Slot
  , baseAddressDelegationCred
  , baseAddressFromAddress
  , baseAddressPaymentCred
  , stakeCredentialToKeyHash
  )
import Serialization.PlutusData (convertPlutusData) as Serialization
import Serialization.WitnessSet (convertRedeemers) as Serialization
import Types.ByteArray (ByteArray, byteArrayToHex, hexToByteArray)
import Types.CborBytes (CborBytes)
import Types.Chain as Chain
import Types.Datum (DataHash, Datum)
import Types.MultiMap (MultiMap)
import Types.MultiMap as MultiMap
import Types.Natural (Natural)
import Types.PlutusData (PlutusData)
import Types.PubKeyHash (PaymentPubKeyHash, PubKeyHash, StakePubKeyHash)
import Types.Scripts (PlutusScript)
import Types.Transaction (TransactionHash)
import Types.UsedTxOuts (newUsedTxOuts, UsedTxOuts)
import Untagged.Union (asOneOf)
import Wallet (Wallet(Nami), NamiWallet, NamiConnection)

-- This module defines an Aff interface for Ogmios Websocket Queries
-- Since WebSockets do not define a mechanism for linking request/response
-- Or for verifying that the connection is live, those concerns are addressed
-- here

------------------------

-- when we add multiple query backends or wallets,
-- we just need to extend this type
type QueryConfig (r :: Row Type) =
  { ogmiosWs :: OgmiosWebSocket
  , datumCacheWs :: DatumCacheWebSocket
  , serverConfig :: ServerConfig
  , wallet :: Maybe Wallet
  -- should probably be more tightly coupled with a wallet
  , usedTxOuts :: UsedTxOuts
  , networkId :: NetworkId
  , logLevel :: LogLevel
  | r
  }

type DefaultQueryConfig = QueryConfig ()

type QueryM (a :: Type) = ReaderT DefaultQueryConfig (LoggerT Aff) a

type QueryMExtended (r :: Row Type) (a :: Type) = ReaderT (QueryConfig r)
  (LoggerT Aff)
  a

liftQueryM :: forall (r :: Row Type) (a :: Type). QueryM a -> QueryMExtended r a
liftQueryM = withReaderT toDefaultQueryConfig
  where
  toDefaultQueryConfig :: QueryConfig r -> DefaultQueryConfig
  toDefaultQueryConfig c =
    { ogmiosWs: c.ogmiosWs
    , datumCacheWs: c.datumCacheWs
    , serverConfig: c.serverConfig
    , wallet: c.wallet
    , usedTxOuts: c.usedTxOuts
    , networkId: c.networkId
    , logLevel: c.logLevel
    }

runQueryM :: forall (a :: Type). DefaultQueryConfig -> QueryM a -> Aff a
runQueryM cfg =
  flip runLoggerT (logWithLevel cfg.logLevel) <<< flip runReaderT cfg

-- A `DefaultQueryConfig` useful for testing, with `logLevel` set to `Trace`
traceQueryConfig :: Aff DefaultQueryConfig
traceQueryConfig = do
  ogmiosWs <- mkOgmiosWebSocketAff logLevel defaultOgmiosWsConfig
  datumCacheWs <- mkDatumCacheWebSocketAff logLevel defaultDatumCacheWsConfig
  usedTxOuts <- newUsedTxOuts
  pure
    { ogmiosWs
    , datumCacheWs
    , serverConfig: defaultServerConfig
    , wallet: Nothing
    , usedTxOuts
    , networkId: TestnetId
    , logLevel
    }
  where
  logLevel :: LogLevel
  logLevel = Trace

--------------------------------------------------------------------------------
-- OGMIOS LOCAL STATE QUERY PROTOCOL
--------------------------------------------------------------------------------

getChainTip :: QueryM Chain.Tip
getChainTip = ogmiosChainTipToTip <$> mkOgmiosRequest Ogmios.queryChainTipCall
  _.chainTip
  unit
  where
  ogmiosChainTipToTip :: Ogmios.ChainTipQR -> Chain.Tip
  ogmiosChainTipToTip = case _ of
    Ogmios.CtChainOrigin _ -> Chain.TipAtGenesis
    Ogmios.CtChainPoint { slot, hash } -> Chain.Tip $ wrap
      { slot, blockHeaderHash: wrap $ unwrap hash }

--------------------------------------------------------------------------------
-- OGMIOS LOCAL TX SUBMISSION PROTOCOL
--------------------------------------------------------------------------------

submitTxOgmios :: CborBytes -> QueryM Ogmios.SubmitTxR
submitTxOgmios txCbor = mkOgmiosRequest Ogmios.submitTxCall _.submit txCbor

--------------------------------------------------------------------------------
-- DATUM CACHE QUERIES
--------------------------------------------------------------------------------

getDatumByHash :: DataHash -> QueryM (Maybe Datum)
getDatumByHash hash = unwrap <$> do
  mkDatumCacheRequest DcWsp.getDatumByHashCall _.getDatumByHash hash

getDatumsByHashes :: Array DataHash -> QueryM (Map DataHash Datum)
getDatumsByHashes hashes = unwrap <$> do
  mkDatumCacheRequest DcWsp.getDatumsByHashesCall _.getDatumsByHashes hashes

startFetchBlocks :: { slot :: Slot, id :: Chain.BlockHeaderHash } -> QueryM Unit
startFetchBlocks start = void $ mkDatumCacheRequest DcWsp.startFetchBlocksCall
  _.startFetchBlocks
  start

-- | Cancels a running block fetcher job. Throws on no fetchers running
cancelFetchBlocks :: QueryM Unit
cancelFetchBlocks = void $ mkDatumCacheRequest DcWsp.cancelFetchBlocksCall
  _.cancelFetchBlocks
  unit

allowError
  :: forall (a :: Type). (Either Error a -> Effect Unit) -> a -> Effect Unit
allowError func = func <<< Right

--------------------------------------------------------------------------------
-- Wallet
--------------------------------------------------------------------------------

getWalletAddress :: QueryM (Maybe Address)
getWalletAddress = withMWalletAff $ case _ of
  Nami nami -> callNami nami _.getWalletAddress

getWalletCollateral :: QueryM (Maybe TransactionUnspentOutput)
getWalletCollateral = withMWalletAff $ case _ of
  Nami nami -> callNami nami _.getCollateral

signTransaction
  :: Transaction.Transaction -> QueryM (Maybe Transaction.Transaction)
signTransaction tx = withMWalletAff $ case _ of
  Nami nami -> callNami nami $ \nw -> flip nw.signTx tx

signTransactionBytes
  :: CborBytes -> QueryM (Maybe CborBytes)
signTransactionBytes tx = withMWalletAff $ case _ of
  Nami nami -> callNami nami $ \nw -> flip nw.signTxBytes tx

submitTxWallet
  :: Transaction.Transaction -> QueryM (Maybe TransactionHash)
submitTxWallet tx = withMWalletAff $ case _ of
  Nami nami -> callNami nami $ \nw -> flip nw.submitTx tx

ownPubKeyHash :: QueryM (Maybe PubKeyHash)
ownPubKeyHash = do
  mbAddress <- getWalletAddress
  pure do
    baseAddress <- mbAddress >>= baseAddressFromAddress
    wrap <$> stakeCredentialToKeyHash (baseAddressPaymentCred baseAddress)

ownPaymentPubKeyHash :: QueryM (Maybe PaymentPubKeyHash)
ownPaymentPubKeyHash = map wrap <$> ownPubKeyHash

ownStakePubKeyHash :: QueryM (Maybe StakePubKeyHash)
ownStakePubKeyHash = do
  mbAddress <- getWalletAddress
  pure do
    baseAddress <- mbAddress >>= baseAddressFromAddress
    wrap <<< wrap <$> stakeCredentialToKeyHash
      (baseAddressDelegationCred baseAddress)

withMWalletAff
  :: forall (a :: Type). (Wallet -> Aff (Maybe a)) -> QueryM (Maybe a)
withMWalletAff act = asks _.wallet >>= maybe (pure Nothing) (liftAff <<< act)

callNami
  :: forall (a :: Type)
   . NamiWallet
  -> (NamiWallet -> (NamiConnection -> Aff a))
  -> Aff a
callNami nami act = act nami =<< readNamiConnection nami
  where
  readNamiConnection :: NamiWallet -> Aff NamiConnection
  readNamiConnection = liftEffect <<< Ref.read <<< _.connection

-- The server will respond with a stringified integer value for the fee estimate
newtype FeeEstimate = FeeEstimate BigInt

derive instance Newtype FeeEstimate _

instance DecodeAeson FeeEstimate where
  decodeAeson str =
    map FeeEstimate
      <<< note (TypeMismatch "Expected a `BigInt`")
      <<< BigInt.fromString
      =<< caseAesonString
        (Left $ TypeMismatch "Expected a stringified `BigInt`")
        Right
        str

data ClientError
  = ClientHttpError Affjax.Error
  | ClientDecodeJsonError JsonDecodeError
  | ClientEncodingError String
  | ClientOtherError String

-- No Show instance of Affjax.Error
instance Show ClientError where
  show (ClientHttpError err) =
    "(ClientHttpError "
      <> Affjax.printError err
      <> ")"
  show (ClientDecodeJsonError err) =
    "(ClientDecodeJsonError "
      <> show err
      <> ")"
  show (ClientEncodingError err) =
    "(ClientEncodingError "
      <> err
      <> ")"
  show (ClientOtherError err) =
    "(ClientEncodingError "
      <> err
      <> ")"

txToHex :: Transaction -> Effect String
txToHex tx =
  byteArrayToHex
    <<< Serialization.toBytes
    <<< asOneOf
    <$> Serialization.convertTransaction tx

-- Query the Haskell server for the minimum transaction fee
calculateMinFee :: Transaction -> QueryM (Either ClientError Coin)
calculateMinFee tx@(Transaction { body: Transaction.TxBody body }) = do
  txHex <- liftEffect (txToHex tx)
  url <- mkServerEndpointUrl
    $ "fees?tx="
        <> txHex
        <> "&count="
        <> UInt.toString witCount
  liftAff (Affjax.get Affjax.ResponseFormat.string url)
    <#> either
      (Left <<< ClientHttpError)
      ( bimap ClientDecodeJsonError (wrap <<< unwrap :: FeeEstimate -> Coin)
          <<< (decodeAeson <=< parseJsonStringToAeson)
          <<< _.body
      )
  where
  -- Fee estimation occurs before balancing the transaction, so we need to know
  -- the expected number of witnesses to use the cardano-api fee estimation
  -- functions
  --
  -- We obtain the expected number of key witnesses for the transaction, with
  -- the following assumptions:
  --   * if `requiredSigners` is `Nothing`, add one key witness for the
  --     current wallet. Thus there should normally be at least one witness
  --     for any transaction
  --   * otherwise, the expected number of signers has been implicitly
  --     specified by the `requiredSigners` field; take the length of the
  --     array
  --   * this assumes of course that users will not pass `Just mempty` for the
  --     required signers
  witCount :: UInt
  witCount = maybe one UInt.fromInt $ length <$> body.requiredSigners

newtype RdmrPtrExUnits = RdmrPtrExUnits
  { rdmrPtrTag :: Int
  , rdmrPtrIdx :: Natural
  , exUnitsMem :: Natural
  , exUnitsSteps :: Natural
  }

derive instance Generic RdmrPtrExUnits _

instance Show RdmrPtrExUnits where
  show = genericShow

derive newtype instance DecodeAeson RdmrPtrExUnits

evalTxExecutionUnits
  :: Transaction -> QueryM (Either ClientError (Array RdmrPtrExUnits))
evalTxExecutionUnits tx = do
  txHex <- liftEffect (txToHex tx)
  url <- mkServerEndpointUrl ("eval-ex-units?tx=" <> txHex)
  liftAff (Affjax.get Affjax.ResponseFormat.string url)
    <#> either
      (Left <<< ClientHttpError)
      ( lmap ClientDecodeJsonError <<< (decodeAeson <=< parseJsonStringToAeson)
          <<< _.body
      )

-- | CborHex-encoded tx
newtype FinalizedTransaction = FinalizedTransaction ByteArray

derive instance Generic FinalizedTransaction _

instance Show FinalizedTransaction where
  show = genericShow

instance DecodeAeson FinalizedTransaction where
  decodeAeson =
    map FinalizedTransaction <<<
      caseAesonString (Left err) (note err <<< hexToByteArray)
    where
    err = TypeMismatch "Expected CborHex of Tx"

finalizeTx
  :: Transaction.Transaction
  -> Array Datum
  -> Array Transaction.Redeemer
  -> QueryM (Maybe FinalizedTransaction)
finalizeTx tx datums redeemers = do
  -- tx
  txHex <- liftEffect (txToHex tx)
  -- datums
  encodedDatums <- liftEffect do
    for datums \datum -> do
      byteArrayToHex <<< Serialization.toBytes <<< asOneOf
        <$> maybe'
          (\_ -> throw $ "Failed to convert plutus data: " <> show datum)
          pure
          (Serialization.convertPlutusData $ unwrap datum)
  -- redeemers
  encodedRedeemers <- liftEffect $
    byteArrayToHex <<< Serialization.toBytes <<< asOneOf <$>
      Serialization.convertRedeemers redeemers
  -- construct payload
  let
    body
      :: { tx :: String
         , datums :: Array String
         , redeemers :: String
         }
    body =
      { tx: txHex
      , datums: encodedDatums
      , redeemers: encodedRedeemers
      }
  url <- mkServerEndpointUrl "finalize"
  -- get response json
  jsonBody <- liftAff (postAeson url (encodeAeson body)) <#> map _.body
  -- decode
  pure $ hush <<< (decodeAeson <=< parseJsonStringToAeson) =<< hush jsonBody

-- | Apply `PlutusData` arguments to any type isomorphic to `PlutusScript`,
-- | returning an updated script with the provided arguments applied
applyArgs
  :: forall (a :: Type)
   . Newtype a PlutusScript
  => DecodeAeson a
  => a
  -> Array PlutusData
  -> QueryM (Either ClientError a)
applyArgs script args = case traverse plutusDataToAeson args of
  Nothing -> pure $ Left $ ClientEncodingError "Failed to convert script args"
  Just ps -> do
    let
      reqBody :: Aeson
      reqBody = encodeAeson
        $ Object.fromFoldable
            [ "script" /\ scriptToAeson (unwrap script)
            , "args" /\ encodeAeson ps
            ]
    url <- mkServerEndpointUrl "apply-args"
    liftAff (postAeson url reqBody)
      <#> either
        (Left <<< ClientHttpError)
        ( lmap ClientDecodeJsonError
            <<< (decodeAeson <=< parseJsonStringToAeson)
            <<< _.body
        )
  where
  plutusDataToAeson :: PlutusData -> Maybe Aeson
  plutusDataToAeson =
    map
      ( encodeAeson
          <<< byteArrayToHex
          <<< Serialization.toBytes
          <<< asOneOf
      )
      <<< Serialization.convertPlutusData

-- We can't use Affjax's typical `post`, since there will be a mismatch between
-- the media type header and the request body
postAeson :: Url -> Aeson -> Aff (Either Affjax.Error (Affjax.Response String))
postAeson url body = Affjax.request $ Affjax.defaultRequest
  { method = Left POST
  , content = Just $ Affjax.RequestBody.String $ stringifyAeson body
  , url = url
  , responseFormat = Affjax.ResponseFormat.string
  , headers = [ Affjax.RequestHeader.ContentType applicationJSON ]
  }

-- It's easier to just write the encoder here than provide an `EncodeJson`
-- instance (there are some brutal cyclical dependency issues trying to
-- write an instance in the `Types.*` modules)
scriptToAeson :: PlutusScript -> Aeson
scriptToAeson = encodeAeson <<< byteArrayToHex <<< unwrap

mkServerEndpointUrl :: String -> QueryM Url
mkServerEndpointUrl path = asks $ (_ <> "/" <> path)
  <<< mkHttpUrl
  <<< _.serverConfig

--------------------------------------------------------------------------------
-- OgmiosWebSocket Setup and PrimOps
--------------------------------------------------------------------------------

-- don't export this constructor
-- type-safe websocket which has automated req/res dispatch and websocket
-- failure handling
data WebSocket listeners = WebSocket JsWebSocket listeners
type OgmiosWebSocket = WebSocket OgmiosListeners
type DatumCacheWebSocket = WebSocket DatumCacheListeners

-- smart-constructor for OgmiosWebSocket in Aff Context
-- (prevents sending messages before the websocket opens, etc)
mkOgmiosWebSocket'
  :: LogLevel
  -> ServerConfig
  -> (Either Error OgmiosWebSocket -> Effect Unit)
  -> Effect Canceler
mkOgmiosWebSocket' lvl serverCfg cb = do
  utxoDispatchMap <- createMutableDispatch
  chainTipDispatchMap <- createMutableDispatch
  evaluateTxDispatchMap <- createMutableDispatch
  submitDispatchMap <- createMutableDispatch
  eraSummariesDispatchMap <- createMutableDispatch
  currentEpochDispatchMap <- createMutableDispatch
  systemStartDispatchMap <- createMutableDispatch
  utxoPendingRequests <- createPendingRequests
  chainTipPendingRequests <- createPendingRequests
  evaluateTxPendingRequests <- createPendingRequests
  submitPendingRequests <- createPendingRequests
  eraSummariesPendingRequests <- createPendingRequests
  currentEpochPendingRequests <- createPendingRequests
  systemStartPendingRequests <- createPendingRequests
  let
    md = ogmiosMessageDispatch
      { utxoDispatchMap
      , chainTipDispatchMap
      , evaluateTxDispatchMap
      , submitDispatchMap
      , eraSummariesDispatchMap
      , currentEpochDispatchMap
      , systemStartDispatchMap
      }
  ws <- _mkWebSocket (logger Debug) $ mkWsUrl serverCfg
  let
    sendRequest = _wsSend ws (logString lvl Debug)
    onError = do
      logString lvl Debug "WS error occured, resending requests"
      Ref.read utxoPendingRequests >>= traverse_ sendRequest
      Ref.read chainTipPendingRequests >>= traverse_ sendRequest
      Ref.read evaluateTxPendingRequests >>= traverse_ sendRequest
      Ref.read submitPendingRequests >>= traverse_ sendRequest
      Ref.read eraSummariesPendingRequests >>= traverse_ sendRequest
      Ref.read currentEpochPendingRequests >>= traverse_ sendRequest
      Ref.read systemStartPendingRequests >>= traverse_ sendRequest
  _onWsConnect ws do
    _wsWatch ws (logger Debug) onError
    _onWsMessage ws (logger Debug) $ defaultMessageListener lvl md
    _onWsError ws (logger Error) $ const onError
    cb $ Right $ WebSocket ws
      { utxo: mkListenerSet utxoDispatchMap utxoPendingRequests
      , chainTip: mkListenerSet chainTipDispatchMap chainTipPendingRequests
      , evaluate: mkListenerSet evaluateTxDispatchMap evaluateTxPendingRequests
      , submit: mkListenerSet submitDispatchMap submitPendingRequests
      , eraSummaries:
          mkListenerSet eraSummariesDispatchMap eraSummariesPendingRequests
      , currentEpoch:
          mkListenerSet currentEpochDispatchMap currentEpochPendingRequests
      , systemStart:
          mkListenerSet systemStartDispatchMap systemStartPendingRequests

      }
  pure $ Canceler $ \err -> liftEffect $ cb $ Left $ err
  where
  logger :: LogLevel -> String -> Effect Unit
  logger = logString lvl

mkDatumCacheWebSocket'
  :: LogLevel
  -> ServerConfig
  -> (Either Error DatumCacheWebSocket -> Effect Unit)
  -> Effect Canceler
mkDatumCacheWebSocket' lvl serverCfg cb = do
  getDatumByHashDispatchMap <- createMutableDispatch
  getDatumsByHashesDispatchMap <- createMutableDispatch
  startFetchBlocksDispatchMap <- createMutableDispatch
  cancelFetchBlocksDispatchMap <- createMutableDispatch
  getDatumByHashPendingRequests <- createPendingRequests
  getDatumsByHashesPendingRequests <- createPendingRequests
  startFetchBlocksPendingRequests <- createPendingRequests
  cancelFetchBlocksPendingRequests <- createPendingRequests
  let
    md = datumCacheMessageDispatch
      { getDatumByHashDispatchMap
      , getDatumsByHashesDispatchMap
      , startFetchBlocksDispatchMap
      , cancelFetchBlocksDispatchMap
      }
  ws <- _mkWebSocket (logger Debug) $ mkOgmiosDatumCacheWsUrl serverCfg
  let
    sendRequest = _wsSend ws (logString lvl Debug)
    onError = do
      logString lvl Debug "Datum Cache: WS error occured, resending requests"
      Ref.read getDatumByHashPendingRequests >>= traverse_ sendRequest
      Ref.read getDatumsByHashesPendingRequests >>= traverse_ sendRequest
      Ref.read startFetchBlocksPendingRequests >>= traverse_ sendRequest
      Ref.read cancelFetchBlocksPendingRequests >>= traverse_ sendRequest
  _onWsConnect ws $ do
    _wsWatch ws (logger Debug) onError
    _onWsMessage ws (logger Debug) $ defaultMessageListener lvl md
    _onWsError ws (logger Error) $ const onError
    cb $ Right $ WebSocket ws
      { getDatumByHash: mkListenerSet getDatumByHashDispatchMap
          getDatumByHashPendingRequests
      , getDatumsByHashes: mkListenerSet getDatumsByHashesDispatchMap
          getDatumsByHashesPendingRequests
      , startFetchBlocks: mkListenerSet startFetchBlocksDispatchMap
          startFetchBlocksPendingRequests
      , cancelFetchBlocks: mkListenerSet cancelFetchBlocksDispatchMap
          cancelFetchBlocksPendingRequests
      }
  pure $ Canceler $ \err -> liftEffect $ cb $ Left $ err
  where
  logger :: LogLevel -> String -> Effect Unit
  logger = logString lvl

mkDatumCacheWebSocketAff :: LogLevel -> ServerConfig -> Aff DatumCacheWebSocket
mkDatumCacheWebSocketAff lvl = makeAff <<< mkDatumCacheWebSocket' lvl

mkOgmiosWebSocketAff :: LogLevel -> ServerConfig -> Aff OgmiosWebSocket
mkOgmiosWebSocketAff lvl = makeAff <<< mkOgmiosWebSocket' lvl

-- getter
underlyingWebSocket :: forall (a :: Type). WebSocket a -> JsWebSocket
underlyingWebSocket (WebSocket ws _) = ws

-- getter
listeners :: forall (listeners :: Type). WebSocket listeners -> listeners
listeners (WebSocket _ ls) = ls

type PendingRequests (request :: Type) = Ref (Map ListenerId RequestBody)

type RequestBody = String

type OgmiosListeners =
  { utxo :: ListenerSet Ogmios.OgmiosAddress Ogmios.UtxoQR
  , chainTip :: ListenerSet Unit Ogmios.ChainTipQR
  , submit :: ListenerSet { txCbor :: ByteArray } Ogmios.SubmitTxR
  , evaluate :: ListenerSet { txCbor :: ByteArray } Ogmios.TxEvaluationR
  , eraSummaries :: ListenerSet Unit Ogmios.EraSummaries
  , currentEpoch :: ListenerSet Unit Ogmios.CurrentEpoch
  , systemStart :: ListenerSet Unit Ogmios.SystemStart
  }

type DatumCacheListeners =
  { getDatumByHash :: ListenerSet DataHash GetDatumByHashR
  , getDatumsByHashes :: ListenerSet (Array DataHash) GetDatumsByHashesR
  , startFetchBlocks ::
      ListenerSet { slot :: Slot, id :: Chain.BlockHeaderHash }
        StartFetchBlocksR
  , cancelFetchBlocks :: ListenerSet Unit CancelFetchBlocksR
  }

-- convenience type for adding additional query types later
type ListenerSet (request :: Type) (response :: Type) =
  { addMessageListener ::
      ListenerId
      -> (Either DispatchError response -> Effect Unit)
      -> Effect Unit
  , removeMessageListener :: ListenerId -> Effect Unit
  -- ^ Removes ID from dispatch map and pending requests queue.
  , addRequest :: ListenerId -> RequestBody -> Effect Unit
  -- ^ Saves request body until the request is fulfilled. The body is used
  --  to replay requests in case of a WebSocket failure.
  }

-- we manipluate closures to make the DispatchIdMap updateable using these
-- methods, this can be picked up by a query or cancellation function
mkListenerSet
  :: forall (request :: Type) (response :: Type)
   . DispatchIdMap response
  -> PendingRequests request
  -> ListenerSet request response
mkListenerSet dim pr =
  { addMessageListener:
      \id func -> do
        Ref.modify_ (MultiMap.insert id func) dim
  , removeMessageListener:
      \id -> do
        Ref.modify_ (MultiMap.delete id) dim
        Ref.modify_ (Map.delete id) pr
  , addRequest:
      \id req ->
        Ref.modify_ (Map.insert id req) pr
  }

-- | Builds a Ogmios request action using QueryM
mkOgmiosRequest
  :: forall (request :: Type) (response :: Type)
   . JsonWsp.JsonWspCall request response
  -> (OgmiosListeners -> ListenerSet request response)
  -> request
  -> QueryM response
mkOgmiosRequest = mkRequest
  (listeners <<< _.ogmiosWs <$> ask)
  (underlyingWebSocket <<< _.ogmiosWs <$> ask)

mkDatumCacheRequest
  :: forall (request :: Type) (response :: Type)
   . JsonWsp.JsonWspCall request response
  -> (DatumCacheListeners -> ListenerSet request response)
  -> request
  -> QueryM response
mkDatumCacheRequest = mkRequest
  (listeners <<< _.datumCacheWs <$> ask)
  (underlyingWebSocket <<< _.datumCacheWs <$> ask)

-- | Builds a Ogmios request action using QueryM
mkRequest
  :: forall (request :: Type) (response :: Type) (listeners :: Type)
   . QueryM listeners
  -> QueryM JsWebSocket
  -> JsonWsp.JsonWspCall request response
  -> (listeners -> ListenerSet request response)
  -> request
  -> QueryM response
mkRequest getListeners getWebSocket jsonWspCall getLs inp = do
  { body, id } <- liftEffect $ JsonWsp.buildRequest jsonWspCall inp
  config <- ask
  ws <- getWebSocket
  respLs <- getLs <$> getListeners
  let
    affFunc :: (Either Error response -> Effect Unit) -> Effect Canceler
    affFunc cont = do
      let
        sBody :: RequestBody
        sBody = stringifyAeson $ encodeAeson body
      _ <- respLs.addMessageListener id
        ( \result -> do
            respLs.removeMessageListener id
            cont (lmap dispatchErrorToError result)
        )
      respLs.addRequest id sBody
      _wsSend ws (logString config.logLevel Debug) sBody
      pure $ Canceler $ \err -> do
        liftEffect $ respLs.removeMessageListener id
        liftEffect $ throwError $ err
  liftAff $ makeAff $ affFunc

-------------------------------------------------------------------------------
-- Dispatch Setup
--------------------------------------------------------------------------------

data DispatchError = JsError Error | JsonError JsonDecodeError

dispatchErrorToError :: DispatchError -> Error
dispatchErrorToError (JsError err) = err
dispatchErrorToError (JsonError err) = error $ show err

-- A function which accepts some unparsed Json, and checks it against one or
-- more possible types to perform an appropriate effect (such as supplying the
-- parsed result to an async fiber/Aff listener)
type WebsocketDispatch =
  String -> Effect (Either DispatchError (Effect Unit))

-- A mutable queue of requests
type DispatchIdMap response = Ref
  (MultiMap ListenerId (Either DispatchError response -> Effect Unit))

-- an immutable queue of response type handlers
ogmiosMessageDispatch
  :: { utxoDispatchMap :: DispatchIdMap Ogmios.UtxoQR
     , chainTipDispatchMap :: DispatchIdMap Ogmios.ChainTipQR
     , evaluateTxDispatchMap :: DispatchIdMap Ogmios.TxEvaluationR
     , submitDispatchMap :: DispatchIdMap Ogmios.SubmitTxR
     , eraSummariesDispatchMap :: DispatchIdMap Ogmios.EraSummaries
     , currentEpochDispatchMap :: DispatchIdMap Ogmios.CurrentEpoch
     , systemStartDispatchMap :: DispatchIdMap Ogmios.SystemStart
     }
  -> Array WebsocketDispatch
ogmiosMessageDispatch
  { utxoDispatchMap
  , chainTipDispatchMap
  , evaluateTxDispatchMap
  , submitDispatchMap
  , eraSummariesDispatchMap
  , currentEpochDispatchMap
  , systemStartDispatchMap
  } =
  [ queryDispatch utxoDispatchMap
  , queryDispatch chainTipDispatchMap
  , queryDispatch evaluateTxDispatchMap
  , queryDispatch submitDispatchMap
  , queryDispatch eraSummariesDispatchMap
  , queryDispatch currentEpochDispatchMap
  , queryDispatch systemStartDispatchMap
  ]

datumCacheMessageDispatch
  :: { getDatumByHashDispatchMap :: DispatchIdMap GetDatumByHashR
     , getDatumsByHashesDispatchMap :: DispatchIdMap GetDatumsByHashesR
     , startFetchBlocksDispatchMap :: DispatchIdMap StartFetchBlocksR
     , cancelFetchBlocksDispatchMap :: DispatchIdMap CancelFetchBlocksR
     }
  -> Array WebsocketDispatch
datumCacheMessageDispatch
  { getDatumByHashDispatchMap
  , getDatumsByHashesDispatchMap
  , startFetchBlocksDispatchMap
  , cancelFetchBlocksDispatchMap
  } =
  [ queryDispatch getDatumByHashDispatchMap
  , queryDispatch getDatumsByHashesDispatchMap
  , queryDispatch startFetchBlocksDispatchMap
  , queryDispatch cancelFetchBlocksDispatchMap
  ]

-- each query type will have a corresponding ref that lives in ReaderT config or similar
-- for utxoQueryDispatch, the `a` parameter will be `UtxoQR` or similar
-- the add and remove listener functions will know to grab the correct mutable dispatch, if one exists.
createMutableDispatch
  :: forall (response :: Type). Effect (DispatchIdMap response)
createMutableDispatch = Ref.new MultiMap.empty

createPendingRequests
  :: forall (request :: Type). Effect (PendingRequests request)
createPendingRequests = Ref.new Map.empty

-- we parse out the utxo query result, then check if we're expecting a result
-- with the provided id, if we are then we dispatch to the effect that is
-- waiting on this result
queryDispatch
  :: forall (response :: Type)
   . DecodeAeson response
  => DispatchIdMap response
  -> String
  -> Effect (Either DispatchError (Effect Unit))
queryDispatch ref str = do
  -- Parse response
  case JsonWsp.parseJsonWspResponse =<< parseJsonStringToAeson str of
    Left parseError -> do
      -- Try to at least parse ID  to dispatch the error to
      case parseJsonWspResponseId =<< parseJsonStringToAeson str of
        -- We still return original error because ID parse error is useless
        Left _idParseError -> pure $ Left $ JsonError parseError
        Right (id :: ListenerId) -> do
          idMap <- Ref.read ref
          let
            (mAction :: Maybe (Either DispatchError response -> Effect Unit)) =
              MultiMap.lookup id idMap
          case mAction of
            Nothing -> pure $ Left $ JsError $ error $
              "Parse failed and Request Id: " <> id <> " has been cancelled"
            Just action -> pure $ Right $ action $ Left $ JsonError parseError
    Right parsed -> do
      let (id :: ListenerId) = parsed.reflection
      idMap <- Ref.read ref
      let
        (mAction :: Maybe (Either DispatchError response -> Effect Unit)) =
          MultiMap.lookup id idMap
      case mAction of
        Nothing -> pure $ Left $ JsError $ error $
          "Parse succeeded but Request Id: " <> id <> " has been cancelled"
        Just action -> pure $ Right $ action $ Right parsed.result

-- an empty error we can compare to, useful for ensuring we've not received any other kind of error
defaultErr :: JsonDecodeError
defaultErr = TypeMismatch "default error"

defaultMessageListener
  :: LogLevel -> Array WebsocketDispatch -> String -> Effect Unit
defaultMessageListener lvl dispatchArray msg = do
  -- here, we need to fold the input over the array of functions until we get
  -- a success, then execute the effect.
  -- using a fold instead of a traverse allows us to skip a bunch of execution
  eAction :: Either DispatchError (Effect Unit) <- foldl
    (messageFoldF msg)
    (pure $ Left $ JsonError defaultErr)
    dispatchArray
  either
    -- we expect a lot of parse errors, some messages (could?) fall through completely
    ( \err ->
        unless
          ( case err of
              JsonError jsonErr -> jsonErr == defaultErr
              _ -> false
          )
          do
            logString lvl Error $
              "unexpected parse error on input: " <> msg

    )
    identity
    eAction

messageFoldF
  :: String
  -> Effect (Either DispatchError (Effect Unit))
  -> (String -> (Effect (Either DispatchError (Effect Unit))))
  -> Effect (Either DispatchError (Effect Unit))
messageFoldF msg acc' func = do
  acc <- acc'
  if isRight acc then acc' else func msg<|MERGE_RESOLUTION|>--- conflicted
+++ resolved
@@ -35,11 +35,7 @@
   , mkDatumCacheWebSocketAff
   , mkOgmiosRequest
   , mkOgmiosWebSocketAff
-<<<<<<< HEAD
-  , mkServerEndpointUrl
-=======
   , module ServerConfig
->>>>>>> c5883eba
   , ownPaymentPubKeyHash
   , ownPubKeyHash
   , ownStakePubKeyHash
