--- conflicted
+++ resolved
@@ -500,14 +500,10 @@
   Nami nami -> callCip30Wallet nami \nw -> flip nw.signTx tx
   Gero gero -> callCip30Wallet gero \nw -> flip nw.signTx tx
   Flint flint -> callCip30Wallet flint \nw -> flip nw.signTx tx
-<<<<<<< HEAD
   Eternl eternl -> callCip30Wallet eternl \nw -> flip nw.signTx tx
-  KeyWallet kw -> Just <$> (unwrap kw).signTx tx
-=======
   KeyWallet kw -> do
     witnessSet <- (unwrap kw).signTx tx
     pure $ Just (tx # _witnessSet <>~ witnessSet)
->>>>>>> 4c0d3d2a
 
 ownPubKeyHashes :: QueryM (Maybe (Array PubKeyHash))
 ownPubKeyHashes = do
