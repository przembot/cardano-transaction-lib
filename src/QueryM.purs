-- | TODO docstring
module QueryM
  ( ClientError
      ( ClientHttpError
      , ClientHttpResponseError
      , ClientDecodeJsonError
      , ClientEncodingError
      , ClientOtherError
      )
  , DatumCacheListeners
  , DatumCacheWebSocket
  , DefaultQueryEnv
  , DispatchError(JsError, JsonError, FaultError, ListenerCancelled)
  , DispatchIdMap
  , FeeEstimate(FeeEstimate)
  , ListenerSet
  , OgmiosListeners
  , OgmiosWebSocket
  , PendingRequests
  , QueryConfig
  , QueryM
  , QueryMExtended
  , QueryEnv
  , QueryRuntime
  , RequestBody
  , WebSocket(WebSocket)
  , allowError
  , applyArgs
  , calculateMinFee
  , evaluateTxOgmios
  , getChainTip
  , getDatumByHash
  , getDatumsByHashes
  , getProtocolParametersAff
  , getWalletAddress
  , getWalletCollateral
  , liftQueryM
  , listeners
  , postAeson
  , mkDatumCacheWebSocketAff
  , queryDispatch
  , defaultMessageListener
  , mkListenerSet
  , mkOgmiosRequest
  , mkOgmiosRequestAff
  , mkOgmiosWebSocketAff
  , mkRequest
  , mkRequestAff
  , module ServerConfig
  , ownPaymentPubKeyHash
  , ownPubKeyHash
  , ownStakePubKeyHash
  , runQueryM
  , runQueryMWithSettings
  , runQueryMInRuntime
  , signTransaction
  , scriptToAeson
  , submitTxOgmios
  , underlyingWebSocket
  , withQueryRuntime
  ) where

import Prelude

import Aeson
  ( class DecodeAeson
  , Aeson
  , JsonDecodeError(TypeMismatch)
  , caseAesonString
  , decodeAeson
  , encodeAeson
  , parseJsonStringToAeson
  , stringifyAeson
  )
import Affjax (Error, Response, defaultRequest, printError, request) as Affjax
import Affjax.RequestBody as Affjax.RequestBody
import Affjax.RequestHeader as Affjax.RequestHeader
import Affjax.ResponseFormat as Affjax.ResponseFormat
import Affjax.StatusCode as Affjax.StatusCode
import Cardano.Types.Transaction (Transaction(Transaction))
import Cardano.Types.Transaction as Transaction
import Cardano.Types.TransactionUnspentOutput (TransactionUnspentOutput)
import Cardano.Types.Value (Coin)
import Control.Monad.Error.Class (throwError)
import Control.Monad.Logger.Trans (LoggerT, runLoggerT)
import Control.Monad.Reader.Trans (ReaderT, asks, runReaderT, withReaderT)
import Control.Parallel (parallel, sequential)
import Data.Array (length)
import Data.Array as Array
import Data.Bifunctor (lmap)
import Data.BigInt (BigInt)
import Data.BigInt as BigInt
import Data.Either (Either(Left, Right), either, isRight, note)
import Data.Foldable (foldl)
import Data.HTTP.Method (Method(POST))
import Data.Log.Level (LogLevel(Error, Debug))
import Data.Log.Message (Message)
import Data.Map (Map)
import Data.Map as Map
import Data.Maybe (Maybe(Just, Nothing), fromMaybe, maybe)
import Data.MediaType.Common (applicationJSON)
import Data.Newtype (class Newtype, unwrap, wrap)
<<<<<<< HEAD
import Data.Traversable (for, traverse, traverse_)
import Data.Tuple.Nested ((/\), type (/\))
=======
import Data.Traversable (for_, traverse, traverse_)
import Data.Tuple.Nested ((/\))
>>>>>>> 648a483f
import Data.UInt (UInt)
import Data.UInt as UInt
import Effect (Effect)
import Effect.Aff
  ( Aff
  , Canceler(Canceler)
  , delay
  , finally
  , launchAff_
  , makeAff
  , supervise
  )
import Effect.Aff.Class (liftAff)
import Effect.Class (liftEffect)
import Effect.Exception (Error, error, message, throw)
import Effect.Ref (Ref)
import Effect.Ref as Ref
import Foreign.Object as Object
import Helpers (logString, logWithLevel)
import JsWebSocket
  ( JsWebSocket
  , Url
  , _mkWebSocket
  , _onWsConnect
  , _onWsError
  , _onWsMessage
  , _removeOnWsError
  , _wsClose
  , _wsReconnect
  , _wsSend
  , _wsWatch
  )
import QueryM.DatumCacheWsp (GetDatumByHashR, GetDatumsByHashesR)
import QueryM.DatumCacheWsp as DcWsp
import QueryM.JsonWsp (parseJsonWspResponseId)
import QueryM.JsonWsp as JsonWsp
import QueryM.Ogmios as Ogmios
import QueryM.ServerConfig
  ( Host
  , ServerConfig
  , defaultDatumCacheWsConfig
  , defaultOgmiosWsConfig
  , defaultServerConfig
  , mkHttpUrl
  , mkOgmiosDatumCacheWsUrl
  , mkServerUrl
  , mkWsUrl
  ) as ServerConfig
import QueryM.ServerConfig
  ( ServerConfig
  , defaultOgmiosWsConfig
  , mkHttpUrl
  , mkOgmiosDatumCacheWsUrl
  , mkWsUrl
  )
import QueryM.UniqueId (ListenerId)
import Serialization (convertTransaction, toBytes) as Serialization
import Serialization.Address
  ( Address
  , NetworkId
  , addressPaymentCred
  , baseAddressDelegationCred
  , baseAddressFromAddress
  , stakeCredentialToKeyHash
  )
import Serialization.PlutusData (convertPlutusData) as Serialization
import Types.ByteArray (ByteArray, byteArrayToHex)
import Types.CborBytes (CborBytes)
import Types.Chain as Chain
import Types.Datum (DataHash, Datum)
import Types.MultiMap (MultiMap)
import Types.MultiMap as MultiMap
import Types.PlutusData (PlutusData)
import Types.PubKeyHash (PaymentPubKeyHash, PubKeyHash, StakePubKeyHash)
import Types.Scripts (PlutusScript)
import Types.UsedTxOuts (newUsedTxOuts, UsedTxOuts)
import Untagged.Union (asOneOf)
import Wallet
  ( Cip30Connection
  , Cip30Wallet
  , Wallet(Gero, Nami, KeyWallet)
  , mkGeroWalletAff
  , mkKeyWallet
  , mkNamiWalletAff
  )
import Wallet.KeyFile (privatePaymentKeyFromFile, privateStakeKeyFromFile)
import Wallet.Spec
  ( WalletSpec(UseKeys, ConnectToGero, ConnectToNami)
  , PrivateStakeKeySource(PrivateStakeKeyFile, PrivateStakeKeyValue)
  , PrivatePaymentKeySource(PrivatePaymentKeyFile, PrivatePaymentKeyValue)
  )

-- This module defines an Aff interface for Ogmios Websocket Queries
-- Since WebSockets do not define a mechanism for linking request/response
-- Or for verifying that the connection is live, those concerns are addressed
-- here

-- | `QueryConfig` contains a complete specification on how to initialize a
-- | `QueryM` environment.
-- | It includes:
-- | - server parameters for all the services
-- | - network ID
-- | - logging level
-- | - wallet setup instructions
-- | - optional custom logger
type QueryConfig =
  { ctlServerConfig :: ServerConfig
  , ogmiosConfig :: ServerConfig
  , datumCacheConfig :: ServerConfig
  , networkId :: NetworkId
  , logLevel :: LogLevel
  , walletSpec :: Maybe WalletSpec
  , customLogger :: Maybe (Message -> Aff Unit)
  }

-- | Reusable part of `QueryRuntime` that can be shared between many `QueryM`
-- |  instances running in parallel.
-- |
-- | Includes:
-- | - WebSocket connections
-- | - A wallet connection
-- | - A data structure to keep UTxOs that has already been spent
-- | - Current protocol parameters
type QueryRuntime =
  { ogmiosWs :: OgmiosWebSocket
  , datumCacheWs :: DatumCacheWebSocket
  , wallet :: Maybe Wallet
  , usedTxOuts :: UsedTxOuts
  , pparams :: Ogmios.ProtocolParameters
  }

-- | `QueryEnv` contains everything needed for `QueryM` to run.
type QueryEnv (r :: Row Type) =
  { config :: QueryConfig
  , runtime :: QueryRuntime
  , extraConfig :: { | r }
  }

type DefaultQueryEnv = QueryEnv ()

type QueryM (a :: Type) = ReaderT DefaultQueryEnv (LoggerT Aff) a

type QueryMExtended (r :: Row Type) (a :: Type) = ReaderT (QueryEnv r)
  (LoggerT Aff)
  a

liftQueryM :: forall (r :: Row Type) (a :: Type). QueryM a -> QueryMExtended r a
liftQueryM = withReaderT toDefaultQueryEnv
  where
  toDefaultQueryEnv :: QueryEnv r -> DefaultQueryEnv
  toDefaultQueryEnv c = c { extraConfig = {} }

-- | Constructs and finalizes a contract environment that is usable inside a
-- | bracket callback.
-- | Make sure that `Aff` action does not end before all contracts that use the
-- | runtime terminate. Otherwise `WebSocket`s will be closed too early.
withQueryRuntime
  :: forall a
   . QueryConfig
  -> (QueryRuntime -> Aff a)
  -> Aff a
withQueryRuntime config action = do
  runtime <- mkQueryRuntime config
  supervise (action runtime) `flip finally` do
    liftEffect $ _wsClose $ underlyingWebSocket runtime.ogmiosWs
    liftEffect $ _wsClose $ underlyingWebSocket runtime.datumCacheWs

-- | Used in `mkQueryRuntime` only
data QueryRuntimeModel = QueryRuntimeModel
  (OgmiosWebSocket /\ Ogmios.ProtocolParameters)
  DatumCacheWebSocket
  (Maybe Wallet)

mkQueryRuntime :: QueryConfig -> Aff QueryRuntime
mkQueryRuntime config = do
  usedTxOuts <- newUsedTxOuts
  QueryRuntimeModel (ogmiosWs /\ pparams) datumCacheWs wallet <- sequential $
    QueryRuntimeModel
      <$> parallel do
        ogmiosWs <- mkOgmiosWebSocketAff config.logLevel defaultOgmiosWsConfig
        pparams <- getProtocolParametersAff ogmiosWs config.logLevel
        pure $ ogmiosWs /\ pparams
      <*> parallel
        (mkDatumCacheWebSocketAff config.logLevel config.datumCacheConfig)
      <*> parallel (for config.walletSpec mkWalletBySpec)
  pure
    { ogmiosWs
    , datumCacheWs
    , wallet
    , usedTxOuts
    , pparams
    }

mkWalletBySpec :: WalletSpec -> Aff Wallet
mkWalletBySpec = case _ of
  UseKeys paymentKeySpec mbStakeKeySpec -> do
    privatePaymentKey <- case paymentKeySpec of
      PrivatePaymentKeyFile filePath ->
        privatePaymentKeyFromFile filePath
      PrivatePaymentKeyValue key -> pure key
    mbPrivateStakeKey <- for mbStakeKeySpec case _ of
      PrivateStakeKeyFile filePath -> privateStakeKeyFromFile filePath
      PrivateStakeKeyValue key -> pure key
    pure $ mkKeyWallet privatePaymentKey mbPrivateStakeKey
  ConnectToNami -> mkNamiWalletAff
  ConnectToGero -> mkGeroWalletAff

runQueryM :: forall (a :: Type). QueryConfig -> QueryM a -> Aff a
runQueryM config action = do
  withQueryRuntime config \runtime ->
    runQueryMInRuntime config runtime action

runQueryMWithSettings
  :: forall (r :: Row Type) (a :: Type)
   . QueryEnv r
  -> QueryM a
  -> Aff a
runQueryMWithSettings settings action = do
  runQueryMInRuntime settings.config settings.runtime action

runQueryMInRuntime
  :: forall (a :: Type)
   . QueryConfig
  -> QueryRuntime
  -> QueryM a
  -> Aff a
runQueryMInRuntime config runtime = do
  flip runLoggerT logger <<<
    flip runReaderT { config, runtime, extraConfig: {} }
  where
  logger = fromMaybe (logWithLevel config.logLevel) config.customLogger

getProtocolParametersAff
  :: OgmiosWebSocket -> LogLevel -> Aff Ogmios.ProtocolParameters
getProtocolParametersAff ogmiosWs logLevel =
  mkOgmiosRequestAff ogmiosWs logLevel Ogmios.queryProtocolParametersCall
    _.getProtocolParameters
    unit

--------------------------------------------------------------------------------
-- OGMIOS LOCAL STATE QUERY PROTOCOL
--------------------------------------------------------------------------------

getChainTip :: QueryM Chain.Tip
getChainTip = ogmiosChainTipToTip <$> mkOgmiosRequest Ogmios.queryChainTipCall
  _.chainTip
  unit
  where
  ogmiosChainTipToTip :: Ogmios.ChainTipQR -> Chain.Tip
  ogmiosChainTipToTip = case _ of
    Ogmios.CtChainOrigin _ -> Chain.TipAtGenesis
    Ogmios.CtChainPoint { slot, hash } -> Chain.Tip $ wrap
      { slot, blockHeaderHash: wrap $ unwrap hash }

--------------------------------------------------------------------------------
-- OGMIOS LOCAL TX SUBMISSION PROTOCOL
--------------------------------------------------------------------------------

submitTxOgmios :: CborBytes -> QueryM Ogmios.SubmitTxR
submitTxOgmios = mkOgmiosRequest Ogmios.submitTxCall _.submit

evaluateTxOgmios :: CborBytes -> QueryM Ogmios.TxEvaluationR
evaluateTxOgmios = mkOgmiosRequest Ogmios.evaluateTxCall _.evaluate

--------------------------------------------------------------------------------
-- DATUM CACHE QUERIES
--------------------------------------------------------------------------------

getDatumByHash :: DataHash -> QueryM (Maybe Datum)
getDatumByHash hash = unwrap <$> do
  mkDatumCacheRequest DcWsp.getDatumByHashCall _.getDatumByHash hash

getDatumsByHashes :: Array DataHash -> QueryM (Map DataHash Datum)
getDatumsByHashes hashes = unwrap <$> do
  mkDatumCacheRequest DcWsp.getDatumsByHashesCall _.getDatumsByHashes hashes

allowError
  :: forall (a :: Type). (Either Error a -> Effect Unit) -> a -> Effect Unit
allowError func = func <<< Right

--------------------------------------------------------------------------------
-- Wallet
--------------------------------------------------------------------------------

getWalletAddress :: QueryM (Maybe Address)
getWalletAddress = do
  networkId <- asks $ _.config >>> _.networkId
  withMWalletAff case _ of
    Nami nami -> callCip30Wallet nami _.getWalletAddress
    Gero gero -> callCip30Wallet gero _.getWalletAddress
    KeyWallet kw -> Just <$> kw.address networkId

getWalletCollateral :: QueryM (Maybe (Array TransactionUnspentOutput))
getWalletCollateral = do
  mbCollateralUTxOs <- withMWalletAff case _ of
    Nami nami -> callCip30Wallet nami _.getCollateral
    Gero gero -> callCip30Wallet gero _.getCollateral
    KeyWallet _ -> liftEffect $ throw "Not implemented"
  for_ mbCollateralUTxOs \collateralUTxOs -> do
    pparams <- asks _.pparams
    let
      tooManyCollateralUTxOs =
        fromMaybe false do
          maxCollateralInputs <- (unwrap pparams).maxCollateralInputs
          pure $ UInt.fromInt (Array.length collateralUTxOs) >
            maxCollateralInputs
    when tooManyCollateralUTxOs do
      liftEffect $ throw tooManyCollateralUTxOsError
  pure mbCollateralUTxOs
  where
  tooManyCollateralUTxOsError =
    "Wallet returned too many UTxOs as collateral. This is likely a bug in \
    \the wallet."

signTransaction
  :: Transaction.Transaction -> QueryM (Maybe Transaction.Transaction)
signTransaction tx = withMWalletAff case _ of
  Nami nami -> callCip30Wallet nami \nw -> flip nw.signTx tx
  Gero gero -> callCip30Wallet gero \nw -> flip nw.signTx tx
  KeyWallet kw -> Just <$> kw.signTx tx

ownPubKeyHash :: QueryM (Maybe PubKeyHash)
ownPubKeyHash = do
  mbAddress <- getWalletAddress
  pure $
    wrap <$> (mbAddress >>= (addressPaymentCred >=> stakeCredentialToKeyHash))

ownPaymentPubKeyHash :: QueryM (Maybe PaymentPubKeyHash)
ownPaymentPubKeyHash = map wrap <$> ownPubKeyHash

ownStakePubKeyHash :: QueryM (Maybe StakePubKeyHash)
ownStakePubKeyHash = do
  mbAddress <- getWalletAddress
  pure do
    baseAddress <- mbAddress >>= baseAddressFromAddress
    wrap <<< wrap <$> stakeCredentialToKeyHash
      (baseAddressDelegationCred baseAddress)

withMWalletAff
  :: forall (a :: Type). (Wallet -> Aff (Maybe a)) -> QueryM (Maybe a)
withMWalletAff act = asks (_.runtime >>> _.wallet) >>= maybe (pure Nothing)
  (liftAff <<< act)

callCip30Wallet
  :: forall (a :: Type)
   . Cip30Wallet
  -> (Cip30Wallet -> (Cip30Connection -> Aff a))
  -> Aff a
callCip30Wallet wallet act = act wallet wallet.connection

-- The server will respond with a stringified integer value for the fee estimate
newtype FeeEstimate = FeeEstimate BigInt

derive instance Newtype FeeEstimate _

instance DecodeAeson FeeEstimate where
  decodeAeson str =
    map FeeEstimate
      <<< note (TypeMismatch "Expected a `BigInt`")
      <<< BigInt.fromString
      =<< caseAesonString
        (Left $ TypeMismatch "Expected a stringified `BigInt`")
        Right
        str

data ClientError
  = ClientHttpError Affjax.Error
  | ClientHttpResponseError String
  | ClientDecodeJsonError JsonDecodeError
  | ClientEncodingError String
  | ClientOtherError String

-- No Show instance of Affjax.Error
instance Show ClientError where
  show (ClientHttpError err) =
    "(ClientHttpError "
      <> Affjax.printError err
      <> ")"
  show (ClientHttpResponseError err) =
    "(ClientHttpResponseError "
      <> show err
      <> ")"
  show (ClientDecodeJsonError err) =
    "(ClientDecodeJsonError "
      <> show err
      <> ")"
  show (ClientEncodingError err) =
    "(ClientEncodingError "
      <> err
      <> ")"
  show (ClientOtherError err) =
    "(ClientEncodingError "
      <> err
      <> ")"

txToHex :: Transaction -> Effect String
txToHex tx =
  byteArrayToHex
    <<< Serialization.toBytes
    <<< asOneOf
    <$> Serialization.convertTransaction tx

-- Query the Haskell server for the minimum transaction fee
calculateMinFee :: Transaction -> QueryM (Either ClientError Coin)
calculateMinFee tx@(Transaction { body: Transaction.TxBody body }) = do
  txHex <- liftEffect (txToHex tx)
  url <- mkServerEndpointUrl "fees"
  liftAff (postAeson url (encodeAeson { count: witCount, tx: txHex }))
    <#> map (wrap <<< unwrap :: FeeEstimate -> Coin)
      <<< handleAffjaxResponse
  where
  -- Fee estimation occurs before balancing the transaction, so we need to know
  -- the expected number of witnesses to use the cardano-api fee estimation
  -- functions
  --
  -- We obtain the expected number of key witnesses for the transaction, with
  -- the following assumptions:
  --   * if `requiredSigners` is `Nothing`, add one key witness for the
  --     current wallet. Thus there should normally be at least one witness
  --     for any transaction
  --   * otherwise, the expected number of signers has been implicitly
  --     specified by the `requiredSigners` field; take the length of the
  --     array
  --   * this assumes of course that users will not pass `Just mempty` for the
  --     required signers
  witCount :: UInt
  witCount = maybe one UInt.fromInt $ length <$> body.requiredSigners

-- | Apply `PlutusData` arguments to any type isomorphic to `PlutusScript`,
-- | returning an updated script with the provided arguments applied
applyArgs
  :: forall (a :: Type)
   . Newtype a PlutusScript
  => DecodeAeson a
  => a
  -> Array PlutusData
  -> QueryM (Either ClientError a)
applyArgs script args = case traverse plutusDataToAeson args of
  Nothing -> pure $ Left $ ClientEncodingError "Failed to convert script args"
  Just ps -> do
    let
      reqBody :: Aeson
      reqBody = encodeAeson
        $ Object.fromFoldable
            [ "script" /\ scriptToAeson (unwrap script)
            , "args" /\ encodeAeson ps
            ]
    url <- mkServerEndpointUrl "apply-args"
    liftAff (postAeson url reqBody)
      <#> map wrap <<< handleAffjaxResponse
  where
  plutusDataToAeson :: PlutusData -> Maybe Aeson
  plutusDataToAeson =
    map
      ( encodeAeson
          <<< byteArrayToHex
          <<< Serialization.toBytes
          <<< asOneOf
      )
      <<< Serialization.convertPlutusData

-- Checks response status code and returns `ClientError` in case of failure,
-- otherwise attempts to decode the result.
--
-- This function solves the problem described there:
-- https://github.com/eviefp/purescript-affjax-errors
handleAffjaxResponse
  :: forall (result :: Type)
   . DecodeAeson result
  => Either Affjax.Error (Affjax.Response String)
  -> Either ClientError result
handleAffjaxResponse (Left affjaxError) =
  Left (ClientHttpError affjaxError)
handleAffjaxResponse
  (Right { status: Affjax.StatusCode.StatusCode statusCode, body })
  | statusCode < 200 || statusCode > 299 =
      Left (ClientHttpResponseError body)
  | otherwise =
      body # lmap ClientDecodeJsonError
        <<< (decodeAeson <=< parseJsonStringToAeson)

-- We can't use Affjax's typical `post`, since there will be a mismatch between
-- the media type header and the request body
postAeson :: Url -> Aeson -> Aff (Either Affjax.Error (Affjax.Response String))
postAeson url body = Affjax.request $ Affjax.defaultRequest
  { method = Left POST
  , content = Just $ Affjax.RequestBody.String $ stringifyAeson body
  , url = url
  , responseFormat = Affjax.ResponseFormat.string
  , headers = [ Affjax.RequestHeader.ContentType applicationJSON ]
  }

-- It's easier to just write the encoder here than provide an `EncodeJson`
-- instance (there are some brutal cyclical dependency issues trying to
-- write an instance in the `Types.*` modules)
scriptToAeson :: PlutusScript -> Aeson
scriptToAeson = encodeAeson <<< byteArrayToHex <<< unwrap

mkServerEndpointUrl :: String -> QueryM Url
mkServerEndpointUrl path = asks $ (_ <> "/" <> path)
  <<< mkHttpUrl
  <<< _.ctlServerConfig
  <<< _.config

--------------------------------------------------------------------------------
-- OgmiosWebSocket Setup and PrimOps
--------------------------------------------------------------------------------

-- don't export this constructor
-- type-safe websocket which has automated req/res dispatch and websocket
-- failure handling
data WebSocket listeners = WebSocket JsWebSocket listeners
type OgmiosWebSocket = WebSocket OgmiosListeners
type DatumCacheWebSocket = WebSocket DatumCacheListeners

-- smart-constructor for OgmiosWebSocket in Aff Context
-- (prevents sending messages before the websocket opens, etc)
mkOgmiosWebSocket'
  :: LogLevel
  -> ServerConfig
  -> (Either Error OgmiosWebSocket -> Effect Unit)
  -> Effect Canceler
mkOgmiosWebSocket' lvl serverCfg continue = do
  utxoDispatchMap <- createMutableDispatch
  chainTipDispatchMap <- createMutableDispatch
  evaluateTxDispatchMap <- createMutableDispatch
  getProtocolParametersDispatchMap <- createMutableDispatch
  submitDispatchMap <- createMutableDispatch
  eraSummariesDispatchMap <- createMutableDispatch
  currentEpochDispatchMap <- createMutableDispatch
  systemStartDispatchMap <- createMutableDispatch
  utxoPendingRequests <- createPendingRequests
  chainTipPendingRequests <- createPendingRequests
  evaluateTxPendingRequests <- createPendingRequests
  getProtocolParametersPendingRequests <- createPendingRequests
  submitPendingRequests <- createPendingRequests
  eraSummariesPendingRequests <- createPendingRequests
  currentEpochPendingRequests <- createPendingRequests
  systemStartPendingRequests <- createPendingRequests
  let
    messageDispatch = ogmiosMessageDispatch
      { utxoDispatchMap
      , chainTipDispatchMap
      , evaluateTxDispatchMap
      , getProtocolParametersDispatchMap
      , submitDispatchMap
      , eraSummariesDispatchMap
      , currentEpochDispatchMap
      , systemStartDispatchMap
      }
  ws <- _mkWebSocket (logger Debug) $ mkWsUrl serverCfg
  let
    sendRequest = _wsSend ws (logString lvl Debug)
    resendPendingRequests = do
      Ref.read utxoPendingRequests >>= traverse_ sendRequest
      Ref.read chainTipPendingRequests >>= traverse_ sendRequest
      Ref.read evaluateTxPendingRequests >>= traverse_ sendRequest
      Ref.read getProtocolParametersPendingRequests >>= traverse_ sendRequest
      Ref.read submitPendingRequests >>= traverse_ sendRequest
      Ref.read eraSummariesPendingRequests >>= traverse_ sendRequest
      Ref.read currentEpochPendingRequests >>= traverse_ sendRequest
      Ref.read systemStartPendingRequests >>= traverse_ sendRequest
      logString lvl Debug "Resent all pending requests"
    -- We want to fail if the first connection attempt is not successful.
    -- Otherwise, we start reconnecting indefinitely.
    onFirstConnectionError errMessage = do
      _wsClose ws
      logger Error $
        "First connection to Ogmios WebSocket failed. Terminating. Error: " <>
          errMessage
      _wsClose ws
      continue $ Left $ error errMessage
  firstConnectionErrorRef <- _onWsError ws (logger Error) onFirstConnectionError
  hasConnectedOnceRef <- Ref.new false
  _onWsConnect ws $ Ref.read hasConnectedOnceRef >>= case _ of
    true -> do
      logger Debug
        "Ogmios WS connection re-established, resending pending requests..."
      resendPendingRequests
    false -> do
      logger Debug "Ogmios Connection established"
      Ref.write true hasConnectedOnceRef
      _removeOnWsError ws firstConnectionErrorRef
      _wsWatch ws (logger Debug) do
        logger Debug "Ogmios WebSocket terminated by timeout. Reconnecting..."
        _wsReconnect ws
      _onWsMessage ws (logger Debug) $ defaultMessageListener lvl
        messageDispatch
      void $ _onWsError ws (logger Error) $ \err -> do
        logString lvl Debug $
          "Ogmios WebSocket error (" <> err <> "). Reconnecting..."
        launchAff_ do
          delay (wrap 500.0)
          liftEffect $ _wsReconnect ws
      continue $ Right $ WebSocket ws
        { utxo: mkListenerSet utxoDispatchMap utxoPendingRequests
        , chainTip: mkListenerSet chainTipDispatchMap chainTipPendingRequests
        , evaluate: mkListenerSet evaluateTxDispatchMap
            evaluateTxPendingRequests
        , getProtocolParameters: mkListenerSet
            getProtocolParametersDispatchMap
            getProtocolParametersPendingRequests
        , submit: mkListenerSet submitDispatchMap submitPendingRequests
        , eraSummaries:
            mkListenerSet eraSummariesDispatchMap eraSummariesPendingRequests
        , currentEpoch:
            mkListenerSet currentEpochDispatchMap currentEpochPendingRequests
        , systemStart:
            mkListenerSet systemStartDispatchMap systemStartPendingRequests
        }
  pure $ Canceler $ \err -> liftEffect do
    _wsClose ws
    continue $ Left $ err
  where
  logger :: LogLevel -> String -> Effect Unit
  logger = logString lvl

mkDatumCacheWebSocket'
  :: LogLevel
  -> ServerConfig
  -> (Either Error DatumCacheWebSocket -> Effect Unit)
  -> Effect Canceler
mkDatumCacheWebSocket' lvl serverCfg continue = do
  getDatumByHashDispatchMap <- createMutableDispatch
  getDatumsByHashesDispatchMap <- createMutableDispatch
  getDatumByHashPendingRequests <- createPendingRequests
  getDatumsByHashesPendingRequests <- createPendingRequests
  let
    messageDispatch = datumCacheMessageDispatch
      { getDatumByHashDispatchMap
      , getDatumsByHashesDispatchMap
      }
  ws <- _mkWebSocket (logger Debug) $ mkOgmiosDatumCacheWsUrl serverCfg
  let
    sendRequest = _wsSend ws (logger Debug)
    resendPendingRequests = do
      Ref.read getDatumByHashPendingRequests >>= traverse_ sendRequest
      Ref.read getDatumsByHashesPendingRequests >>= traverse_ sendRequest
    -- We want to fail if the first connection attempt is not successful.
    -- Otherwise, we start reconnecting indefinitely.
    onFirstConnectionError errMessage = do
      _wsClose ws
      logger Error $
        "First connection to Ogmios Datum Cache WebSocket failed. "
          <> "Terminating. Error: "
          <> errMessage
      continue $ Left $ error errMessage
  firstConnectionErrorRef <- _onWsError ws (logger Error) onFirstConnectionError
  hasConnectedOnceRef <- Ref.new false
  _onWsConnect ws $ Ref.read hasConnectedOnceRef >>= case _ of
    true -> do
      logger Debug $
        "Ogmios Datum Cache WS connection re-established, resending " <>
          "pending requests..."
      resendPendingRequests
    false -> do
      logger Debug "Ogmios Datum Cache Connection established"
      Ref.write true hasConnectedOnceRef
      _removeOnWsError ws firstConnectionErrorRef
      _wsWatch ws (logger Debug) do
        logger Debug $ "Ogmios Datum Cache WebSocket terminated by " <>
          "timeout. Reconnecting..."
        _wsReconnect ws
      _onWsMessage ws (logger Debug) $ defaultMessageListener lvl
        messageDispatch
      void $ _onWsError ws (logger Error) $ \err -> do
        logger Debug $
          "Ogmios Datum Cache WebSocket error (" <> err <>
            "). Reconnecting..."
        launchAff_ do
          delay (wrap 500.0)
          liftEffect $ _wsReconnect ws
      continue $ Right $ WebSocket ws
        { getDatumByHash: mkListenerSet getDatumByHashDispatchMap
            getDatumByHashPendingRequests
        , getDatumsByHashes: mkListenerSet getDatumsByHashesDispatchMap
            getDatumsByHashesPendingRequests
        }
  pure $ Canceler $ \err -> liftEffect do
    _wsClose ws
    continue $ Left $ err
  where
  logger :: LogLevel -> String -> Effect Unit
  logger = logString lvl

mkDatumCacheWebSocketAff :: LogLevel -> ServerConfig -> Aff DatumCacheWebSocket
mkDatumCacheWebSocketAff lvl = makeAff <<< mkDatumCacheWebSocket' lvl

mkOgmiosWebSocketAff :: LogLevel -> ServerConfig -> Aff OgmiosWebSocket
mkOgmiosWebSocketAff lvl = makeAff <<< mkOgmiosWebSocket' lvl

-- getter
underlyingWebSocket :: forall (a :: Type). WebSocket a -> JsWebSocket
underlyingWebSocket (WebSocket ws _) = ws

-- getter
listeners :: forall (listeners :: Type). WebSocket listeners -> listeners
listeners (WebSocket _ ls) = ls

type PendingRequests (request :: Type) = Ref (Map ListenerId RequestBody)

type RequestBody = String

type OgmiosListeners =
  { utxo :: ListenerSet Ogmios.OgmiosAddress Ogmios.UtxoQR
  , chainTip :: ListenerSet Unit Ogmios.ChainTipQR
  , submit :: ListenerSet { txCbor :: ByteArray } Ogmios.SubmitTxR
  , evaluate :: ListenerSet { txCbor :: ByteArray } Ogmios.TxEvaluationR
  , getProtocolParameters :: ListenerSet Unit Ogmios.ProtocolParameters
  , eraSummaries :: ListenerSet Unit Ogmios.EraSummaries
  , currentEpoch :: ListenerSet Unit Ogmios.CurrentEpoch
  , systemStart :: ListenerSet Unit Ogmios.SystemStart
  }

type DatumCacheListeners =
  { getDatumByHash :: ListenerSet DataHash GetDatumByHashR
  , getDatumsByHashes :: ListenerSet (Array DataHash) GetDatumsByHashesR
  }

-- convenience type for adding additional query types later
type ListenerSet (request :: Type) (response :: Type) =
  { addMessageListener ::
      ListenerId
      -> (Either DispatchError response -> Effect Unit)
      -> Effect Unit
  , removeMessageListener :: ListenerId -> Effect Unit
  -- ^ Removes ID from dispatch map and pending requests queue.
  , addRequest :: ListenerId -> RequestBody -> Effect Unit
  -- ^ Saves request body until the request is fulfilled. The body is used
  --  to replay requests in case of a WebSocket failure.
  }

-- we manipluate closures to make the DispatchIdMap updateable using these
-- methods, this can be picked up by a query or cancellation function
mkListenerSet
  :: forall (request :: Type) (response :: Type)
   . DispatchIdMap response
  -> PendingRequests request
  -> ListenerSet request response
mkListenerSet dim pr =
  { addMessageListener:
      \id func -> do
        Ref.modify_ (MultiMap.insert id func) dim
  , removeMessageListener:
      \id -> do
        Ref.modify_ (MultiMap.delete id) dim
        Ref.modify_ (Map.delete id) pr
  , addRequest:
      \id req ->
        Ref.modify_ (Map.insert id req) pr
  }

-- | Builds an Ogmios request action using `QueryM`
mkOgmiosRequest
  :: forall (request :: Type) (response :: Type)
   . JsonWsp.JsonWspCall request response
  -> (OgmiosListeners -> ListenerSet request response)
  -> request
  -> QueryM response
mkOgmiosRequest = mkRequest
  (asks $ listeners <<< _.ogmiosWs <<< _.runtime)
  (asks $ underlyingWebSocket <<< _.ogmiosWs <<< _.runtime)

-- | Builds an Ogmios request action using `Aff`
mkOgmiosRequestAff
  :: forall (request :: Type) (response :: Type)
   . OgmiosWebSocket
  -> LogLevel
  -> JsonWsp.JsonWspCall request response
  -> (OgmiosListeners -> ListenerSet request response)
  -> request
  -> Aff response
mkOgmiosRequestAff ogmiosWs = mkRequestAff
  (listeners ogmiosWs)
  (underlyingWebSocket ogmiosWs)

mkDatumCacheRequest
  :: forall (request :: Type) (response :: Type)
   . JsonWsp.JsonWspCall request response
  -> (DatumCacheListeners -> ListenerSet request response)
  -> request
  -> QueryM response
mkDatumCacheRequest = mkRequest
  (asks $ listeners <<< _.datumCacheWs <<< _.runtime)
  (asks $ underlyingWebSocket <<< _.datumCacheWs <<< _.runtime)

-- | Builds an Ogmios request action using `QueryM`
mkRequest
  :: forall (request :: Type) (response :: Type) (listeners :: Type)
   . QueryM listeners
  -> QueryM JsWebSocket
  -> JsonWsp.JsonWspCall request response
  -> (listeners -> ListenerSet request response)
  -> request
  -> QueryM response
mkRequest getListeners getWebSocket jsonWspCall getLs inp = do
  ws <- getWebSocket
  listeners' <- getListeners
  logLevel <- asks $ _.config >>> _.logLevel
  liftAff $ mkRequestAff listeners' ws logLevel jsonWspCall getLs inp

-- | Builds an Ogmios request action using `Aff`
mkRequestAff
  :: forall (request :: Type) (response :: Type) (listeners :: Type)
   . listeners
  -> JsWebSocket
  -> LogLevel
  -> JsonWsp.JsonWspCall request response
  -> (listeners -> ListenerSet request response)
  -> request
  -> Aff response
mkRequestAff listeners' webSocket logLevel jsonWspCall getLs inp = do
  { body, id } <- liftEffect $ JsonWsp.buildRequest jsonWspCall inp
  let
    respLs :: ListenerSet request response
    respLs = getLs listeners'

    sBody :: RequestBody
    sBody = stringifyAeson body

    affFunc :: (Either Error response -> Effect Unit) -> Effect Canceler
    affFunc cont = do
      _ <- respLs.addMessageListener id
        ( \result -> do
            respLs.removeMessageListener id
            cont (lmap dispatchErrorToError result)
        )
      respLs.addRequest id sBody
      _wsSend webSocket (logString logLevel Debug) sBody
      pure $ Canceler $ \err -> do
        liftEffect $ respLs.removeMessageListener id
        liftEffect $ throwError $ err
  makeAff affFunc

-------------------------------------------------------------------------------
-- Dispatch Setup
--------------------------------------------------------------------------------

data DispatchError
  = JsError Error
  | JsonError JsonDecodeError
  -- Server response has been parsed succesfully, but it contains error
  -- message
  | FaultError Aeson
  -- The listener that was added for this message has been cancelled
  | ListenerCancelled

instance Show DispatchError where
  show (JsError err) = "(JsError (message " <> show (message err) <> "))"
  show (JsonError jsonErr) = "(JsonError " <> show jsonErr <> ")"
  show (FaultError aeson) = "(FaultError " <> show aeson <> ")"
  show ListenerCancelled = "ListenerCancelled"

dispatchErrorToError :: DispatchError -> Error
dispatchErrorToError (JsError err) = err
dispatchErrorToError (JsonError err) = error $ show err
dispatchErrorToError (FaultError err) =
  error $ "Server responded with `fault`: " <> stringifyAeson err
dispatchErrorToError ListenerCancelled =
  error $ "Listener cancelled"

-- A function which accepts some unparsed Json, and checks it against one or
-- more possible types to perform an appropriate effect (such as supplying the
-- parsed result to an async fiber/Aff listener)
type WebsocketDispatch =
  String -> Effect (Either DispatchError (Effect Unit))

-- A mutable queue of requests
type DispatchIdMap response = Ref
  (MultiMap ListenerId (Either DispatchError response -> Effect Unit))

-- an immutable queue of response type handlers
ogmiosMessageDispatch
  :: { utxoDispatchMap :: DispatchIdMap Ogmios.UtxoQR
     , chainTipDispatchMap :: DispatchIdMap Ogmios.ChainTipQR
     , evaluateTxDispatchMap :: DispatchIdMap Ogmios.TxEvaluationR
     , getProtocolParametersDispatchMap ::
         DispatchIdMap Ogmios.ProtocolParameters
     , submitDispatchMap :: DispatchIdMap Ogmios.SubmitTxR
     , eraSummariesDispatchMap :: DispatchIdMap Ogmios.EraSummaries
     , currentEpochDispatchMap :: DispatchIdMap Ogmios.CurrentEpoch
     , systemStartDispatchMap :: DispatchIdMap Ogmios.SystemStart
     }
  -> Array WebsocketDispatch
ogmiosMessageDispatch
  { utxoDispatchMap
  , chainTipDispatchMap
  , evaluateTxDispatchMap
  , getProtocolParametersDispatchMap
  , submitDispatchMap
  , eraSummariesDispatchMap
  , currentEpochDispatchMap
  , systemStartDispatchMap
  } =
  [ queryDispatch utxoDispatchMap
  , queryDispatch chainTipDispatchMap
  , queryDispatch evaluateTxDispatchMap
  , queryDispatch getProtocolParametersDispatchMap
  , queryDispatch submitDispatchMap
  , queryDispatch eraSummariesDispatchMap
  , queryDispatch currentEpochDispatchMap
  , queryDispatch systemStartDispatchMap
  ]

datumCacheMessageDispatch
  :: { getDatumByHashDispatchMap :: DispatchIdMap GetDatumByHashR
     , getDatumsByHashesDispatchMap :: DispatchIdMap GetDatumsByHashesR
     }
  -> Array WebsocketDispatch
datumCacheMessageDispatch
  { getDatumByHashDispatchMap
  , getDatumsByHashesDispatchMap
  } =
  [ queryDispatch getDatumByHashDispatchMap
  , queryDispatch getDatumsByHashesDispatchMap
  ]

-- each query type will have a corresponding ref that lives in ReaderT config or similar
-- for utxoQueryDispatch, the `a` parameter will be `UtxoQR` or similar
-- the add and remove listener functions will know to grab the correct mutable dispatch, if one exists.
createMutableDispatch
  :: forall (response :: Type). Effect (DispatchIdMap response)
createMutableDispatch = Ref.new MultiMap.empty

createPendingRequests
  :: forall (request :: Type). Effect (PendingRequests request)
createPendingRequests = Ref.new Map.empty

-- we parse out the utxo query result, then check if we're expecting a result
-- with the provided id, if we are then we dispatch to the effect that is
-- waiting on this result
queryDispatch
  :: forall (response :: Type)
   . DecodeAeson response
  => Show response
  => DispatchIdMap response
  -> String
  -> Effect (Either DispatchError (Effect Unit))
queryDispatch ref str = do
  let eiAeson = parseJsonStringToAeson str
  -- Parse response id
  case parseJsonWspResponseId =<< eiAeson of
    Left parseError ->
      pure $ Left $ JsonError parseError
    Right reflection -> do
      -- Get callback action
      withAction reflection case _ of
        Nothing -> Left $ JsError $ error $
          "Request Id " <> reflection <> " has been cancelled"
        Just action -> do
          -- Parse response
          Right $ action $
            case JsonWsp.parseJsonWspResponse =<< eiAeson of
              Left parseError -> Left $ JsonError parseError
              Right { result: Just result } -> Right result
              -- If result is empty, then fault must be present
              Right { result: Nothing, fault: Just fault } ->
                Left $ FaultError fault
              -- Otherwise, our implementation is broken.
              Right { result: Nothing, fault: Nothing } ->
                Left $ JsError $ error impossibleErrorMsg
  where
  impossibleErrorMsg =
    "Impossible happened: response does not contain neither "
      <> "`fault` nor `result`, please report as bug. Response: "
      <> str

  withAction
    :: ListenerId
    -> ( Maybe (Either DispatchError response -> Effect Unit)
         -> Either DispatchError (Effect Unit)
       )
    -> Effect (Either DispatchError (Effect Unit))
  withAction reflection cb = do
    idMap <- Ref.read ref
    let
      mbAction =
        MultiMap.lookup reflection idMap
          :: Maybe (Either DispatchError response -> Effect Unit)
    pure $ cb mbAction

-- an empty error we can compare to, useful for ensuring we've not received any other kind of error
defaultErr :: JsonDecodeError
defaultErr = TypeMismatch "default error"

defaultMessageListener
  :: LogLevel -> Array WebsocketDispatch -> String -> Effect Unit
defaultMessageListener lvl dispatchArray msg = do
  -- here, we need to fold the input over the array of functions until we get
  -- a success, then execute the effect.
  -- using a fold instead of a traverse allows us to skip a bunch of execution
  eAction :: Either DispatchError (Effect Unit) <- foldl
    (messageFoldF msg)
    (pure $ Left $ JsonError defaultErr)
    dispatchArray
  either
    -- we expect a lot of parse errors, some messages (could?) fall through completely
    ( \err ->
        unless
          ( case err of
              JsonError jsonErr -> jsonErr == defaultErr
              _ -> false
          )
          do
            logString lvl Error $
              "unexpected error on input: " <> msg
                <> " Error:"
                <> show err
    )
    identity
    eAction

messageFoldF
  :: String
  -> Effect (Either DispatchError (Effect Unit))
  -> (String -> (Effect (Either DispatchError (Effect Unit))))
  -> Effect (Either DispatchError (Effect Unit))
messageFoldF msg acc' func = do
  acc <- acc'
  if isRight acc then acc' else func msg<|MERGE_RESOLUTION|>--- conflicted
+++ resolved
@@ -100,13 +100,8 @@
 import Data.Maybe (Maybe(Just, Nothing), fromMaybe, maybe)
 import Data.MediaType.Common (applicationJSON)
 import Data.Newtype (class Newtype, unwrap, wrap)
-<<<<<<< HEAD
-import Data.Traversable (for, traverse, traverse_)
+import Data.Traversable (for, for_, traverse, traverse_)
 import Data.Tuple.Nested ((/\), type (/\))
-=======
-import Data.Traversable (for_, traverse, traverse_)
-import Data.Tuple.Nested ((/\))
->>>>>>> 648a483f
 import Data.UInt (UInt)
 import Data.UInt as UInt
 import Effect (Effect)
@@ -406,7 +401,7 @@
     Gero gero -> callCip30Wallet gero _.getCollateral
     KeyWallet _ -> liftEffect $ throw "Not implemented"
   for_ mbCollateralUTxOs \collateralUTxOs -> do
-    pparams <- asks _.pparams
+    pparams <- asks $ _.runtime >>> _.pparams
     let
       tooManyCollateralUTxOs =
         fromMaybe false do
