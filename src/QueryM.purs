-- | TODO docstring
module QueryM
  ( ClientError(..)
  , DatumCacheListeners
  , DatumCacheWebSocket
  , DispatchIdMap
  , DispatchError(JsError, JsonError)
  , FeeEstimate(..)
  , FinalizedTransaction(..)
  , HashedData(..)
  , module ServerConfig
  , ListenerSet
  , PendingRequests
<<<<<<< HEAD
  , ListenerId
  , RdmrPtrExUnits(..)
=======
>>>>>>> 0a8a9aed
  , RequestBody
  , OgmiosListeners
  , OgmiosWebSocket
  , QueryConfig
  , DefaultQueryConfig
  , QueryM
  , QueryMExtended
  , WebSocket
  , liftQueryM
  , allowError
  , applyArgs
  , calculateMinFee
  , datumHash
  , traceQueryConfig
  , evalTxExecutionUnits
  , finalizeTx
  , getWalletAddress
  , getChainTip
  , getWalletCollateral
  , hashData
  , hashScript
  , listeners
  , mkDatumCacheWebSocketAff
  , mkOgmiosRequest
  , mkOgmiosWebSocketAff
  , ownPaymentPubKeyHash
  , ownPubKeyHash
  , ownStakePubKeyHash
  , runQueryM
  , signTransaction
  , signTransactionBytes
  , submitTxWallet
  , submitTxOgmios
  , underlyingWebSocket
  , getDatumByHash
  , getDatumsByHashes
  , startFetchBlocks
  , cancelFetchBlocks
  ) where

import Prelude

import Aeson as Aeson
import Affjax as Affjax
import Affjax.RequestBody as Affjax.RequestBody
import Affjax.ResponseFormat as Affjax.ResponseFormat
import Cardano.Types.Value (Coin(Coin))
import Control.Monad.Error.Class (throwError)
import Control.Monad.Logger.Trans (LoggerT, runLoggerT)
import Control.Monad.Reader.Trans (ReaderT, runReaderT, withReaderT, ask, asks)
import Data.Argonaut (class DecodeJson)
import Data.Argonaut as Json
import Data.Argonaut.Encode.Class (encodeJson)
import Data.Argonaut.Encode.Encoders (encodeString)
import Data.Array (length)
import Data.Bifunctor (bimap, lmap)
import Data.BigInt (BigInt)
import Data.BigInt as BigInt
import Data.Either (Either(Left, Right), either, isRight, note, hush)
import Data.Foldable (foldl)
import Data.Generic.Rep (class Generic)
import Data.Log.Level (LogLevel(Trace, Debug, Error))
import Data.Map (Map)
import Data.Map as Map
import Data.Maybe (Maybe(Just, Nothing), maybe, maybe')
import Data.Newtype (class Newtype, unwrap, wrap)
import Data.Show.Generic (genericShow)
import Data.Traversable (traverse, traverse_, for)
import Data.Tuple.Nested ((/\))
import Data.UInt (UInt)
import Data.UInt as UInt
import Effect (Effect)
import Effect.Aff (Aff, Canceler(Canceler), makeAff)
import Effect.Aff.Class (liftAff)
import Effect.Class (liftEffect)
import Effect.Exception (Error, error, throw)
import Effect.Ref (Ref)
import Effect.Ref as Ref
import Foreign.Object as Object
import Helpers (logString, logWithLevel)
import JsWebSocket
  ( JsWebSocket
  , Url
  , _mkWebSocket
  , _onWsConnect
  , _onWsError
  , _onWsMessage
  , _wsSend
  , _wsWatch
  )
<<<<<<< HEAD
import Types.MultiMap (MultiMap)
import Types.MultiMap as MultiMap
import Types.Natural (Natural)
=======
>>>>>>> 0a8a9aed
import QueryM.DatumCacheWsp
  ( CancelFetchBlocksR
  , GetDatumByHashR
  , GetDatumsByHashesR
  , StartFetchBlocksR
  )
import QueryM.DatumCacheWsp as DcWsp
import QueryM.JsonWsp (parseJsonWspResponseId)
import QueryM.JsonWsp as JsonWsp
import QueryM.Ogmios as Ogmios
import QueryM.ServerConfig
  ( Host
  , ServerConfig
  , defaultDatumCacheWsConfig
  , defaultOgmiosWsConfig
  , defaultServerConfig
  , mkHttpUrl
  , mkOgmiosDatumCacheWsUrl
  , mkServerUrl
  , mkWsUrl
  ) as ServerConfig
import QueryM.ServerConfig
  ( ServerConfig
  , defaultDatumCacheWsConfig
  , defaultOgmiosWsConfig
  , defaultServerConfig
  , mkHttpUrl
  , mkOgmiosDatumCacheWsUrl
  , mkWsUrl
  )
import QueryM.UniqueId (ListenerId)
import Serialization (convertTransaction, toBytes) as Serialization
import Serialization.Address
  ( Address
  , NetworkId(TestnetId)
  , Slot
  , baseAddressDelegationCred
  , baseAddressFromAddress
  , baseAddressPaymentCred
  , stakeCredentialToKeyHash
  )
import Serialization.Hash (ScriptHash)
import Serialization.PlutusData (convertPlutusData) as Serialization
import Serialization.WitnessSet (convertRedeemers) as Serialization
import Types.ByteArray (ByteArray, byteArrayToHex, hexToByteArray)
import Types.Chain as Chain
import Types.Datum (Datum, DatumHash)
import Types.Interval (SlotConfig, defaultSlotConfig)
import Types.MultiMap (MultiMap)
import Types.MultiMap as MultiMap
import Types.PlutusData (PlutusData)
import Types.PubKeyHash (PubKeyHash)
import Types.Scripts (PlutusScript)
import Types.Transaction (Transaction(Transaction))
import Types.Transaction as Transaction
import Types.TransactionUnspentOutput (TransactionUnspentOutput)
import Types.UnbalancedTransaction (StakePubKeyHash, PaymentPubKeyHash)
import Types.UsedTxOuts (newUsedTxOuts, UsedTxOuts)
import Untagged.Union (asOneOf)
import Wallet (Wallet(Nami), NamiWallet, NamiConnection)

-- This module defines an Aff interface for Ogmios Websocket Queries
-- Since WebSockets do not define a mechanism for linking request/response
-- Or for verifying that the connection is live, those concerns are addressed
-- here

------------------------

-- when we add multiple query backends or wallets,
-- we just need to extend this type
type QueryConfig (r :: Row Type) =
  { ogmiosWs :: OgmiosWebSocket
  , datumCacheWs :: DatumCacheWebSocket
  , serverConfig :: ServerConfig
  , wallet :: Maybe Wallet
  -- should probably be more tightly coupled with a wallet
  , usedTxOuts :: UsedTxOuts
  , networkId :: NetworkId
  , slotConfig :: SlotConfig
  , logLevel :: LogLevel
  | r
  }

type DefaultQueryConfig = QueryConfig ()

type QueryM (a :: Type) = ReaderT DefaultQueryConfig (LoggerT Aff) a

type QueryMExtended (r :: Row Type) (a :: Type) = ReaderT (QueryConfig r)
  (LoggerT Aff)
  a

liftQueryM :: forall (r :: Row Type) (a :: Type). QueryM a -> QueryMExtended r a
liftQueryM = withReaderT toDefaultQueryConfig
  where
  toDefaultQueryConfig :: QueryConfig r -> DefaultQueryConfig
  toDefaultQueryConfig c =
    { ogmiosWs: c.ogmiosWs
    , datumCacheWs: c.datumCacheWs
    , serverConfig: c.serverConfig
    , wallet: c.wallet
    , usedTxOuts: c.usedTxOuts
    , networkId: c.networkId
    , slotConfig: c.slotConfig
    , logLevel: c.logLevel
    }

runQueryM :: forall (a :: Type). DefaultQueryConfig -> QueryM a -> Aff a
runQueryM cfg =
  flip runLoggerT (logWithLevel cfg.logLevel) <<< flip runReaderT cfg

-- A `DefaultQueryConfig` useful for testing, with `logLevel` set to `Trace`
traceQueryConfig :: Aff DefaultQueryConfig
traceQueryConfig = do
  ogmiosWs <- mkOgmiosWebSocketAff logLevel defaultOgmiosWsConfig
  datumCacheWs <- mkDatumCacheWebSocketAff logLevel defaultDatumCacheWsConfig
  usedTxOuts <- newUsedTxOuts
  pure
    { ogmiosWs
    , datumCacheWs
    , serverConfig: defaultServerConfig
    , wallet: Nothing
    , usedTxOuts
    , networkId: TestnetId
    , slotConfig: defaultSlotConfig
    , logLevel
    }
  where
  logLevel :: LogLevel
  logLevel = Trace

--------------------------------------------------------------------------------
-- OGMIOS LOCAL STATE QUERY PROTOCOL
--------------------------------------------------------------------------------

getChainTip :: QueryM Chain.Tip
getChainTip = ogmiosChainTipToTip <$> mkOgmiosRequest Ogmios.queryChainTipCall
  _.chainTip
  unit
  where
  ogmiosChainTipToTip :: Ogmios.ChainTipQR -> Chain.Tip
  ogmiosChainTipToTip = case _ of
    Ogmios.CtChainOrigin _ -> Chain.TipAtGenesis
    Ogmios.CtChainPoint { slot, hash } -> Chain.Tip $ wrap
      { slot, blockHeaderHash: wrap $ unwrap hash }

--------------------------------------------------------------------------------
-- OGMIOS LOCAL TX SUBMISSION PROTOCOL
--------------------------------------------------------------------------------

submitTxOgmios :: ByteArray -> QueryM Ogmios.SubmitTxR
submitTxOgmios txCbor = mkOgmiosRequest Ogmios.submitTxCall _.submit { txCbor }

--------------------------------------------------------------------------------
-- DATUM CACHE QUERIES
--------------------------------------------------------------------------------

getDatumByHash :: DatumHash -> QueryM (Maybe Datum)
getDatumByHash hash = unwrap <$> do
  mkDatumCacheRequest DcWsp.getDatumByHashCall _.getDatumByHash hash

getDatumsByHashes :: Array DatumHash -> QueryM (Map DatumHash Datum)
getDatumsByHashes hashes = unwrap <$> do
  mkDatumCacheRequest DcWsp.getDatumsByHashesCall _.getDatumsByHashes hashes

startFetchBlocks :: { slot :: Slot, id :: Chain.BlockHeaderHash } -> QueryM Unit
startFetchBlocks start = void $ mkDatumCacheRequest DcWsp.startFetchBlocksCall
  _.startFetchBlocks
  start

-- | Cancels a running block fetcher job. Throws on no fetchers running
cancelFetchBlocks :: QueryM Unit
cancelFetchBlocks = void $ mkDatumCacheRequest DcWsp.cancelFetchBlocksCall
  _.cancelFetchBlocks
  unit

allowError
  :: forall (a :: Type). (Either Error a -> Effect Unit) -> a -> Effect Unit
allowError func = func <<< Right

--------------------------------------------------------------------------------
-- Wallet
--------------------------------------------------------------------------------

getWalletAddress :: QueryM (Maybe Address)
getWalletAddress = withMWalletAff $ case _ of
  Nami nami -> callNami nami _.getWalletAddress

getWalletCollateral :: QueryM (Maybe TransactionUnspentOutput)
getWalletCollateral = withMWalletAff $ case _ of
  Nami nami -> callNami nami _.getCollateral

signTransaction
  :: Transaction.Transaction -> QueryM (Maybe Transaction.Transaction)
signTransaction tx = withMWalletAff $ case _ of
  Nami nami -> callNami nami $ \nw -> flip nw.signTx tx

signTransactionBytes
  :: ByteArray -> QueryM (Maybe ByteArray)
signTransactionBytes tx = withMWalletAff $ case _ of
  Nami nami -> callNami nami $ \nw -> flip nw.signTxBytes tx

submitTxWallet
  :: Transaction.Transaction -> QueryM (Maybe Transaction.TransactionHash)
submitTxWallet tx = withMWalletAff $ case _ of
  Nami nami -> callNami nami $ \nw -> flip nw.submitTx tx

ownPubKeyHash :: QueryM (Maybe PubKeyHash)
ownPubKeyHash = do
  mbAddress <- getWalletAddress
  pure do
    baseAddress <- mbAddress >>= baseAddressFromAddress
    wrap <$> stakeCredentialToKeyHash (baseAddressPaymentCred baseAddress)

ownPaymentPubKeyHash :: QueryM (Maybe PaymentPubKeyHash)
ownPaymentPubKeyHash = map wrap <$> ownPubKeyHash

ownStakePubKeyHash :: QueryM (Maybe StakePubKeyHash)
ownStakePubKeyHash = do
  mbAddress <- getWalletAddress
  pure do
    baseAddress <- mbAddress >>= baseAddressFromAddress
    wrap <$> stakeCredentialToKeyHash (baseAddressDelegationCred baseAddress)

withMWalletAff
  :: forall (a :: Type). (Wallet -> Aff (Maybe a)) -> QueryM (Maybe a)
withMWalletAff act = asks _.wallet >>= maybe (pure Nothing) (liftAff <<< act)

callNami
  :: forall (a :: Type)
   . NamiWallet
  -> (NamiWallet -> (NamiConnection -> Aff a))
  -> Aff a
callNami nami act = act nami =<< readNamiConnection nami
  where
  readNamiConnection :: NamiWallet -> Aff NamiConnection
  readNamiConnection = liftEffect <<< Ref.read <<< _.connection

-- The server will respond with a stringified integer value for the fee estimate
newtype FeeEstimate = FeeEstimate BigInt

derive instance Newtype FeeEstimate _

instance Json.DecodeJson FeeEstimate where
  decodeJson str =
    map FeeEstimate
      <<< note (Json.TypeMismatch "Expected a `BigInt`")
      <<< BigInt.fromString
      =<< Json.caseJsonString
        (Left $ Json.TypeMismatch "Expected a stringified `BigInt`")
        Right
        str

data ClientError
  = ClientHttpError Affjax.Error
  | ClientDecodeJsonError Json.JsonDecodeError
  | ClientEncodingError String
  | ClientOtherError String

-- No Show instance of Affjax.Error
instance Show ClientError where
  show (ClientHttpError err) =
    "(ClientHttpError "
      <> Affjax.printError err
      <> ")"
  show (ClientDecodeJsonError err) =
    "(ClientDecodeJsonError "
      <> show err
      <> ")"
  show (ClientEncodingError err) =
    "(ClientEncodingError "
      <> err
      <> ")"
  show (ClientOtherError err) =
    "(ClientEncodingError "
      <> err
      <> ")"

txToHex :: Transaction -> Effect String
txToHex tx =
  byteArrayToHex
    <<< Serialization.toBytes
    <<< asOneOf
    <$> Serialization.convertTransaction tx

-- Query the Haskell server for the minimum transaction fee
calculateMinFee :: Transaction -> QueryM (Either ClientError Coin)
calculateMinFee tx@(Transaction { body: Transaction.TxBody body }) = do
  txHex <- liftEffect (txToHex tx)
  url <- mkServerEndpointUrl
    $ "fees?tx="
        <> txHex
        <> "&count="
        <> UInt.toString witCount
  liftAff (Affjax.get Affjax.ResponseFormat.json url)
    <#> either
      (Left <<< ClientHttpError)
      ( bimap ClientDecodeJsonError coinFromEstimate
          <<< Json.decodeJson
          <<< _.body
      )
  where
  -- FIXME
  -- Add some "padding" to the fees so the transaction will submit
  -- The server is calculating fees that are too low
  -- See https://github.com/Plutonomicon/cardano-transaction-lib/issues/123
  coinFromEstimate :: FeeEstimate -> Coin
  coinFromEstimate = Coin <<< ((+) (BigInt.fromInt 10000)) <<< unwrap

  -- Fee estimation occurs before balancing the transaction, so we need to know
  -- the expected number of witnesses to use the cardano-api fee estimation
  -- functions
  --
  -- We obtain the expected number of key witnesses for the transaction, with
  -- the following assumptions:
  --   * if `requiredSigners` is `Nothing`, add one key witness for the
  --     current wallet. Thus there should normally be at least one witness
  --     for any transaction
  --   * otherwise, the expected number of signers has been implicitly
  --     specified by the `requiredSigners` field; take the length of the
  --     array
  --   * this assumes of course that users will not pass `Just mempty` for the
  --     required signers
  witCount :: UInt
  witCount = maybe one UInt.fromInt $ length <$> body.requiredSigners

newtype RdmrPtrExUnits = RdmrPtrExUnits
  { rdmrPtrTag :: Int
  , rdmrPtrIdx :: Natural
  , exUnitsMem :: Natural
  , exUnitsSteps :: Natural
  }

derive instance Generic RdmrPtrExUnits _

instance Show RdmrPtrExUnits where
  show = genericShow

derive newtype instance DecodeJson RdmrPtrExUnits

evalTxExecutionUnits
  :: Transaction -> QueryM (Either ClientError (Array RdmrPtrExUnits))
evalTxExecutionUnits tx = do
  txHex <- liftEffect (txToHex tx)
  url <- mkServerEndpointUrl ("eval-ex-units?tx=" <> txHex)
  liftAff (Affjax.get Affjax.ResponseFormat.json url)
    <#> either
      (Left <<< ClientHttpError)
      (lmap ClientDecodeJsonError <<< Json.decodeJson <<< _.body)

-- | CborHex-encoded tx
newtype FinalizedTransaction = FinalizedTransaction ByteArray

derive instance Generic FinalizedTransaction _

instance Show FinalizedTransaction where
  show = genericShow

instance Json.DecodeJson FinalizedTransaction where
  decodeJson =
    map FinalizedTransaction <<<
      Json.caseJsonString (Left err) (note err <<< hexToByteArray)
    where
    err = Json.TypeMismatch "Expected CborHex of Tx"

finalizeTx
  :: Transaction.Transaction
  -> Array Datum
  -> Array Transaction.Redeemer
  -> QueryM (Maybe FinalizedTransaction)
finalizeTx tx datums redeemers = do
  -- tx
  txHex <- liftEffect (txToHex tx)
  -- datums
  encodedDatums <- liftEffect do
    for datums \datum -> do
      byteArrayToHex <<< Serialization.toBytes <<< asOneOf
        <$> maybe'
          (\_ -> throw $ "Failed to convert plutus data: " <> show datum)
          pure
          (Serialization.convertPlutusData $ unwrap datum)
  -- redeemers
  encodedRedeemers <- liftEffect $
    byteArrayToHex <<< Serialization.toBytes <<< asOneOf <$>
      Serialization.convertRedeemers redeemers
  -- construct payload
  let
    body
      :: { tx :: String
         , datums :: Array String
         , redeemers :: String
         }
    body =
      { tx: txHex
      , datums: encodedDatums
      , redeemers: encodedRedeemers
      }
  url <- mkServerEndpointUrl "finalize"
  -- get response json
  jsonBody <-
    liftAff
      ( Affjax.post Affjax.ResponseFormat.json url
          (Just $ Affjax.RequestBody.Json $ encodeJson body)
      ) <#> map \x -> x.body
  -- decode
  pure $ hush <<< Json.decodeJson =<< hush jsonBody

newtype HashedData = HashedData ByteArray

derive instance Newtype HashedData _
derive instance Generic HashedData _

instance Show HashedData where
  show = genericShow

instance Json.DecodeJson HashedData where
  decodeJson =
    map HashedData <<<
      Json.caseJsonString (Left err) (note err <<< hexToByteArray)
    where
    err :: Json.JsonDecodeError
    err = Json.TypeMismatch "Expected hex bytes (raw) of hashed data"

hashData :: Datum -> QueryM (Maybe HashedData)
hashData datum = do
  body <-
    liftEffect $ byteArrayToHex <<< Serialization.toBytes <<< asOneOf
      <$> maybe' (\_ -> throw $ "Failed to convert plutus data: " <> show datum)
        pure
        (Serialization.convertPlutusData $ unwrap datum)
  url <- mkServerEndpointUrl "hash-data"
  -- get response json
  jsonBody <-
    liftAff
      ( Affjax.post Affjax.ResponseFormat.json url
          (Just $ Affjax.RequestBody.Json $ encodeString body)
      ) <#> map \x -> x.body
  -- decode
  pure $ hush <<< Json.decodeJson =<< hush jsonBody

-- | Hashes an Plutus-style Datum
datumHash :: Datum -> QueryM (Maybe DatumHash)
datumHash = map (map (Transaction.DataHash <<< unwrap)) <<< hashData

-- | Apply `PlutusData` arguments to any type isomorphic to `PlutusScript`,
-- | returning an updated script with the provided arguments applied
applyArgs
  :: forall (a :: Type)
   . Newtype a PlutusScript
  => DecodeJson a
  => a
  -> Array PlutusData
  -> QueryM (Either ClientError a)
applyArgs script args = case traverse plutusDataToJson args of
  Nothing -> pure $ Left $ ClientEncodingError "Failed to convert script args"
  Just ps -> do
    let
      argsJson :: Json.Json
      argsJson = Json.encodeJson ps

      reqBody :: Maybe Affjax.RequestBody.RequestBody
      reqBody = Just
        $ Affjax.RequestBody.Json
        $ Json.fromObject
        $ Object.fromFoldable
            [ "script" /\ scriptToJson (unwrap script)
            , "args" /\ argsJson
            ]
    url <- mkServerEndpointUrl "apply-args"
    liftAff (Affjax.post Affjax.ResponseFormat.json url reqBody)
      <#> either
        (Left <<< ClientHttpError)
        (lmap ClientDecodeJsonError <<< Json.decodeJson <<< _.body)
  where
  plutusDataToJson :: PlutusData -> Maybe Json.Json
  plutusDataToJson =
    map
      ( encodeString
          <<< byteArrayToHex
          <<< Serialization.toBytes
          <<< asOneOf
      )
      <<< Serialization.convertPlutusData

hashScript
  :: forall (a :: Type) (b :: Type)
   . Newtype a PlutusScript
  => Newtype b ScriptHash
  => a
  -> QueryM (Either ClientError b)
hashScript script = do
  url <- mkServerEndpointUrl "hash-script"
  let
    reqBody :: Maybe Affjax.RequestBody.RequestBody
    reqBody = Just
      $ Affjax.RequestBody.Json
      $ scriptToJson
      $ unwrap script
  liftAff (Affjax.post Affjax.ResponseFormat.json url reqBody)
    <#> either
      (Left <<< ClientHttpError)
      (bimap ClientDecodeJsonError wrap <<< Json.decodeJson <<< _.body)

-- It's easier to just write the encoder here than provide an `EncodeJson`
-- instance (there are some brutal cyclical dependency issues trying to
-- write an instance in the `Types.*` modules)
scriptToJson :: PlutusScript -> Json.Json
scriptToJson = encodeString <<< byteArrayToHex <<< unwrap

mkServerEndpointUrl :: String -> QueryM Url
mkServerEndpointUrl path = asks $ (_ <> "/" <> path)
  <<< mkHttpUrl
  <<< _.serverConfig

--------------------------------------------------------------------------------
-- OgmiosWebSocket Setup and PrimOps
--------------------------------------------------------------------------------

-- don't export this constructor
-- type-safe websocket which has automated req/res dispatch and websocket
-- failure handling
data WebSocket listeners = WebSocket JsWebSocket listeners
type OgmiosWebSocket = WebSocket OgmiosListeners
type DatumCacheWebSocket = WebSocket DatumCacheListeners

-- smart-constructor for OgmiosWebSocket in Aff Context
-- (prevents sending messages before the websocket opens, etc)
mkOgmiosWebSocket'
  :: LogLevel
  -> ServerConfig
  -> (Either Error OgmiosWebSocket -> Effect Unit)
  -> Effect Canceler
mkOgmiosWebSocket' lvl serverCfg cb = do
  utxoDispatchMap <- createMutableDispatch
  chainTipDispatchMap <- createMutableDispatch
  evaluateTxDispatchMap <- createMutableDispatch
  submitDispatchMap <- createMutableDispatch
  utxoPendingRequests <- createPendingRequests
  chainTipPendingRequests <- createPendingRequests
  evaluateTxPendingRequests <- createPendingRequests
  submitPendingRequests <- createPendingRequests
  let
    md = ogmiosMessageDispatch
      { utxoDispatchMap
      , chainTipDispatchMap
      , evaluateTxDispatchMap
      , submitDispatchMap
      }
  ws <- _mkWebSocket (logger Debug) $ mkWsUrl serverCfg
  let
    sendRequest = _wsSend ws (logString lvl Debug)
    onError = do
      logString lvl Debug "WS error occured, resending requests"
      Ref.read utxoPendingRequests >>= traverse_ sendRequest
      Ref.read chainTipPendingRequests >>= traverse_ sendRequest
      Ref.read evaluateTxPendingRequests >>= traverse_ sendRequest
      Ref.read submitPendingRequests >>= traverse_ sendRequest
  _onWsConnect ws do
    _wsWatch ws (logger Debug) onError
    _onWsMessage ws (logger Debug) $ defaultMessageListener lvl md
    _onWsError ws (logger Error) $ const onError
    cb $ Right $ WebSocket ws
      { utxo: mkListenerSet utxoDispatchMap utxoPendingRequests
      , chainTip: mkListenerSet chainTipDispatchMap chainTipPendingRequests
      , evaluate: mkListenerSet evaluateTxDispatchMap evaluateTxPendingRequests
      , submit: mkListenerSet submitDispatchMap submitPendingRequests
      }
  pure $ Canceler $ \err -> liftEffect $ cb $ Left $ err
  where
  logger :: LogLevel -> String -> Effect Unit
  logger = logString lvl

mkDatumCacheWebSocket'
  :: LogLevel
  -> ServerConfig
  -> (Either Error DatumCacheWebSocket -> Effect Unit)
  -> Effect Canceler
mkDatumCacheWebSocket' lvl serverCfg cb = do
  getDatumByHashDispatchMap <- createMutableDispatch
  getDatumsByHashesDispatchMap <- createMutableDispatch
  startFetchBlocksDispatchMap <- createMutableDispatch
  cancelFetchBlocksDispatchMap <- createMutableDispatch
  getDatumByHashPendingRequests <- createPendingRequests
  getDatumsByHashesPendingRequests <- createPendingRequests
  startFetchBlocksPendingRequests <- createPendingRequests
  cancelFetchBlocksPendingRequests <- createPendingRequests
  let
    md = datumCacheMessageDispatch
      { getDatumByHashDispatchMap
      , getDatumsByHashesDispatchMap
      , startFetchBlocksDispatchMap
      , cancelFetchBlocksDispatchMap
      }
  ws <- _mkWebSocket (logger Debug) $ mkOgmiosDatumCacheWsUrl serverCfg
  let
    sendRequest = _wsSend ws (logString lvl Debug)
    onError = do
      logString lvl Debug "Datum Cache: WS error occured, resending requests"
      Ref.read getDatumByHashPendingRequests >>= traverse_ sendRequest
      Ref.read getDatumsByHashesPendingRequests >>= traverse_ sendRequest
      Ref.read startFetchBlocksPendingRequests >>= traverse_ sendRequest
      Ref.read cancelFetchBlocksPendingRequests >>= traverse_ sendRequest
  _onWsConnect ws $ do
    _wsWatch ws (logger Debug) onError
    _onWsMessage ws (logger Debug) $ defaultMessageListener lvl md
    _onWsError ws (logger Error) $ const onError
    cb $ Right $ WebSocket ws
      { getDatumByHash: mkListenerSet getDatumByHashDispatchMap
          getDatumByHashPendingRequests
      , getDatumsByHashes: mkListenerSet getDatumsByHashesDispatchMap
          getDatumsByHashesPendingRequests
      , startFetchBlocks: mkListenerSet startFetchBlocksDispatchMap
          startFetchBlocksPendingRequests
      , cancelFetchBlocks: mkListenerSet cancelFetchBlocksDispatchMap
          cancelFetchBlocksPendingRequests
      }
  pure $ Canceler $ \err -> liftEffect $ cb $ Left $ err
  where
  logger :: LogLevel -> String -> Effect Unit
  logger = logString lvl

mkDatumCacheWebSocketAff :: LogLevel -> ServerConfig -> Aff DatumCacheWebSocket
mkDatumCacheWebSocketAff lvl = makeAff <<< mkDatumCacheWebSocket' lvl

mkOgmiosWebSocketAff :: LogLevel -> ServerConfig -> Aff OgmiosWebSocket
mkOgmiosWebSocketAff lvl = makeAff <<< mkOgmiosWebSocket' lvl

-- getter
underlyingWebSocket :: forall (a :: Type). WebSocket a -> JsWebSocket
underlyingWebSocket (WebSocket ws _) = ws

-- getter
listeners :: forall (listeners :: Type). WebSocket listeners -> listeners
listeners (WebSocket _ ls) = ls

type PendingRequests (request :: Type) = Ref (Map ListenerId RequestBody)

type RequestBody = String

type OgmiosListeners =
  { utxo :: ListenerSet Ogmios.OgmiosAddress Ogmios.UtxoQR
  , chainTip :: ListenerSet Unit Ogmios.ChainTipQR
  , submit :: ListenerSet { txCbor :: ByteArray } Ogmios.SubmitTxR
  , evaluate :: ListenerSet { txCbor :: ByteArray } Ogmios.TxEvaluationResult
  }

type DatumCacheListeners =
  { getDatumByHash :: ListenerSet DatumHash GetDatumByHashR
  , getDatumsByHashes :: ListenerSet (Array DatumHash) GetDatumsByHashesR
  , startFetchBlocks ::
      ListenerSet { slot :: Slot, id :: Chain.BlockHeaderHash }
        StartFetchBlocksR
  , cancelFetchBlocks :: ListenerSet Unit CancelFetchBlocksR
  }

-- convenience type for adding additional query types later
type ListenerSet (request :: Type) (response :: Type) =
  { addMessageListener ::
      ListenerId
      -> (Either DispatchError response -> Effect Unit)
      -> Effect Unit
  , removeMessageListener :: ListenerId -> Effect Unit
  -- ^ Removes ID from dispatch map and pending requests queue.
  , addRequest :: ListenerId -> RequestBody -> Effect Unit
  -- ^ Saves request body until the request is fulfilled. The body is used
  --  to replay requests in case of a WebSocket failure.
  }

-- we manipluate closures to make the DispatchIdMap updateable using these
-- methods, this can be picked up by a query or cancellation function
mkListenerSet
  :: forall (request :: Type) (response :: Type)
   . DispatchIdMap response
  -> PendingRequests request
  -> ListenerSet request response
mkListenerSet dim pr =
  { addMessageListener:
      \id func -> do
        Ref.modify_ (MultiMap.insert id func) dim
  , removeMessageListener:
      \id -> do
        Ref.modify_ (MultiMap.delete id) dim
        Ref.modify_ (Map.delete id) pr
  , addRequest:
      \id req ->
        Ref.modify_ (Map.insert id req) pr
  }

-- | Builds a Ogmios request action using QueryM
mkOgmiosRequest
  :: forall (request :: Type) (response :: Type)
   . JsonWsp.JsonWspCall request response
  -> (OgmiosListeners -> ListenerSet request response)
  -> request
  -> QueryM response
mkOgmiosRequest = mkRequest
  (listeners <<< _.ogmiosWs <$> ask)
  (underlyingWebSocket <<< _.ogmiosWs <$> ask)

mkDatumCacheRequest
  :: forall (request :: Type) (response :: Type)
   . JsonWsp.JsonWspCall request response
  -> (DatumCacheListeners -> ListenerSet request response)
  -> request
  -> QueryM response
mkDatumCacheRequest = mkRequest
  (listeners <<< _.datumCacheWs <$> ask)
  (underlyingWebSocket <<< _.datumCacheWs <$> ask)

-- | Builds a Ogmios request action using QueryM
mkRequest
  :: forall (request :: Type) (response :: Type) (listeners :: Type)
   . QueryM listeners
  -> QueryM JsWebSocket
  -> JsonWsp.JsonWspCall request response
  -> (listeners -> ListenerSet request response)
  -> request
  -> QueryM response
mkRequest getListeners getWebSocket jsonWspCall getLs inp = do
  { body, id } <- liftEffect $ JsonWsp.buildRequest jsonWspCall inp
  config <- ask
  ws <- getWebSocket
  respLs <- getLs <$> getListeners
  let
    affFunc :: (Either Error response -> Effect Unit) -> Effect Canceler
    affFunc cont = do
      let
        sBody :: RequestBody
        sBody = Json.stringify $ Json.encodeJson body
      _ <- respLs.addMessageListener id
        ( \result -> do
            respLs.removeMessageListener id
            cont (lmap dispatchErrorToError result)
        )
      respLs.addRequest id sBody
      _wsSend ws (logString config.logLevel Debug) sBody
      pure $ Canceler $ \err -> do
        liftEffect $ respLs.removeMessageListener id
        liftEffect $ throwError $ err
  liftAff $ makeAff $ affFunc

-------------------------------------------------------------------------------
-- Dispatch Setup
--------------------------------------------------------------------------------

data DispatchError = JsError Error | JsonError Json.JsonDecodeError

dispatchErrorToError :: DispatchError -> Error
dispatchErrorToError (JsError err) = err
dispatchErrorToError (JsonError err) = error $ show err

-- A function which accepts some unparsed Json, and checks it against one or
-- more possible types to perform an appropriate effect (such as supplying the
-- parsed result to an async fiber/Aff listener)
type WebsocketDispatch =
  String -> Effect (Either DispatchError (Effect Unit))

-- A mutable queue of requests
type DispatchIdMap response = Ref
  (MultiMap ListenerId (Either DispatchError response -> Effect Unit))

-- an immutable queue of response type handlers
ogmiosMessageDispatch
  :: { utxoDispatchMap :: DispatchIdMap Ogmios.UtxoQR
     , chainTipDispatchMap :: DispatchIdMap Ogmios.ChainTipQR
     , evaluateTxDispatchMap :: DispatchIdMap Ogmios.TxEvaluationResult
     , submitDispatchMap :: DispatchIdMap Ogmios.SubmitTxR
     }
  -> Array WebsocketDispatch
ogmiosMessageDispatch
  { utxoDispatchMap
  , chainTipDispatchMap
  , evaluateTxDispatchMap
  , submitDispatchMap
  } =
  [ queryDispatch utxoDispatchMap
  , queryDispatch chainTipDispatchMap
  , queryDispatch evaluateTxDispatchMap
  , queryDispatch submitDispatchMap
  ]

datumCacheMessageDispatch
  :: { getDatumByHashDispatchMap :: DispatchIdMap GetDatumByHashR
     , getDatumsByHashesDispatchMap :: DispatchIdMap GetDatumsByHashesR
     , startFetchBlocksDispatchMap :: DispatchIdMap StartFetchBlocksR
     , cancelFetchBlocksDispatchMap :: DispatchIdMap CancelFetchBlocksR
     }
  -> Array WebsocketDispatch
datumCacheMessageDispatch
  { getDatumByHashDispatchMap
  , getDatumsByHashesDispatchMap
  , startFetchBlocksDispatchMap
  , cancelFetchBlocksDispatchMap
  } =
  [ queryDispatch getDatumByHashDispatchMap
  , queryDispatch getDatumsByHashesDispatchMap
  , queryDispatch startFetchBlocksDispatchMap
  , queryDispatch cancelFetchBlocksDispatchMap
  ]

-- each query type will have a corresponding ref that lives in ReaderT config or similar
-- for utxoQueryDispatch, the `a` parameter will be `UtxoQR` or similar
-- the add and remove listener functions will know to grab the correct mutable dispatch, if one exists.
createMutableDispatch
  :: forall (response :: Type). Effect (DispatchIdMap response)
createMutableDispatch = Ref.new MultiMap.empty

createPendingRequests
  :: forall (request :: Type). Effect (PendingRequests request)
createPendingRequests = Ref.new Map.empty

-- we parse out the utxo query result, then check if we're expecting a result
-- with the provided id, if we are then we dispatch to the effect that is
-- waiting on this result
queryDispatch
  :: forall (response :: Type)
   . Aeson.DecodeAeson response
  => DispatchIdMap response
  -> String
  -> Effect (Either DispatchError (Effect Unit))
queryDispatch ref str = do
  -- Parse response
  case JsonWsp.parseJsonWspResponse =<< Aeson.parseJsonStringToAeson str of
    Left parseError -> do
      -- Try to at least parse ID  to dispatch the error to
      case parseJsonWspResponseId =<< Aeson.parseJsonStringToAeson str of
        -- We still return original error because ID parse error is useless
        Left _idParseError -> pure $ Left $ JsonError parseError
        Right (id :: ListenerId) -> do
          idMap <- Ref.read ref
          let
            (mAction :: Maybe (Either DispatchError response -> Effect Unit)) =
              MultiMap.lookup id idMap
          case mAction of
            Nothing -> pure $ Left $ JsError $ error $
              "Parse failed and Request Id: " <> id <> " has been cancelled"
            Just action -> pure $ Right $ action $ Left $ JsonError parseError
    Right parsed -> do
      let (id :: ListenerId) = parsed.reflection
      idMap <- Ref.read ref
      let
        (mAction :: Maybe (Either DispatchError response -> Effect Unit)) =
          MultiMap.lookup id idMap
      case mAction of
        Nothing -> pure $ Left $ JsError $ error $
          "Parse succeeded but Request Id: " <> id <> " has been cancelled"
        Just action -> pure $ Right $ action $ Right parsed.result

-- an empty error we can compare to, useful for ensuring we've not received any other kind of error
defaultErr :: Json.JsonDecodeError
defaultErr = Json.TypeMismatch "default error"

defaultMessageListener
  :: LogLevel -> Array WebsocketDispatch -> String -> Effect Unit
defaultMessageListener lvl dispatchArray msg = do
  -- here, we need to fold the input over the array of functions until we get
  -- a success, then execute the effect.
  -- using a fold instead of a traverse allows us to skip a bunch of execution
  eAction :: Either DispatchError (Effect Unit) <- foldl
    (messageFoldF msg)
    (pure $ Left $ JsonError defaultErr)
    dispatchArray
  either
    -- we expect a lot of parse errors, some messages (could?) fall through completely
    ( \err ->
        unless
          ( case err of
              JsonError jsonErr -> jsonErr == defaultErr
              _ -> false
          )
          do
            logString lvl Error $
              "unexpected parse error on input: " <> msg

    )
    identity
    eAction

messageFoldF
  :: String
  -> Effect (Either DispatchError (Effect Unit))
  -> (String -> (Effect (Either DispatchError (Effect Unit))))
  -> Effect (Either DispatchError (Effect Unit))
messageFoldF msg acc' func = do
  acc <- acc'
  if isRight acc then acc' else func msg<|MERGE_RESOLUTION|>--- conflicted
+++ resolved
@@ -11,11 +11,7 @@
   , module ServerConfig
   , ListenerSet
   , PendingRequests
-<<<<<<< HEAD
-  , ListenerId
   , RdmrPtrExUnits(..)
-=======
->>>>>>> 0a8a9aed
   , RequestBody
   , OgmiosListeners
   , OgmiosWebSocket
@@ -106,12 +102,6 @@
   , _wsSend
   , _wsWatch
   )
-<<<<<<< HEAD
-import Types.MultiMap (MultiMap)
-import Types.MultiMap as MultiMap
-import Types.Natural (Natural)
-=======
->>>>>>> 0a8a9aed
 import QueryM.DatumCacheWsp
   ( CancelFetchBlocksR
   , GetDatumByHashR
@@ -162,6 +152,7 @@
 import Types.Interval (SlotConfig, defaultSlotConfig)
 import Types.MultiMap (MultiMap)
 import Types.MultiMap as MultiMap
+import Types.Natural (Natural)
 import Types.PlutusData (PlutusData)
 import Types.PubKeyHash (PubKeyHash)
 import Types.Scripts (PlutusScript)
