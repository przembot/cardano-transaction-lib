-- | TODO docstring
module QueryM
  ( ClientError(..)
  , DatumCacheListeners
  , DatumCacheWebSocket
  , DispatchIdMap
  , DispatchError(JsError, JsonError)
  , FeeEstimate(..)
  , FinalizedTransaction(..)
  , module ServerConfig
  , ListenerSet
  , PendingRequests
  , RdmrPtrExUnits(..)
  , RequestBody
  , OgmiosListeners
  , OgmiosWebSocket
  , QueryConfig
  , DefaultQueryConfig
  , QueryM
  , QueryMExtended
  , WebSocket
  , liftQueryM
  , allowError
  , applyArgs
  , calculateMinFee
  , traceQueryConfig
  , evalTxExecutionUnits
  , finalizeTx
  , getWalletAddress
  , getChainTip
  , getWalletCollateral
  , listeners
  , mkDatumCacheWebSocketAff
  , mkOgmiosRequest
  , mkServerEndpointUrl
  , mkOgmiosWebSocketAff
  , ownPaymentPubKeyHash
  , ownPubKeyHash
  , ownStakePubKeyHash
  , runQueryM
  , signTransaction
  , signTransactionBytes
  , submitTxWallet
  , submitTxOgmios
  , underlyingWebSocket
  , getDatumByHash
  , getDatumsByHashes
  , startFetchBlocks
  , scriptToJson
  , cancelFetchBlocks
  ) where

import Prelude

import Aeson as Aeson
import Affjax as Affjax
import Affjax.RequestBody as Affjax.RequestBody
import Affjax.ResponseFormat as Affjax.ResponseFormat
import Cardano.Types.Transaction (Transaction(Transaction))
import Cardano.Types.Transaction as Transaction
import Cardano.Types.TransactionUnspentOutput (TransactionUnspentOutput)
import Cardano.Types.Value (Coin)
import Control.Monad.Error.Class (throwError)
import Control.Monad.Logger.Trans (LoggerT, runLoggerT)
import Control.Monad.Reader.Trans (ReaderT, runReaderT, withReaderT, ask, asks)
import Data.Argonaut (class DecodeJson)
import Data.Argonaut as Json
import Data.Argonaut.Encode.Class (encodeJson)
import Data.Argonaut.Encode.Encoders (encodeString)
import Data.Array (length)
import Data.Bifunctor (bimap, lmap)
import Data.BigInt (BigInt)
import Data.BigInt as BigInt
import Data.Either (Either(Left, Right), either, isRight, note, hush)
import Data.Foldable (foldl)
import Data.Generic.Rep (class Generic)
import Data.Log.Level (LogLevel(Trace, Debug, Error))
import Data.Map (Map)
import Data.Map as Map
import Data.Maybe (Maybe(Just, Nothing), maybe, maybe')
import Data.Newtype (class Newtype, unwrap, wrap)
import Data.Show.Generic (genericShow)
import Data.Traversable (traverse, traverse_, for)
import Data.Tuple.Nested ((/\))
import Data.UInt (UInt)
import Data.UInt as UInt
import Effect (Effect)
import Effect.Aff (Aff, Canceler(Canceler), makeAff)
import Effect.Aff.Class (liftAff)
import Effect.Class (liftEffect)
import Effect.Exception (Error, error, throw)
import Effect.Ref (Ref)
import Effect.Ref as Ref
import Foreign.Object as Object
import Helpers (logString, logWithLevel)
import JsWebSocket
  ( JsWebSocket
  , Url
  , _mkWebSocket
  , _onWsConnect
  , _onWsError
  , _onWsMessage
  , _wsSend
  , _wsWatch
  )
import QueryM.DatumCacheWsp
  ( CancelFetchBlocksR
  , GetDatumByHashR
  , GetDatumsByHashesR
  , StartFetchBlocksR
  )
import QueryM.DatumCacheWsp as DcWsp
import QueryM.JsonWsp (parseJsonWspResponseId)
import QueryM.JsonWsp as JsonWsp
import QueryM.Ogmios as Ogmios
import QueryM.ServerConfig
  ( Host
  , ServerConfig
  , defaultDatumCacheWsConfig
  , defaultOgmiosWsConfig
  , defaultServerConfig
  , mkHttpUrl
  , mkOgmiosDatumCacheWsUrl
  , mkServerUrl
  , mkWsUrl
  ) as ServerConfig
import QueryM.ServerConfig
  ( ServerConfig
  , defaultDatumCacheWsConfig
  , defaultOgmiosWsConfig
  , defaultServerConfig
  , mkHttpUrl
  , mkOgmiosDatumCacheWsUrl
  , mkWsUrl
  )
import QueryM.UniqueId (ListenerId)
import Serialization (convertTransaction, toBytes) as Serialization
import Serialization.Address
  ( Address
  , NetworkId(TestnetId)
  , Slot
  , baseAddressDelegationCred
  , baseAddressFromAddress
  , baseAddressPaymentCred
  , stakeCredentialToKeyHash
  )
import Serialization.PlutusData (convertPlutusData) as Serialization
import Serialization.WitnessSet (convertRedeemers) as Serialization
import Types.ByteArray (ByteArray, byteArrayToHex, hexToByteArray)
import Types.Chain as Chain
import Types.Datum (DataHash(DataHash), Datum)
import Types.Interval (SlotConfig, defaultSlotConfig)
import Types.MultiMap (MultiMap)
import Types.MultiMap as MultiMap
import Types.Natural (Natural)
import Types.PlutusData (PlutusData)
import Types.PubKeyHash (PaymentPubKeyHash, PubKeyHash, StakePubKeyHash)
import Types.Scripts (PlutusScript)
import Types.Transaction (TransactionHash)
import Types.UsedTxOuts (newUsedTxOuts, UsedTxOuts)
import Untagged.Union (asOneOf)
import Wallet (Wallet(Nami), NamiWallet, NamiConnection)

-- This module defines an Aff interface for Ogmios Websocket Queries
-- Since WebSockets do not define a mechanism for linking request/response
-- Or for verifying that the connection is live, those concerns are addressed
-- here

------------------------

-- when we add multiple query backends or wallets,
-- we just need to extend this type
type QueryConfig (r :: Row Type) =
  { ogmiosWs :: OgmiosWebSocket
  , datumCacheWs :: DatumCacheWebSocket
  , serverConfig :: ServerConfig
  , wallet :: Maybe Wallet
  -- should probably be more tightly coupled with a wallet
  , usedTxOuts :: UsedTxOuts
  , networkId :: NetworkId
  , slotConfig :: SlotConfig
  , logLevel :: LogLevel
  | r
  }

type DefaultQueryConfig = QueryConfig ()

type QueryM (a :: Type) = ReaderT DefaultQueryConfig (LoggerT Aff) a

type QueryMExtended (r :: Row Type) (a :: Type) = ReaderT (QueryConfig r)
  (LoggerT Aff)
  a

liftQueryM :: forall (r :: Row Type) (a :: Type). QueryM a -> QueryMExtended r a
liftQueryM = withReaderT toDefaultQueryConfig
  where
  toDefaultQueryConfig :: QueryConfig r -> DefaultQueryConfig
  toDefaultQueryConfig c =
    { ogmiosWs: c.ogmiosWs
    , datumCacheWs: c.datumCacheWs
    , serverConfig: c.serverConfig
    , wallet: c.wallet
    , usedTxOuts: c.usedTxOuts
    , networkId: c.networkId
    , slotConfig: c.slotConfig
    , logLevel: c.logLevel
    }

runQueryM :: forall (a :: Type). DefaultQueryConfig -> QueryM a -> Aff a
runQueryM cfg =
  flip runLoggerT (logWithLevel cfg.logLevel) <<< flip runReaderT cfg

-- A `DefaultQueryConfig` useful for testing, with `logLevel` set to `Trace`
traceQueryConfig :: Aff DefaultQueryConfig
traceQueryConfig = do
  ogmiosWs <- mkOgmiosWebSocketAff logLevel defaultOgmiosWsConfig
  datumCacheWs <- mkDatumCacheWebSocketAff logLevel defaultDatumCacheWsConfig
  usedTxOuts <- newUsedTxOuts
  pure
    { ogmiosWs
    , datumCacheWs
    , serverConfig: defaultServerConfig
    , wallet: Nothing
    , usedTxOuts
    , networkId: TestnetId
    , slotConfig: defaultSlotConfig
    , logLevel
    }
  where
  logLevel :: LogLevel
  logLevel = Trace

--------------------------------------------------------------------------------
-- OGMIOS LOCAL STATE QUERY PROTOCOL
--------------------------------------------------------------------------------

getChainTip :: QueryM Chain.Tip
getChainTip = ogmiosChainTipToTip <$> mkOgmiosRequest Ogmios.queryChainTipCall
  _.chainTip
  unit
  where
  ogmiosChainTipToTip :: Ogmios.ChainTipQR -> Chain.Tip
  ogmiosChainTipToTip = case _ of
    Ogmios.CtChainOrigin _ -> Chain.TipAtGenesis
    Ogmios.CtChainPoint { slot, hash } -> Chain.Tip $ wrap
      { slot, blockHeaderHash: wrap $ unwrap hash }

--------------------------------------------------------------------------------
-- OGMIOS LOCAL TX SUBMISSION PROTOCOL
--------------------------------------------------------------------------------

submitTxOgmios :: ByteArray -> QueryM Ogmios.SubmitTxR
submitTxOgmios txCbor = mkOgmiosRequest Ogmios.submitTxCall _.submit { txCbor }

--------------------------------------------------------------------------------
-- DATUM CACHE QUERIES
--------------------------------------------------------------------------------

getDatumByHash :: DataHash -> QueryM (Maybe Datum)
getDatumByHash hash = unwrap <$> do
  mkDatumCacheRequest DcWsp.getDatumByHashCall _.getDatumByHash hash

getDatumsByHashes :: Array DataHash -> QueryM (Map DataHash Datum)
getDatumsByHashes hashes = unwrap <$> do
  mkDatumCacheRequest DcWsp.getDatumsByHashesCall _.getDatumsByHashes hashes

startFetchBlocks :: { slot :: Slot, id :: Chain.BlockHeaderHash } -> QueryM Unit
startFetchBlocks start = void $ mkDatumCacheRequest DcWsp.startFetchBlocksCall
  _.startFetchBlocks
  start

-- | Cancels a running block fetcher job. Throws on no fetchers running
cancelFetchBlocks :: QueryM Unit
cancelFetchBlocks = void $ mkDatumCacheRequest DcWsp.cancelFetchBlocksCall
  _.cancelFetchBlocks
  unit

allowError
  :: forall (a :: Type). (Either Error a -> Effect Unit) -> a -> Effect Unit
allowError func = func <<< Right

--------------------------------------------------------------------------------
-- Wallet
--------------------------------------------------------------------------------

getWalletAddress :: QueryM (Maybe Address)
getWalletAddress = withMWalletAff $ case _ of
  Nami nami -> callNami nami _.getWalletAddress

getWalletCollateral :: QueryM (Maybe TransactionUnspentOutput)
getWalletCollateral = withMWalletAff $ case _ of
  Nami nami -> callNami nami _.getCollateral

signTransaction
  :: Transaction.Transaction -> QueryM (Maybe Transaction.Transaction)
signTransaction tx = withMWalletAff $ case _ of
  Nami nami -> callNami nami $ \nw -> flip nw.signTx tx

signTransactionBytes
  :: ByteArray -> QueryM (Maybe ByteArray)
signTransactionBytes tx = withMWalletAff $ case _ of
  Nami nami -> callNami nami $ \nw -> flip nw.signTxBytes tx

submitTxWallet
  :: Transaction.Transaction -> QueryM (Maybe TransactionHash)
submitTxWallet tx = withMWalletAff $ case _ of
  Nami nami -> callNami nami $ \nw -> flip nw.submitTx tx

ownPubKeyHash :: QueryM (Maybe PubKeyHash)
ownPubKeyHash = do
  mbAddress <- getWalletAddress
  pure do
    baseAddress <- mbAddress >>= baseAddressFromAddress
    wrap <$> stakeCredentialToKeyHash (baseAddressPaymentCred baseAddress)

ownPaymentPubKeyHash :: QueryM (Maybe PaymentPubKeyHash)
ownPaymentPubKeyHash = map wrap <$> ownPubKeyHash

ownStakePubKeyHash :: QueryM (Maybe StakePubKeyHash)
ownStakePubKeyHash = do
  mbAddress <- getWalletAddress
  pure do
    baseAddress <- mbAddress >>= baseAddressFromAddress
    wrap <<< wrap <$> stakeCredentialToKeyHash
      (baseAddressDelegationCred baseAddress)

withMWalletAff
  :: forall (a :: Type). (Wallet -> Aff (Maybe a)) -> QueryM (Maybe a)
withMWalletAff act = asks _.wallet >>= maybe (pure Nothing) (liftAff <<< act)

callNami
  :: forall (a :: Type)
   . NamiWallet
  -> (NamiWallet -> (NamiConnection -> Aff a))
  -> Aff a
callNami nami act = act nami =<< readNamiConnection nami
  where
  readNamiConnection :: NamiWallet -> Aff NamiConnection
  readNamiConnection = liftEffect <<< Ref.read <<< _.connection

-- The server will respond with a stringified integer value for the fee estimate
newtype FeeEstimate = FeeEstimate BigInt

derive instance Newtype FeeEstimate _

instance Json.DecodeJson FeeEstimate where
  decodeJson str =
    map FeeEstimate
      <<< note (Json.TypeMismatch "Expected a `BigInt`")
      <<< BigInt.fromString
      =<< Json.caseJsonString
        (Left $ Json.TypeMismatch "Expected a stringified `BigInt`")
        Right
        str

data ClientError
  = ClientHttpError Affjax.Error
  | ClientDecodeJsonError Json.JsonDecodeError
  | ClientEncodingError String
  | ClientOtherError String

-- No Show instance of Affjax.Error
instance Show ClientError where
  show (ClientHttpError err) =
    "(ClientHttpError "
      <> Affjax.printError err
      <> ")"
  show (ClientDecodeJsonError err) =
    "(ClientDecodeJsonError "
      <> show err
      <> ")"
  show (ClientEncodingError err) =
    "(ClientEncodingError "
      <> err
      <> ")"
  show (ClientOtherError err) =
    "(ClientEncodingError "
      <> err
      <> ")"

txToHex :: Transaction -> Effect String
txToHex tx =
  byteArrayToHex
    <<< Serialization.toBytes
    <<< asOneOf
    <$> Serialization.convertTransaction tx

-- Query the Haskell server for the minimum transaction fee
calculateMinFee :: Transaction -> QueryM (Either ClientError Coin)
calculateMinFee tx@(Transaction { body: Transaction.TxBody body }) = do
  txHex <- liftEffect (txToHex tx)
  url <- mkServerEndpointUrl
    $ "fees?tx="
        <> txHex
        <> "&count="
        <> UInt.toString witCount
  liftAff (Affjax.get Affjax.ResponseFormat.json url)
    <#> either
      (Left <<< ClientHttpError)
      ( bimap ClientDecodeJsonError (wrap <<< unwrap :: FeeEstimate -> Coin)
          <<< Json.decodeJson
          <<< _.body
      )
  where
  -- Fee estimation occurs before balancing the transaction, so we need to know
  -- the expected number of witnesses to use the cardano-api fee estimation
  -- functions
  --
  -- We obtain the expected number of key witnesses for the transaction, with
  -- the following assumptions:
  --   * if `requiredSigners` is `Nothing`, add one key witness for the
  --     current wallet. Thus there should normally be at least one witness
  --     for any transaction
  --   * otherwise, the expected number of signers has been implicitly
  --     specified by the `requiredSigners` field; take the length of the
  --     array
  --   * this assumes of course that users will not pass `Just mempty` for the
  --     required signers
  witCount :: UInt
  witCount = maybe one UInt.fromInt $ length <$> body.requiredSigners

newtype RdmrPtrExUnits = RdmrPtrExUnits
  { rdmrPtrTag :: Int
  , rdmrPtrIdx :: Natural
  , exUnitsMem :: Natural
  , exUnitsSteps :: Natural
  }

derive instance Generic RdmrPtrExUnits _

instance Show RdmrPtrExUnits where
  show = genericShow

derive newtype instance DecodeJson RdmrPtrExUnits

evalTxExecutionUnits
  :: Transaction -> QueryM (Either ClientError (Array RdmrPtrExUnits))
evalTxExecutionUnits tx = do
  txHex <- liftEffect (txToHex tx)
  url <- mkServerEndpointUrl ("eval-ex-units?tx=" <> txHex)
  liftAff (Affjax.get Affjax.ResponseFormat.json url)
    <#> either
      (Left <<< ClientHttpError)
      (lmap ClientDecodeJsonError <<< Json.decodeJson <<< _.body)

-- | CborHex-encoded tx
newtype FinalizedTransaction = FinalizedTransaction ByteArray

derive instance Generic FinalizedTransaction _

instance Show FinalizedTransaction where
  show = genericShow

instance Json.DecodeJson FinalizedTransaction where
  decodeJson =
    map FinalizedTransaction <<<
      Json.caseJsonString (Left err) (note err <<< hexToByteArray)
    where
    err = Json.TypeMismatch "Expected CborHex of Tx"

finalizeTx
  :: Transaction.Transaction
  -> Array Datum
  -> Array Transaction.Redeemer
  -> QueryM (Maybe FinalizedTransaction)
finalizeTx tx datums redeemers = do
  -- tx
  txHex <- liftEffect (txToHex tx)
  -- datums
  encodedDatums <- liftEffect do
    for datums \datum -> do
      byteArrayToHex <<< Serialization.toBytes <<< asOneOf
        <$> maybe'
          (\_ -> throw $ "Failed to convert plutus data: " <> show datum)
          pure
          (Serialization.convertPlutusData $ unwrap datum)
  -- redeemers
  encodedRedeemers <- liftEffect $
    byteArrayToHex <<< Serialization.toBytes <<< asOneOf <$>
      Serialization.convertRedeemers redeemers
  -- construct payload
  let
    body
      :: { tx :: String
         , datums :: Array String
         , redeemers :: String
         }
    body =
      { tx: txHex
      , datums: encodedDatums
      , redeemers: encodedRedeemers
      }
  url <- mkServerEndpointUrl "finalize"
  -- get response json
  jsonBody <-
    liftAff
      ( Affjax.post Affjax.ResponseFormat.json url
          (Just $ Affjax.RequestBody.Json $ encodeJson body)
      ) <#> map \x -> x.body
  -- decode
  pure $ hush <<< Json.decodeJson =<< hush jsonBody

<<<<<<< HEAD
=======
newtype HashedData = HashedData ByteArray

derive instance Newtype HashedData _
derive instance Generic HashedData _

instance Show HashedData where
  show = genericShow

instance Json.DecodeJson HashedData where
  decodeJson =
    map HashedData <<<
      Json.caseJsonString (Left err) (note err <<< hexToByteArray)
    where
    err :: Json.JsonDecodeError
    err = Json.TypeMismatch "Expected hex bytes (raw) of hashed data"

hashData :: Datum -> QueryM (Maybe HashedData)
hashData datum = do
  body <-
    liftEffect $ byteArrayToHex <<< Serialization.toBytes <<< asOneOf
      <$> maybe' (\_ -> throw $ "Failed to convert plutus data: " <> show datum)
        pure
        (Serialization.convertPlutusData $ unwrap datum)
  url <- mkServerEndpointUrl "hash-data"
  -- get response json
  jsonBody <-
    liftAff
      ( Affjax.post Affjax.ResponseFormat.json url
          (Just $ Affjax.RequestBody.Json $ encodeString body)
      ) <#> map \x -> x.body
  -- decode
  pure $ hush <<< Json.decodeJson =<< hush jsonBody

-- | Hashes an Plutus-style Datum
datumHash :: Datum -> QueryM (Maybe DataHash)
datumHash = map (map (DataHash <<< unwrap)) <<< hashData

>>>>>>> 410b1ad2
-- | Apply `PlutusData` arguments to any type isomorphic to `PlutusScript`,
-- | returning an updated script with the provided arguments applied
applyArgs
  :: forall (a :: Type)
   . Newtype a PlutusScript
  => DecodeJson a
  => a
  -> Array PlutusData
  -> QueryM (Either ClientError a)
applyArgs script args = case traverse plutusDataToJson args of
  Nothing -> pure $ Left $ ClientEncodingError "Failed to convert script args"
  Just ps -> do
    let
      argsJson :: Json.Json
      argsJson = Json.encodeJson ps

      reqBody :: Maybe Affjax.RequestBody.RequestBody
      reqBody = Just
        $ Affjax.RequestBody.Json
        $ Json.fromObject
        $ Object.fromFoldable
            [ "script" /\ scriptToJson (unwrap script)
            , "args" /\ argsJson
            ]
    url <- mkServerEndpointUrl "apply-args"
    liftAff (Affjax.post Affjax.ResponseFormat.json url reqBody)
      <#> either
        (Left <<< ClientHttpError)
        (lmap ClientDecodeJsonError <<< Json.decodeJson <<< _.body)
  where
  plutusDataToJson :: PlutusData -> Maybe Json.Json
  plutusDataToJson =
    map
      ( encodeString
          <<< byteArrayToHex
          <<< Serialization.toBytes
          <<< asOneOf
      )
      <<< Serialization.convertPlutusData

-- It's easier to just write the encoder here than provide an `EncodeJson`
-- instance (there are some brutal cyclical dependency issues trying to
-- write an instance in the `Types.*` modules)
scriptToJson :: PlutusScript -> Json.Json
scriptToJson = encodeString <<< byteArrayToHex <<< unwrap

mkServerEndpointUrl :: String -> QueryM Url
mkServerEndpointUrl path = asks $ (_ <> "/" <> path)
  <<< mkHttpUrl
  <<< _.serverConfig

--------------------------------------------------------------------------------
-- OgmiosWebSocket Setup and PrimOps
--------------------------------------------------------------------------------

-- don't export this constructor
-- type-safe websocket which has automated req/res dispatch and websocket
-- failure handling
data WebSocket listeners = WebSocket JsWebSocket listeners
type OgmiosWebSocket = WebSocket OgmiosListeners
type DatumCacheWebSocket = WebSocket DatumCacheListeners

-- smart-constructor for OgmiosWebSocket in Aff Context
-- (prevents sending messages before the websocket opens, etc)
mkOgmiosWebSocket'
  :: LogLevel
  -> ServerConfig
  -> (Either Error OgmiosWebSocket -> Effect Unit)
  -> Effect Canceler
mkOgmiosWebSocket' lvl serverCfg cb = do
  utxoDispatchMap <- createMutableDispatch
  chainTipDispatchMap <- createMutableDispatch
  evaluateTxDispatchMap <- createMutableDispatch
  submitDispatchMap <- createMutableDispatch
  utxoPendingRequests <- createPendingRequests
  chainTipPendingRequests <- createPendingRequests
  evaluateTxPendingRequests <- createPendingRequests
  submitPendingRequests <- createPendingRequests
  let
    md = ogmiosMessageDispatch
      { utxoDispatchMap
      , chainTipDispatchMap
      , evaluateTxDispatchMap
      , submitDispatchMap
      }
  ws <- _mkWebSocket (logger Debug) $ mkWsUrl serverCfg
  let
    sendRequest = _wsSend ws (logString lvl Debug)
    onError = do
      logString lvl Debug "WS error occured, resending requests"
      Ref.read utxoPendingRequests >>= traverse_ sendRequest
      Ref.read chainTipPendingRequests >>= traverse_ sendRequest
      Ref.read evaluateTxPendingRequests >>= traverse_ sendRequest
      Ref.read submitPendingRequests >>= traverse_ sendRequest
  _onWsConnect ws do
    _wsWatch ws (logger Debug) onError
    _onWsMessage ws (logger Debug) $ defaultMessageListener lvl md
    _onWsError ws (logger Error) $ const onError
    cb $ Right $ WebSocket ws
      { utxo: mkListenerSet utxoDispatchMap utxoPendingRequests
      , chainTip: mkListenerSet chainTipDispatchMap chainTipPendingRequests
      , evaluate: mkListenerSet evaluateTxDispatchMap evaluateTxPendingRequests
      , submit: mkListenerSet submitDispatchMap submitPendingRequests
      }
  pure $ Canceler $ \err -> liftEffect $ cb $ Left $ err
  where
  logger :: LogLevel -> String -> Effect Unit
  logger = logString lvl

mkDatumCacheWebSocket'
  :: LogLevel
  -> ServerConfig
  -> (Either Error DatumCacheWebSocket -> Effect Unit)
  -> Effect Canceler
mkDatumCacheWebSocket' lvl serverCfg cb = do
  getDatumByHashDispatchMap <- createMutableDispatch
  getDatumsByHashesDispatchMap <- createMutableDispatch
  startFetchBlocksDispatchMap <- createMutableDispatch
  cancelFetchBlocksDispatchMap <- createMutableDispatch
  getDatumByHashPendingRequests <- createPendingRequests
  getDatumsByHashesPendingRequests <- createPendingRequests
  startFetchBlocksPendingRequests <- createPendingRequests
  cancelFetchBlocksPendingRequests <- createPendingRequests
  let
    md = datumCacheMessageDispatch
      { getDatumByHashDispatchMap
      , getDatumsByHashesDispatchMap
      , startFetchBlocksDispatchMap
      , cancelFetchBlocksDispatchMap
      }
  ws <- _mkWebSocket (logger Debug) $ mkOgmiosDatumCacheWsUrl serverCfg
  let
    sendRequest = _wsSend ws (logString lvl Debug)
    onError = do
      logString lvl Debug "Datum Cache: WS error occured, resending requests"
      Ref.read getDatumByHashPendingRequests >>= traverse_ sendRequest
      Ref.read getDatumsByHashesPendingRequests >>= traverse_ sendRequest
      Ref.read startFetchBlocksPendingRequests >>= traverse_ sendRequest
      Ref.read cancelFetchBlocksPendingRequests >>= traverse_ sendRequest
  _onWsConnect ws $ do
    _wsWatch ws (logger Debug) onError
    _onWsMessage ws (logger Debug) $ defaultMessageListener lvl md
    _onWsError ws (logger Error) $ const onError
    cb $ Right $ WebSocket ws
      { getDatumByHash: mkListenerSet getDatumByHashDispatchMap
          getDatumByHashPendingRequests
      , getDatumsByHashes: mkListenerSet getDatumsByHashesDispatchMap
          getDatumsByHashesPendingRequests
      , startFetchBlocks: mkListenerSet startFetchBlocksDispatchMap
          startFetchBlocksPendingRequests
      , cancelFetchBlocks: mkListenerSet cancelFetchBlocksDispatchMap
          cancelFetchBlocksPendingRequests
      }
  pure $ Canceler $ \err -> liftEffect $ cb $ Left $ err
  where
  logger :: LogLevel -> String -> Effect Unit
  logger = logString lvl

mkDatumCacheWebSocketAff :: LogLevel -> ServerConfig -> Aff DatumCacheWebSocket
mkDatumCacheWebSocketAff lvl = makeAff <<< mkDatumCacheWebSocket' lvl

mkOgmiosWebSocketAff :: LogLevel -> ServerConfig -> Aff OgmiosWebSocket
mkOgmiosWebSocketAff lvl = makeAff <<< mkOgmiosWebSocket' lvl

-- getter
underlyingWebSocket :: forall (a :: Type). WebSocket a -> JsWebSocket
underlyingWebSocket (WebSocket ws _) = ws

-- getter
listeners :: forall (listeners :: Type). WebSocket listeners -> listeners
listeners (WebSocket _ ls) = ls

type PendingRequests (request :: Type) = Ref (Map ListenerId RequestBody)

type RequestBody = String

type OgmiosListeners =
  { utxo :: ListenerSet Ogmios.OgmiosAddress Ogmios.UtxoQR
  , chainTip :: ListenerSet Unit Ogmios.ChainTipQR
  , submit :: ListenerSet { txCbor :: ByteArray } Ogmios.SubmitTxR
  , evaluate :: ListenerSet { txCbor :: ByteArray } Ogmios.TxEvaluationResult
  }

type DatumCacheListeners =
  { getDatumByHash :: ListenerSet DataHash GetDatumByHashR
  , getDatumsByHashes :: ListenerSet (Array DataHash) GetDatumsByHashesR
  , startFetchBlocks ::
      ListenerSet { slot :: Slot, id :: Chain.BlockHeaderHash }
        StartFetchBlocksR
  , cancelFetchBlocks :: ListenerSet Unit CancelFetchBlocksR
  }

-- convenience type for adding additional query types later
type ListenerSet (request :: Type) (response :: Type) =
  { addMessageListener ::
      ListenerId
      -> (Either DispatchError response -> Effect Unit)
      -> Effect Unit
  , removeMessageListener :: ListenerId -> Effect Unit
  -- ^ Removes ID from dispatch map and pending requests queue.
  , addRequest :: ListenerId -> RequestBody -> Effect Unit
  -- ^ Saves request body until the request is fulfilled. The body is used
  --  to replay requests in case of a WebSocket failure.
  }

-- we manipluate closures to make the DispatchIdMap updateable using these
-- methods, this can be picked up by a query or cancellation function
mkListenerSet
  :: forall (request :: Type) (response :: Type)
   . DispatchIdMap response
  -> PendingRequests request
  -> ListenerSet request response
mkListenerSet dim pr =
  { addMessageListener:
      \id func -> do
        Ref.modify_ (MultiMap.insert id func) dim
  , removeMessageListener:
      \id -> do
        Ref.modify_ (MultiMap.delete id) dim
        Ref.modify_ (Map.delete id) pr
  , addRequest:
      \id req ->
        Ref.modify_ (Map.insert id req) pr
  }

-- | Builds a Ogmios request action using QueryM
mkOgmiosRequest
  :: forall (request :: Type) (response :: Type)
   . JsonWsp.JsonWspCall request response
  -> (OgmiosListeners -> ListenerSet request response)
  -> request
  -> QueryM response
mkOgmiosRequest = mkRequest
  (listeners <<< _.ogmiosWs <$> ask)
  (underlyingWebSocket <<< _.ogmiosWs <$> ask)

mkDatumCacheRequest
  :: forall (request :: Type) (response :: Type)
   . JsonWsp.JsonWspCall request response
  -> (DatumCacheListeners -> ListenerSet request response)
  -> request
  -> QueryM response
mkDatumCacheRequest = mkRequest
  (listeners <<< _.datumCacheWs <$> ask)
  (underlyingWebSocket <<< _.datumCacheWs <$> ask)

-- | Builds a Ogmios request action using QueryM
mkRequest
  :: forall (request :: Type) (response :: Type) (listeners :: Type)
   . QueryM listeners
  -> QueryM JsWebSocket
  -> JsonWsp.JsonWspCall request response
  -> (listeners -> ListenerSet request response)
  -> request
  -> QueryM response
mkRequest getListeners getWebSocket jsonWspCall getLs inp = do
  { body, id } <- liftEffect $ JsonWsp.buildRequest jsonWspCall inp
  config <- ask
  ws <- getWebSocket
  respLs <- getLs <$> getListeners
  let
    affFunc :: (Either Error response -> Effect Unit) -> Effect Canceler
    affFunc cont = do
      let
        sBody :: RequestBody
        sBody = Json.stringify $ Json.encodeJson body
      _ <- respLs.addMessageListener id
        ( \result -> do
            respLs.removeMessageListener id
            cont (lmap dispatchErrorToError result)
        )
      respLs.addRequest id sBody
      _wsSend ws (logString config.logLevel Debug) sBody
      pure $ Canceler $ \err -> do
        liftEffect $ respLs.removeMessageListener id
        liftEffect $ throwError $ err
  liftAff $ makeAff $ affFunc

-------------------------------------------------------------------------------
-- Dispatch Setup
--------------------------------------------------------------------------------

data DispatchError = JsError Error | JsonError Json.JsonDecodeError

dispatchErrorToError :: DispatchError -> Error
dispatchErrorToError (JsError err) = err
dispatchErrorToError (JsonError err) = error $ show err

-- A function which accepts some unparsed Json, and checks it against one or
-- more possible types to perform an appropriate effect (such as supplying the
-- parsed result to an async fiber/Aff listener)
type WebsocketDispatch =
  String -> Effect (Either DispatchError (Effect Unit))

-- A mutable queue of requests
type DispatchIdMap response = Ref
  (MultiMap ListenerId (Either DispatchError response -> Effect Unit))

-- an immutable queue of response type handlers
ogmiosMessageDispatch
  :: { utxoDispatchMap :: DispatchIdMap Ogmios.UtxoQR
     , chainTipDispatchMap :: DispatchIdMap Ogmios.ChainTipQR
     , evaluateTxDispatchMap :: DispatchIdMap Ogmios.TxEvaluationResult
     , submitDispatchMap :: DispatchIdMap Ogmios.SubmitTxR
     }
  -> Array WebsocketDispatch
ogmiosMessageDispatch
  { utxoDispatchMap
  , chainTipDispatchMap
  , evaluateTxDispatchMap
  , submitDispatchMap
  } =
  [ queryDispatch utxoDispatchMap
  , queryDispatch chainTipDispatchMap
  , queryDispatch evaluateTxDispatchMap
  , queryDispatch submitDispatchMap
  ]

datumCacheMessageDispatch
  :: { getDatumByHashDispatchMap :: DispatchIdMap GetDatumByHashR
     , getDatumsByHashesDispatchMap :: DispatchIdMap GetDatumsByHashesR
     , startFetchBlocksDispatchMap :: DispatchIdMap StartFetchBlocksR
     , cancelFetchBlocksDispatchMap :: DispatchIdMap CancelFetchBlocksR
     }
  -> Array WebsocketDispatch
datumCacheMessageDispatch
  { getDatumByHashDispatchMap
  , getDatumsByHashesDispatchMap
  , startFetchBlocksDispatchMap
  , cancelFetchBlocksDispatchMap
  } =
  [ queryDispatch getDatumByHashDispatchMap
  , queryDispatch getDatumsByHashesDispatchMap
  , queryDispatch startFetchBlocksDispatchMap
  , queryDispatch cancelFetchBlocksDispatchMap
  ]

-- each query type will have a corresponding ref that lives in ReaderT config or similar
-- for utxoQueryDispatch, the `a` parameter will be `UtxoQR` or similar
-- the add and remove listener functions will know to grab the correct mutable dispatch, if one exists.
createMutableDispatch
  :: forall (response :: Type). Effect (DispatchIdMap response)
createMutableDispatch = Ref.new MultiMap.empty

createPendingRequests
  :: forall (request :: Type). Effect (PendingRequests request)
createPendingRequests = Ref.new Map.empty

-- we parse out the utxo query result, then check if we're expecting a result
-- with the provided id, if we are then we dispatch to the effect that is
-- waiting on this result
queryDispatch
  :: forall (response :: Type)
   . Aeson.DecodeAeson response
  => DispatchIdMap response
  -> String
  -> Effect (Either DispatchError (Effect Unit))
queryDispatch ref str = do
  -- Parse response
  case JsonWsp.parseJsonWspResponse =<< Aeson.parseJsonStringToAeson str of
    Left parseError -> do
      -- Try to at least parse ID  to dispatch the error to
      case parseJsonWspResponseId =<< Aeson.parseJsonStringToAeson str of
        -- We still return original error because ID parse error is useless
        Left _idParseError -> pure $ Left $ JsonError parseError
        Right (id :: ListenerId) -> do
          idMap <- Ref.read ref
          let
            (mAction :: Maybe (Either DispatchError response -> Effect Unit)) =
              MultiMap.lookup id idMap
          case mAction of
            Nothing -> pure $ Left $ JsError $ error $
              "Parse failed and Request Id: " <> id <> " has been cancelled"
            Just action -> pure $ Right $ action $ Left $ JsonError parseError
    Right parsed -> do
      let (id :: ListenerId) = parsed.reflection
      idMap <- Ref.read ref
      let
        (mAction :: Maybe (Either DispatchError response -> Effect Unit)) =
          MultiMap.lookup id idMap
      case mAction of
        Nothing -> pure $ Left $ JsError $ error $
          "Parse succeeded but Request Id: " <> id <> " has been cancelled"
        Just action -> pure $ Right $ action $ Right parsed.result

-- an empty error we can compare to, useful for ensuring we've not received any other kind of error
defaultErr :: Json.JsonDecodeError
defaultErr = Json.TypeMismatch "default error"

defaultMessageListener
  :: LogLevel -> Array WebsocketDispatch -> String -> Effect Unit
defaultMessageListener lvl dispatchArray msg = do
  -- here, we need to fold the input over the array of functions until we get
  -- a success, then execute the effect.
  -- using a fold instead of a traverse allows us to skip a bunch of execution
  eAction :: Either DispatchError (Effect Unit) <- foldl
    (messageFoldF msg)
    (pure $ Left $ JsonError defaultErr)
    dispatchArray
  either
    -- we expect a lot of parse errors, some messages (could?) fall through completely
    ( \err ->
        unless
          ( case err of
              JsonError jsonErr -> jsonErr == defaultErr
              _ -> false
          )
          do
            logString lvl Error $
              "unexpected parse error on input: " <> msg

    )
    identity
    eAction

messageFoldF
  :: String
  -> Effect (Either DispatchError (Effect Unit))
  -> (String -> (Effect (Either DispatchError (Effect Unit))))
  -> Effect (Either DispatchError (Effect Unit))
messageFoldF msg acc' func = do
  acc <- acc'
  if isRight acc then acc' else func msg<|MERGE_RESOLUTION|>--- conflicted
+++ resolved
@@ -500,46 +500,6 @@
   -- decode
   pure $ hush <<< Json.decodeJson =<< hush jsonBody
 
-<<<<<<< HEAD
-=======
-newtype HashedData = HashedData ByteArray
-
-derive instance Newtype HashedData _
-derive instance Generic HashedData _
-
-instance Show HashedData where
-  show = genericShow
-
-instance Json.DecodeJson HashedData where
-  decodeJson =
-    map HashedData <<<
-      Json.caseJsonString (Left err) (note err <<< hexToByteArray)
-    where
-    err :: Json.JsonDecodeError
-    err = Json.TypeMismatch "Expected hex bytes (raw) of hashed data"
-
-hashData :: Datum -> QueryM (Maybe HashedData)
-hashData datum = do
-  body <-
-    liftEffect $ byteArrayToHex <<< Serialization.toBytes <<< asOneOf
-      <$> maybe' (\_ -> throw $ "Failed to convert plutus data: " <> show datum)
-        pure
-        (Serialization.convertPlutusData $ unwrap datum)
-  url <- mkServerEndpointUrl "hash-data"
-  -- get response json
-  jsonBody <-
-    liftAff
-      ( Affjax.post Affjax.ResponseFormat.json url
-          (Just $ Affjax.RequestBody.Json $ encodeString body)
-      ) <#> map \x -> x.body
-  -- decode
-  pure $ hush <<< Json.decodeJson =<< hush jsonBody
-
--- | Hashes an Plutus-style Datum
-datumHash :: Datum -> QueryM (Maybe DataHash)
-datumHash = map (map (DataHash <<< unwrap)) <<< hashData
-
->>>>>>> 410b1ad2
 -- | Apply `PlutusData` arguments to any type isomorphic to `PlutusScript`,
 -- | returning an updated script with the provided arguments applied
 applyArgs
