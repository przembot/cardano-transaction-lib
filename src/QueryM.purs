--- conflicted
+++ resolved
@@ -132,15 +132,9 @@
 -- Wallet
 --------------------------------------------------------------------------------
 
-<<<<<<< HEAD
-getWalletAddress :: QueryM (Maybe Transaction.Address)
+getWalletAddress :: QueryM (Maybe Address)
 getWalletAddress = withMWalletAff $ case _ of
   Nami nami -> callNami nami _.getWalletAddress
-=======
-getWalletAddress :: QueryM (Maybe Address)
-getWalletAddress = withMWalletAff $
-  \(Nami nami) -> nami.getWalletAddress =<< liftEffect (Ref.read nami.connection)
->>>>>>> b5c56261
 
 getWalletCollateral :: QueryM (Maybe TransactionUnspentOutput)
 getWalletCollateral = withMWalletAff $ case _ of
