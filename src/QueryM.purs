--- conflicted
+++ resolved
@@ -39,6 +39,7 @@
   , ownStakePubKeyHash
   , runQueryM
   , signTransaction
+  , scriptToAeson
   , signTransactionBytes
   , submitTxWallet
   , submitTxOgmios
@@ -46,7 +47,6 @@
   , getDatumByHash
   , getDatumsByHashes
   , startFetchBlocks
-  , scriptToJson
   , cancelFetchBlocks
   ) where
 
@@ -509,46 +509,6 @@
   -- decode
   pure $ hush <<< (decodeAeson <=< parseJsonStringToAeson) =<< hush jsonBody
 
-<<<<<<< HEAD
-=======
-newtype HashedData = HashedData ByteArray
-
-derive instance Newtype HashedData _
-derive instance Generic HashedData _
-
-instance Show HashedData where
-  show = genericShow
-
-instance DecodeAeson HashedData where
-  decodeAeson =
-    map HashedData <<<
-      caseAesonString (Left err) (note err <<< hexToByteArray)
-    where
-    err :: JsonDecodeError
-    err = TypeMismatch "Expected hex bytes (raw) of hashed data"
-
-hashData :: Datum -> QueryM (Maybe HashedData)
-hashData datum = do
-  body <-
-    liftEffect $ byteArrayToHex <<< Serialization.toBytes <<< asOneOf
-      <$> maybe' (\_ -> throw $ "Failed to convert plutus data: " <> show datum)
-        pure
-        (Serialization.convertPlutusData $ unwrap datum)
-  url <- mkServerEndpointUrl "hash-data"
-  -- get response json
-  jsonBody <-
-    liftAff
-      ( Affjax.post Affjax.ResponseFormat.string url
-          (Just $ Affjax.RequestBody.String $ stringifyAeson $ encodeAeson body)
-      ) <#> map \x -> x.body
-  -- decode
-  pure $ hush <<< (decodeAeson <=< parseJsonStringToAeson) =<< hush jsonBody
-
--- | Hashes an Plutus-style Datum
-datumHash :: Datum -> QueryM (Maybe DataHash)
-datumHash = map (map (DataHash <<< unwrap)) <<< hashData
-
->>>>>>> c106ebb3
 -- | Apply `PlutusData` arguments to any type isomorphic to `PlutusScript`,
 -- | returning an updated script with the provided arguments applied
 applyArgs
@@ -593,32 +553,6 @@
       )
       <<< Serialization.convertPlutusData
 
-<<<<<<< HEAD
-=======
-hashScript
-  :: forall (a :: Type) (b :: Type)
-   . Newtype a PlutusScript
-  => Newtype b ScriptHash
-  => a
-  -> QueryM (Either ClientError b)
-hashScript script = do
-  url <- mkServerEndpointUrl "hash-script"
-  let
-    reqBody :: Maybe Affjax.RequestBody.RequestBody
-    reqBody = Just
-      $ Affjax.RequestBody.String
-      $ stringifyAeson
-      $ scriptToAeson
-      $ unwrap script
-  liftAff (Affjax.post Affjax.ResponseFormat.string url reqBody)
-    <#> either
-      (Left <<< ClientHttpError)
-      ( bimap ClientDecodeJsonError wrap
-          <<< (decodeAeson <=< parseJsonStringToAeson)
-          <<< _.body
-      )
-
->>>>>>> c106ebb3
 -- It's easier to just write the encoder here than provide an `EncodeJson`
 -- instance (there are some brutal cyclical dependency issues trying to
 -- write an instance in the `Types.*` modules)
