--- conflicted
+++ resolved
@@ -31,11 +31,8 @@
   , getDatumsByHashes
   , getWalletAddress
   , getWalletCollateral
-<<<<<<< HEAD
   , hashScript
-=======
   , listeners
->>>>>>> f990718a
   , mkDatumCacheWebSocketAff
   , mkHttpUrl
   , mkOgmiosWebSocketAff
