--- conflicted
+++ resolved
@@ -256,13 +256,8 @@
 derive instance eqNativeScript :: Eq NativeScript
 
 newtype TransactionInput = TransactionInput
-<<<<<<< HEAD
   { transaction_id :: Maybe TransactionHash
-  , index :: BigInt -- u32 TransactionIndex
-=======
-  { transaction_id :: TransactionHash
   , index :: UInt
->>>>>>> 91c386b6
   }
 derive instance newtypeTransactionInput :: Newtype TransactionInput _
 derive instance genericTransactionInput :: Generic TransactionInput _
