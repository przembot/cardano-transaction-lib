module Types.Transaction
  ( AuxiliaryData(..)
  , AuxiliaryDataHash(..)
  , BootstrapWitness
  , Certificate(..)
  , CostModel(..)
  , Costmdls(..)
  , DataHash(..)
  , DatumHash
  , Ed25519Signature(..)
  , Epoch(..)
  , ExUnitPrices
  , ExUnits
  , GeneralTransactionMetadata(..)
  , GenesisHash(..)
  , Language(..)
  , Mint(..)
  , NativeScript(..)
  , Nonce(..)
  , ProposedProtocolParameterUpdates(..)
  , ProtocolParamUpdate
  , ProtocolVersion
  , PublicKey(..)
  , Redeemer(..)
  , RequiredSigner(..)
  , ScriptDataHash(..)
  , SubCoin
  , Transaction(..)
  , TransactionHash(..)
  , TransactionInput(..)
  , TransactionMetadatum(..)
  , TransactionMetadatumLabel(..)
  , TransactionOutput(..)
  , TransactionWitnessSet(..)
  , TxBody(..)
  , TxOut
  , UnitInterval
  , Update
  , Utxo
  , UtxoM(..)
  , Vkey(..)
  , Vkeywitness(..)
  , _auxiliaryData
  , _auxiliaryDataHash
  , _body
  , _bootstraps
  , _certs
  , _collateral
  , _fee
  , _inputs
  , _isValid
  , _mint
  , _nativeScripts
  , _networkId
  , _outputs
  , _plutusData
  , _plutusScripts
  , _redeemers
  , _requiredSigners
  , _scriptDataHash
  , _ttl
  , _update
  , _validityStartInterval
  , _vkeys
  , _withdrawals
  , _witnessSet
  ) where

import Prelude

import Control.Apply (lift2)
import Data.Array (union)
import Data.BigInt (BigInt)
import Data.Generic.Rep (class Generic)
import Data.Lens (lens')
import Data.Lens.Iso.Newtype (_Newtype)
import Data.Lens.Record (prop)
import Data.Lens.Types (Lens')
import Data.Map (Map)
import Data.Map as Map
import Data.Maybe (Maybe(Nothing))
import Data.Monoid (guard)
import Data.Newtype (class Newtype)
import Data.Rational (Rational)
import Data.Show.Generic (genericShow)
import Data.Symbol (SProxy(SProxy))
import Data.Tuple (Tuple(Tuple))
import Data.Tuple.Nested (type (/\))
import Data.UInt (UInt)
import FromData (class FromData, fromData)
import Helpers ((</>), (<<>>), appendMap, appendRightMap)
import Serialization.Address (Address, NetworkId, RewardAddress, Slot(Slot))
import Serialization.Hash (Ed25519KeyHash)
import ToData (class ToData, toData)
import Types.Aliases (Bech32String)
import Types.ByteArray (ByteArray, byteArrayToHex)
import Types.RedeemerTag (RedeemerTag)
import Types.Scripts (PlutusScript)
import Types.Value (Coin, NonAdaAsset, Value)
import Types.PlutusData (PlutusData(Constr))

--------------------------------------------------------------------------------
-- `Transaction`
--------------------------------------------------------------------------------
-- note: these types are derived from the cardano-serialization-lib Sundae fork
-- the source of truth for these types should be that library and the
-- corresponding Rust types
newtype Transaction = Transaction
  { body :: TxBody
  , witnessSet :: TransactionWitnessSet
  , isValid :: Boolean
  , auxiliaryData :: Maybe AuxiliaryData
  }

derive instance Generic Transaction _
derive instance Eq Transaction
derive instance Newtype Transaction _

instance Show Transaction where
  show = genericShow

instance Semigroup Transaction where
  append (Transaction tx) (Transaction tx') =
    Transaction
      { body: txCheck tx.body <> txCheck' tx'.body
      , witnessSet: txCheck tx.witnessSet <> txCheck' tx'.witnessSet
      , isValid: tx.isValid && tx'.isValid
      , auxiliaryData: txCheck tx.auxiliaryData <> txCheck' tx'.auxiliaryData
      }
    where
    txCheck :: forall (m :: Type). Monoid m => m -> m
    txCheck = guard tx.isValid

    txCheck' :: forall (m :: Type). Monoid m => m -> m
    txCheck' = guard tx'.isValid

instance Monoid Transaction where
  mempty = Transaction
    { body: mempty
    , witnessSet: mempty
    , isValid: true
    , auxiliaryData: Nothing
    }

--------------------------------------------------------------------------------
-- `Transaction` Lenses
--------------------------------------------------------------------------------
_body :: Lens' Transaction TxBody
_body = lens' \(Transaction rec@{ body }) ->
  Tuple body \bod -> Transaction rec { body = bod }

_witnessSet :: Lens' Transaction TransactionWitnessSet
_witnessSet = lens' \(Transaction rec@{ witnessSet }) ->
  Tuple witnessSet \ws -> Transaction rec { witnessSet = ws }

_isValid :: Lens' Transaction Boolean
_isValid = lens' \(Transaction rec@{ isValid }) ->
  Tuple isValid \iv -> Transaction rec { isValid = iv }

_auxiliaryData :: Lens' Transaction (Maybe AuxiliaryData)
_auxiliaryData = lens' \(Transaction rec@{ auxiliaryData }) ->
  Tuple auxiliaryData \ad -> Transaction rec { auxiliaryData = ad }

--------------------------------------------------------------------------------
-- `TxBody`
--------------------------------------------------------------------------------
-- According to https://github.com/input-output-hk/cardano-ledger/blob/0738804155245062f05e2f355fadd1d16f04cd56/alonzo/impl/cddl-files/alonzo.cddl
-- requiredSigners is an Array over `VKey`s essentially. But some comments at
-- the bottom say it's Maybe?
newtype TxBody = TxBody
  { inputs :: Array TransactionInput
  , outputs :: Array TransactionOutput
  , fee :: Coin
  , ttl :: Maybe Slot
  , certs :: Maybe (Array Certificate)
  , withdrawals :: Maybe (Map RewardAddress Coin)
  , update :: Maybe Update
  , auxiliaryDataHash :: Maybe AuxiliaryDataHash
  , validityStartInterval :: Maybe Slot
  , mint :: Maybe Mint
  , scriptDataHash :: Maybe ScriptDataHash
  , collateral :: Maybe (Array TransactionInput)
  , requiredSigners :: Maybe (Array RequiredSigner)
  , networkId :: Maybe NetworkId
  }

derive instance Generic TxBody _
derive instance Newtype TxBody _
derive newtype instance Eq TxBody

instance Show TxBody where
  show = genericShow

instance semigroupTxBody :: Semigroup TxBody where
  append (TxBody txB) (TxBody txB') = TxBody
    { inputs: txB.inputs `union` txB'.inputs
    , outputs: txB.outputs `union` txB'.outputs
    , fee: txB.fee <> txB'.fee
    , ttl: lift2 lowerbound txB.ttl txB'.ttl
    , certs: lift2 union txB.certs txB'.certs
    , withdrawals: lift2 appendMap txB.withdrawals txB'.withdrawals
    , update: txB.update </> txB'.update
    , auxiliaryDataHash: txB.auxiliaryDataHash </> txB'.auxiliaryDataHash
    , validityStartInterval:
        lift2 lowerbound
          txB.validityStartInterval
          txB'.validityStartInterval
    , mint: txB.mint <> txB'.mint
    , scriptDataHash: txB.scriptDataHash </> txB'.scriptDataHash
    , collateral: lift2 union txB.collateral txB'.collateral
    , requiredSigners: lift2 union txB.requiredSigners txB'.requiredSigners
    , networkId: txB.networkId </> txB'.networkId
    }
    where
    lowerbound :: Slot -> Slot -> Slot
    lowerbound (Slot x) (Slot y) = Slot $ min x y

instance monoidTxBody :: Monoid TxBody where
  mempty = TxBody
    { inputs: mempty
    , outputs: mempty
    , fee: mempty
    , ttl: Nothing
    , certs: Nothing
    , withdrawals: Nothing
    , update: Nothing
    , auxiliaryDataHash: Nothing
    , validityStartInterval: Nothing
    , mint: Nothing
    , scriptDataHash: Nothing
    , collateral: Nothing
    , requiredSigners: Nothing
    , networkId: Nothing
    }

newtype ScriptDataHash = ScriptDataHash ByteArray

derive instance Newtype ScriptDataHash _
derive instance Generic ScriptDataHash _
derive newtype instance Eq ScriptDataHash

instance Show ScriptDataHash where
  show = genericShow

newtype Mint = Mint NonAdaAsset

derive instance Generic Mint _
derive instance Newtype Mint _
derive newtype instance Eq Mint
derive newtype instance Semigroup Mint
derive newtype instance Monoid Mint

instance Show Mint where
  show = genericShow

newtype AuxiliaryDataHash = AuxiliaryDataHash String

derive instance Generic AuxiliaryDataHash _
derive instance Newtype AuxiliaryDataHash _
derive newtype instance Eq AuxiliaryDataHash

instance Show AuxiliaryDataHash where
  show = genericShow

type Update =
  { proposedProtocolParameterUpdates :: ProposedProtocolParameterUpdates
  , epoch :: Epoch
  }

<<<<<<< HEAD
newtype ProposedProtocolParameterUpdates = ProposedProtocolParameterUpdates
  (Map GenesisHash ProtocolParamUpdate)
=======
newtype ProposedProtocolParameterUpdates =
  ProposedProtocolParameterUpdates (Map GenesisHash ProtocolParamUpdate)
>>>>>>> 6e675f95

derive instance Newtype ProposedProtocolParameterUpdates _

derive newtype instance Eq ProposedProtocolParameterUpdates

derive instance Generic ProposedProtocolParameterUpdates _

instance Show ProposedProtocolParameterUpdates where
  show = genericShow

newtype GenesisHash = GenesisHash String

derive instance Newtype GenesisHash _
derive newtype instance Eq GenesisHash
derive instance Generic GenesisHash _

instance Show GenesisHash where
  show = genericShow

type ProtocolParamUpdate =
  { minfeeA :: Maybe Coin
  , minfeeB :: Maybe Coin
  , maxBlockBodySize :: Maybe UInt
  , maxTxSize :: Maybe UInt
  , maxBlockHeaderSize :: Maybe UInt
  , keyDeposit :: Maybe Coin
  , poolDeposit :: Maybe Coin
  , maxEpoch :: Maybe Epoch
  , nOpt :: Maybe UInt
  , poolPledgeInfluence :: Maybe Rational
  , expansionRate :: Maybe UnitInterval
  , treasuryGrowthRate :: Maybe UnitInterval
  , d :: Maybe UnitInterval
  , extraEntropy :: Maybe Nonce
  , protocolVersion :: Maybe (Array ProtocolVersion)
  , minPoolCost :: Maybe Coin
  , adaPerUtxoByte :: Maybe Coin
  , costModels :: Maybe Costmdls
  , executionCosts :: Maybe ExUnitPrices
  , maxTxExUnits :: Maybe ExUnits
  , maxBlockExUnits :: Maybe ExUnits
  , maxValueSize :: Maybe UInt
  }

type ExUnitPrices =
  { memPrice :: SubCoin
  , stepPrice :: SubCoin
  }

type ExUnits =
  { mem :: BigInt
  , steps :: BigInt
  }

type SubCoin = UnitInterval

newtype Costmdls = Costmdls (Map Language CostModel)

derive instance Newtype Costmdls _
derive newtype instance Eq Costmdls
derive instance Generic Costmdls _

instance Show Costmdls where
  show = genericShow

data Language = PlutusV1

derive instance Eq Language
derive instance Ord Language
derive instance Generic Language _

instance Show Language where
  show = genericShow

newtype CostModel = CostModel (Array UInt)

derive instance Newtype CostModel _
derive newtype instance Eq CostModel
derive instance Generic Nonce _
derive instance Generic CostModel _

instance Show CostModel where
  show = genericShow

instance Show Nonce where
  show = genericShow

type ProtocolVersion =
  { major :: UInt
  , minor :: UInt
  }

newtype Nonce = Nonce String

derive instance Newtype Nonce _
derive newtype instance Eq Nonce

type UnitInterval =
  { numerator :: BigInt
  , denominator :: BigInt
  }

newtype Epoch = Epoch UInt

derive instance Newtype Epoch _
derive instance Generic Epoch _
derive newtype instance Eq Epoch

instance Show Epoch where
  show = genericShow

data Certificate
  = StakeRegistration
  | StakeDeregistration
  | StakeDelegation
  | PoolRegistration
  | PoolRetirement
  | GenesisKeyDelegation
  | MoveInstantaneousRewardsCert

derive instance Eq Certificate
derive instance Generic Certificate _

instance Show Certificate where
  show = genericShow

--------------------------------------------------------------------------------
-- `TxBody` Lenses
--------------------------------------------------------------------------------
_inputs :: Lens' TxBody (Array TransactionInput)
_inputs = _Newtype <<< prop (SProxy :: SProxy "inputs")

_outputs :: Lens' TxBody (Array TransactionOutput)
_outputs = _Newtype <<< prop (SProxy :: SProxy "outputs")

_fee :: Lens' TxBody (Coin)
_fee = _Newtype <<< prop (SProxy :: SProxy "fee")

_ttl :: Lens' TxBody (Maybe Slot)
_ttl = _Newtype <<< prop (SProxy :: SProxy "ttl")

_certs :: Lens' TxBody (Maybe (Array Certificate))
_certs = _Newtype <<< prop (SProxy :: SProxy "certs")

_withdrawals :: Lens' TxBody (Maybe (Map RewardAddress Coin))
_withdrawals = _Newtype <<< prop (SProxy :: SProxy "withdrawals")

_update :: Lens' TxBody (Maybe Update)
_update = _Newtype <<< prop (SProxy :: SProxy "update")

_auxiliaryDataHash :: Lens' TxBody (Maybe AuxiliaryDataHash)
_auxiliaryDataHash = _Newtype <<< prop (SProxy :: SProxy "auxiliaryDataHash")

_validityStartInterval :: Lens' TxBody (Maybe Slot)
_validityStartInterval =
  _Newtype <<< prop (SProxy :: SProxy "validityStartInterval")

_mint :: Lens' TxBody (Maybe Mint)
_mint = _Newtype <<< prop (SProxy :: SProxy "mint")

_scriptDataHash :: Lens' TxBody (Maybe ScriptDataHash)
_scriptDataHash = _Newtype <<< prop (SProxy :: SProxy "scriptDataHash")

_collateral :: Lens' TxBody (Maybe (Array TransactionInput))
_collateral = _Newtype <<< prop (SProxy :: SProxy "collateral")

_requiredSigners :: Lens' TxBody (Maybe (Array RequiredSigner))
_requiredSigners = _Newtype <<< prop (SProxy :: SProxy "requiredSigners")

_networkId :: Lens' TxBody (Maybe NetworkId)
_networkId = _Newtype <<< prop (SProxy :: SProxy "networkId")

--------------------------------------------------------------------------------
-- `TransactionWitnessSet`
--------------------------------------------------------------------------------
newtype TransactionWitnessSet = TransactionWitnessSet
  { vkeys :: Maybe (Array Vkeywitness)
  , nativeScripts :: Maybe (Array NativeScript)
  , bootstraps :: Maybe (Array BootstrapWitness)
  , plutusScripts :: Maybe (Array PlutusScript)
  , plutusData :: Maybe (Array PlutusData)
  , redeemers :: Maybe (Array Redeemer)
  }

derive instance Generic TransactionWitnessSet _
derive instance Newtype TransactionWitnessSet _
derive newtype instance Eq TransactionWitnessSet

instance Show TransactionWitnessSet where
  show = genericShow

instance Semigroup TransactionWitnessSet where
  append (TransactionWitnessSet tws) (TransactionWitnessSet tws') =
    TransactionWitnessSet
      { vkeys: tws.vkeys <<>> tws'.vkeys
      , nativeScripts: tws.nativeScripts <<>> tws'.nativeScripts
      , bootstraps: tws.bootstraps <<>> tws'.bootstraps
      , plutusScripts: tws.plutusScripts <<>> tws'.plutusScripts
      , plutusData: tws.plutusData <<>> tws'.plutusData
      , redeemers: tws.redeemers <<>> tws'.redeemers
      }

instance Monoid TransactionWitnessSet where
  mempty = TransactionWitnessSet
    { vkeys: Nothing
    , nativeScripts: Nothing
    , bootstraps: Nothing
    , plutusScripts: Nothing
    , plutusData: Nothing
    , redeemers: Nothing
    }

--------------------------------------------------------------------------------
-- `TransactionWitnessSet` Lenses
--------------------------------------------------------------------------------
_vkeys :: Lens' TransactionWitnessSet (Maybe (Array Vkeywitness))
_vkeys = lens' \(TransactionWitnessSet rec@{ vkeys }) ->
  Tuple vkeys \vk -> TransactionWitnessSet rec { vkeys = vk }

_nativeScripts :: Lens' TransactionWitnessSet (Maybe (Array NativeScript))
_nativeScripts = lens' \(TransactionWitnessSet rec@{ nativeScripts }) ->
  Tuple nativeScripts \ns -> TransactionWitnessSet rec { nativeScripts = ns }

_bootstraps :: Lens' TransactionWitnessSet (Maybe (Array BootstrapWitness))
_bootstraps = lens' \(TransactionWitnessSet rec@{ bootstraps }) ->
  Tuple bootstraps \bs -> TransactionWitnessSet rec { bootstraps = bs }

_plutusScripts :: Lens' TransactionWitnessSet (Maybe (Array PlutusScript))
_plutusScripts = lens' \(TransactionWitnessSet rec@{ plutusScripts }) ->
  Tuple plutusScripts \ps -> TransactionWitnessSet rec { plutusScripts = ps }

_plutusData :: Lens' TransactionWitnessSet (Maybe (Array PlutusData))
_plutusData = lens' \(TransactionWitnessSet rec@{ plutusData }) ->
  Tuple plutusData \pd -> TransactionWitnessSet rec { plutusData = pd }

_redeemers :: Lens' TransactionWitnessSet (Maybe (Array Redeemer))
_redeemers = lens' \(TransactionWitnessSet rec@{ redeemers }) ->
  Tuple redeemers \red -> TransactionWitnessSet rec { redeemers = red }

--------------------------------------------------------------------------------
-- Other Datatypes
--------------------------------------------------------------------------------
type BootstrapWitness =
  { vkey :: Vkey
  , signature :: Ed25519Signature
  , chainCode :: ByteArray
  , attributes :: ByteArray
  }

newtype RequiredSigner = RequiredSigner Vkey

derive instance Newtype RequiredSigner _
derive newtype instance Eq RequiredSigner
derive newtype instance Ord RequiredSigner
derive instance Generic RequiredSigner _

instance Show RequiredSigner where
  show = genericShow

newtype Vkeywitness = Vkeywitness (Vkey /\ Ed25519Signature)

derive instance Generic Vkeywitness _
derive newtype instance Eq Vkeywitness

instance Show Vkeywitness where
  show = genericShow

newtype Vkey = Vkey PublicKey

derive instance Generic Vkey _
derive instance Newtype Vkey _
derive newtype instance Eq Vkey
derive newtype instance Ord Vkey

instance Show Vkey where
  show = genericShow

newtype PublicKey = PublicKey Bech32String

derive instance Generic PublicKey _
derive instance Newtype PublicKey _
derive newtype instance Eq PublicKey
derive newtype instance Ord PublicKey

instance Show PublicKey where
  show = genericShow

newtype Ed25519Signature = Ed25519Signature Bech32String

derive instance Generic Ed25519Signature _
derive newtype instance Eq Ed25519Signature
derive newtype instance Ord Ed25519Signature

instance Show Ed25519Signature where
  show = genericShow

newtype Redeemer = Redeemer
  { tag :: RedeemerTag
  , index :: BigInt
  , data :: PlutusData
  , exUnits :: ExUnits
  }

derive instance Generic Redeemer _
derive newtype instance Eq Redeemer
derive newtype instance Ord Redeemer

instance Show Redeemer where
  show = genericShow

newtype AuxiliaryData = AuxiliaryData
  { metadata :: Maybe GeneralTransactionMetadata
  , nativeScripts :: Maybe (Array NativeScript)
  , plutusScripts :: Maybe (Array PlutusScript)
  }

derive newtype instance Eq AuxiliaryData
derive instance Generic AuxiliaryData _

instance Show AuxiliaryData where
  show = genericShow

instance Semigroup AuxiliaryData where
  append (AuxiliaryData ad) (AuxiliaryData ad') =
    AuxiliaryData
      { metadata: ad.metadata <> ad'.metadata
      , nativeScripts: lift2 union ad.nativeScripts ad'.nativeScripts
      , plutusScripts: lift2 union ad.plutusScripts ad'.plutusScripts
      }

instance Monoid AuxiliaryData where
  mempty = AuxiliaryData
    { metadata: Nothing
    , nativeScripts: Nothing
    , plutusScripts: Nothing
    }

newtype GeneralTransactionMetadata =
  GeneralTransactionMetadata
    (Map TransactionMetadatumLabel TransactionMetadatum)

derive instance Newtype GeneralTransactionMetadata _

derive newtype instance Eq GeneralTransactionMetadata
derive instance Generic GeneralTransactionMetadata _

instance Show GeneralTransactionMetadata where
  show = genericShow

-- This Semigroup instance simply takes the Last value for duplicate keys
-- to avoid a Semigroup instance for TransactionMetadatum.
-- Do we want to avoid a Semigroup instance for TransactionMetadatum? Recursion
-- is fine but how to combine Text with Bytes for example? One would have to take
-- precedence and replace the other.
instance Semigroup GeneralTransactionMetadata where
  append (GeneralTransactionMetadata hm) (GeneralTransactionMetadata hm') =
    GeneralTransactionMetadata $ hm `appendRightMap` hm'

instance Monoid GeneralTransactionMetadata where
  mempty = GeneralTransactionMetadata Map.empty

newtype TransactionMetadatumLabel = TransactionMetadatumLabel BigInt

derive instance Newtype TransactionMetadatumLabel _
derive newtype instance Eq TransactionMetadatumLabel
derive newtype instance Ord TransactionMetadatumLabel
derive instance Generic TransactionMetadatumLabel _

instance Show TransactionMetadatumLabel where
  show = genericShow

data TransactionMetadatum
  = MetadataMap (Map TransactionMetadatum TransactionMetadatum)
  | MetadataList (Array TransactionMetadatum)
  | Int Int
  | Bytes ByteArray
  | Text String

derive instance Eq TransactionMetadatum
derive instance Generic TransactionMetadatum _

instance Show TransactionMetadatum where
  show x = genericShow x

data NativeScript
  = ScriptPubkey Ed25519KeyHash
  | ScriptAll (Array NativeScript)
  | ScriptAny (Array NativeScript)
  | ScriptNOfK Int (Array NativeScript)
  | TimelockStart Slot
  | TimelockExpiry Slot

derive instance Eq NativeScript
derive instance Generic NativeScript _

instance Show NativeScript where
  show x = genericShow x

newtype TransactionInput = TransactionInput
  { transactionId :: TransactionHash
  , index :: UInt
  }

derive instance Newtype TransactionInput _
derive instance Generic TransactionInput _
derive newtype instance Eq TransactionInput

-- Potential fix me: the below is based on a small sample of smart contract
-- transactions, so fix this as required.
-- Not newtype derived this because it is not lexicographical as `index` is tested
-- before `transactionId`. We require lexicographical order over hexstring
-- `TransactionHash`, then `index`, seemingly inline with Cardano/Plutus.
instance Ord TransactionInput where
  compare (TransactionInput txInput) (TransactionInput txInput') =
    case compare txInput.transactionId txInput'.transactionId of
      EQ -> compare txInput.index txInput'.index
      x -> x

instance Show TransactionInput where
  show = genericShow

-- `Constr` is used for indexing, and `TransactionInput` is always zero-indexed
instance FromData TransactionInput where
  fromData (Constr n [ txId, idx ]) | n == zero =
    TransactionInput <$>
      ({ transactionId: _, index: _ } <$> fromData txId <*> fromData idx)
  fromData _ = Nothing

-- `Constr` is used for indexing, and `TransactionInput` is always zero-indexed
instance ToData TransactionInput where
  toData (TransactionInput { transactionId, index }) =
    Constr zero [ toData transactionId, toData index ]

newtype TransactionOutput = TransactionOutput
  { address :: Address
  , amount :: Value
  , dataHash :: Maybe DataHash
  }

derive instance Generic TransactionOutput _
derive instance Newtype TransactionOutput _
derive newtype instance Eq TransactionOutput

instance Show TransactionOutput where
  show = genericShow

-- `Constr` is used for indexing, and `TransactionOutput` is always zero-indexed
instance FromData TransactionOutput where
  fromData (Constr n [ addr, amt, dh ]) | n == zero =
    TransactionOutput <$>
      ( { address: _, amount: _, dataHash: _ }
          <$> fromData addr
          <*> fromData amt
          <*> fromData dh
      )
  fromData _ = Nothing

-- `Constr` is used for indexing, and `TransactionOutput` is always zero-indexed
instance ToData TransactionOutput where
  toData (TransactionOutput { address, amount, dataHash }) =
    Constr zero [ toData address, toData amount, toData dataHash ]

-- For convenience of Haskell code:
type TxOut = TransactionOutput

newtype UtxoM = UtxoM Utxo

derive instance Newtype UtxoM _
derive newtype instance Show UtxoM

type Utxo = Map TransactionInput TransactionOutput

-- | 32-bytes blake2b256 hash of a tx body.
-- | NOTE. Plutus docs might incorrectly state that it uses
-- |       SHA256 for this purposes.
newtype TransactionHash = TransactionHash ByteArray

derive instance Generic TransactionHash _
derive instance Newtype TransactionHash _
derive newtype instance Eq TransactionHash
derive newtype instance FromData TransactionHash
derive newtype instance ToData TransactionHash

-- This is not newtyped derived because it will be used for ordering a
-- `TransactionInput`, we want lexicographical ordering on the hexstring.
instance Ord TransactionHash where
  compare (TransactionHash h) (TransactionHash h') =
    compare (byteArrayToHex h) (byteArrayToHex h')

instance Show TransactionHash where
  show = genericShow

newtype DataHash = DataHash ByteArray

derive instance Generic DataHash _
derive instance Newtype DataHash _
derive newtype instance Eq DataHash
derive newtype instance FromData DataHash
derive newtype instance Ord DataHash
derive newtype instance ToData DataHash

instance Show DataHash where
  show = genericShow

-- To help with people copying & pasting code from Haskell to Purescript
type DatumHash = DataHash

-- Option<Certificates>,
-- these are the constructors, but this will generally be an Empty Option in our initial efforts
-- StakeRegistration(StakeRegistration),
-- StakeDeregistration(StakeDeregistration),
-- StakeDelegation(StakeDelegation),
-- PoolRegistration(PoolRegistration),
-- PoolRetirement(PoolRetirement),
-- GenesisKeyDelegation(GenesisKeyDelegation),
-- MoveInstantaneousRewardsCert(MoveInstantaneousRewardsCert),

-- Option<Withdrawals>,
-- also mainly empty to start
-- pub struct RewardAddress {
-- network: u8,
-- payment: StakeCredential,
-- Option<Update>,
-- again this will be empty
-- pub struct Update {
-- proposed_protocol_parameter_updates: ProposedProtocolParameterUpdates,
-- epoch: Epoch,
-- }
-- Option<AuxiliaryDataHash> -- String
-- Option<Slot> -- Intege
-- Option<Mint> -- BTreeMap PolicyId MintAssets
-- MintAssets :: BTreeMap AssetName Int32
-- Option<ScriptDataHash> -- String
-- Option<TransactionInputs> -- for collateral
-- Option<RequiredSigners> -- Array String (Ed25519 signatures)
-- Option<NetworkId>
--  { networkIdKind :: Testnet | Mainnet }<|MERGE_RESOLUTION|>--- conflicted
+++ resolved
@@ -267,13 +267,8 @@
   , epoch :: Epoch
   }
 
-<<<<<<< HEAD
-newtype ProposedProtocolParameterUpdates = ProposedProtocolParameterUpdates
-  (Map GenesisHash ProtocolParamUpdate)
-=======
 newtype ProposedProtocolParameterUpdates =
   ProposedProtocolParameterUpdates (Map GenesisHash ProtocolParamUpdate)
->>>>>>> 6e675f95
 
 derive instance Newtype ProposedProtocolParameterUpdates _
 
