module Types.Transaction
  ( AuxiliaryData(..)
  , AuxiliaryDataHash(..)
  , BootstrapWitness
  , Certificate(..)
  , CostModel(..)
  , Costmdls(..)
  , DataHash(..)
  , DatumHash
  , Ed25519Signature(..)
  , Epoch(..)
  , ExUnitPrices
  , ExUnits
  , GeneralTransactionMetadata(..)
  , GenesisDelegateHash(..)
  , GenesisHash(..)
  , Ipv4(..)
  , Ipv6(..)
  , Language(..)
  , Mint(..)
  , MIRToStakeCredentials(..)
  , MoveInstantaneousReward(..)
  , NativeScript(..)
  , Nonce(..)
  , PoolMetadata(..)
  , PoolMetadataHash(..)
  , ProposedProtocolParameterUpdates(..)
  , ProtocolParamUpdate
  , ProtocolVersion
  , PublicKey(..)
  , Redeemer(..)
  , Relay(..)
  , RequiredSigner(..)
  , ScriptDataHash(..)
  , SubCoin
  , Transaction(..)
  , TransactionHash(..)
  , TransactionInput(..)
  , TransactionMetadatum(..)
  , TransactionMetadatumLabel(..)
  , TransactionOutput(..)
  , TransactionWitnessSet(..)
  , TxBody(..)
  , TxOut
  , UnitInterval
  , Update
  , Utxo
  , URL(..)
  , UtxoM(..)
  , Vkey(..)
  , Vkeywitness(..)
  , _auxiliaryData
  , _auxiliaryDataHash
  , _body
  , _bootstraps
  , _certs
  , _collateral
  , _fee
  , _inputs
  , _isValid
  , _mint
  , _nativeScripts
  , _networkId
  , _outputs
  , _plutusData
  , _plutusScripts
  , _redeemers
  , _requiredSigners
  , _scriptDataHash
  , _ttl
  , _update
  , _validityStartInterval
  , _vkeys
  , _withdrawals
  , _witnessSet
  ) where

import Prelude

import Control.Apply (lift2)
import Data.Array (union)
import Data.BigInt (BigInt)
import Data.Generic.Rep (class Generic)
import Data.Lens (lens')
import Data.Lens.Iso.Newtype (_Newtype)
import Data.Lens.Record (prop)
import Data.Lens.Types (Lens')
import Data.Map (Map)
import Data.Map as Map
import Data.Maybe (Maybe(Nothing))
import Data.Monoid (guard)
import Data.Newtype (class Newtype)
import Data.Show.Generic (genericShow)
import Data.Symbol (SProxy(SProxy))
import Data.Tuple (Tuple(Tuple))
import Data.Tuple.Nested (type (/\))
import Data.UInt (UInt)
import FromData (class FromData, fromData)
import Helpers ((</>), (<<>>), appendMap, appendRightMap)
import Serialization.Address
  ( Address
  , NetworkId
  , RewardAddress
  , Slot(Slot)
  , StakeCredential
  )
import Serialization.Hash (Ed25519KeyHash)
import Serialization.Types (BigNum, VRFKeyHash)
import ToData (class ToData, toData)
import Types.Aliases (Bech32String)
import Types.ByteArray (ByteArray, byteArrayToHex)
import Types.Int as Int
import Types.PlutusData (PlutusData(Constr))
import Types.RedeemerTag (RedeemerTag)
import Types.Scripts (PlutusScript)
import Types.Value (Coin, NonAdaAsset, Value)

--------------------------------------------------------------------------------
-- `Transaction`
--------------------------------------------------------------------------------
-- note: these types are derived from the cardano-serialization-lib Sundae fork
-- the source of truth for these types should be that library and the
-- corresponding Rust types
newtype Transaction = Transaction
  { body :: TxBody
  , witnessSet :: TransactionWitnessSet
  , isValid :: Boolean
  , auxiliaryData :: Maybe AuxiliaryData
  }

derive instance Generic Transaction _
derive instance Eq Transaction
derive instance Newtype Transaction _

instance Show Transaction where
  show = genericShow

instance Semigroup Transaction where
  append (Transaction tx) (Transaction tx') =
    Transaction
      { body: txCheck tx.body <> txCheck' tx'.body
      , witnessSet: txCheck tx.witnessSet <> txCheck' tx'.witnessSet
      , isValid: tx.isValid && tx'.isValid
      , auxiliaryData: txCheck tx.auxiliaryData <> txCheck' tx'.auxiliaryData
      }
    where
    txCheck :: forall (m :: Type). Monoid m => m -> m
    txCheck = guard tx.isValid

    txCheck' :: forall (m :: Type). Monoid m => m -> m
    txCheck' = guard tx'.isValid

instance Monoid Transaction where
  mempty = Transaction
    { body: mempty
    , witnessSet: mempty
    , isValid: true
    , auxiliaryData: Nothing
    }

--------------------------------------------------------------------------------
-- `Transaction` Lenses
--------------------------------------------------------------------------------
_body :: Lens' Transaction TxBody
_body = lens' \(Transaction rec@{ body }) ->
  Tuple body \bod -> Transaction rec { body = bod }

_witnessSet :: Lens' Transaction TransactionWitnessSet
_witnessSet = lens' \(Transaction rec@{ witnessSet }) ->
  Tuple witnessSet \ws -> Transaction rec { witnessSet = ws }

_isValid :: Lens' Transaction Boolean
_isValid = lens' \(Transaction rec@{ isValid }) ->
  Tuple isValid \iv -> Transaction rec { isValid = iv }

_auxiliaryData :: Lens' Transaction (Maybe AuxiliaryData)
_auxiliaryData = lens' \(Transaction rec@{ auxiliaryData }) ->
  Tuple auxiliaryData \ad -> Transaction rec { auxiliaryData = ad }

--------------------------------------------------------------------------------
-- `TxBody`
--------------------------------------------------------------------------------
-- According to https://github.com/input-output-hk/cardano-ledger/blob/0738804155245062f05e2f355fadd1d16f04cd56/alonzo/impl/cddl-files/alonzo.cddl
-- requiredSigners is an Array over `VKey`s essentially. But some comments at
-- the bottom say it's Maybe?
newtype TxBody = TxBody
  { inputs :: Array TransactionInput
  , outputs :: Array TransactionOutput
  , fee :: Coin
  , ttl :: Maybe Slot
  , certs :: Maybe (Array Certificate)
  , withdrawals :: Maybe (Map RewardAddress Coin)
  , update :: Maybe Update
  , auxiliaryDataHash :: Maybe AuxiliaryDataHash
  , validityStartInterval :: Maybe Slot
  , mint :: Maybe Mint
  , scriptDataHash :: Maybe ScriptDataHash
  , collateral :: Maybe (Array TransactionInput)
  , requiredSigners :: Maybe (Array RequiredSigner)
  , networkId :: Maybe NetworkId
  }

derive instance Generic TxBody _
derive instance Newtype TxBody _
derive newtype instance Eq TxBody

instance Show TxBody where
  show = genericShow

instance semigroupTxBody :: Semigroup TxBody where
  append (TxBody txB) (TxBody txB') = TxBody
    { inputs: txB.inputs `union` txB'.inputs
    , outputs: txB.outputs `union` txB'.outputs
    , fee: txB.fee <> txB'.fee
    , ttl: lift2 lowerbound txB.ttl txB'.ttl
    , certs: lift2 union txB.certs txB'.certs
    , withdrawals: lift2 appendMap txB.withdrawals txB'.withdrawals
    , update: txB.update </> txB'.update
    , auxiliaryDataHash: txB.auxiliaryDataHash </> txB'.auxiliaryDataHash
    , validityStartInterval:
        lift2 lowerbound
          txB.validityStartInterval
          txB'.validityStartInterval
    , mint: txB.mint <> txB'.mint
    , scriptDataHash: txB.scriptDataHash </> txB'.scriptDataHash
    , collateral: lift2 union txB.collateral txB'.collateral
    , requiredSigners: lift2 union txB.requiredSigners txB'.requiredSigners
    , networkId: txB.networkId </> txB'.networkId
    }
    where
    lowerbound :: Slot -> Slot -> Slot
    lowerbound (Slot x) (Slot y) = Slot $ min x y

instance monoidTxBody :: Monoid TxBody where
  mempty = TxBody
    { inputs: mempty
    , outputs: mempty
    , fee: mempty
    , ttl: Nothing
    , certs: Nothing
    , withdrawals: Nothing
    , update: Nothing
    , auxiliaryDataHash: Nothing
    , validityStartInterval: Nothing
    , mint: Nothing
    , scriptDataHash: Nothing
    , collateral: Nothing
    , requiredSigners: Nothing
    , networkId: Nothing
    }

newtype ScriptDataHash = ScriptDataHash ByteArray

derive instance Newtype ScriptDataHash _
derive instance Generic ScriptDataHash _
derive newtype instance Eq ScriptDataHash

instance Show ScriptDataHash where
  show = genericShow

newtype Mint = Mint NonAdaAsset

derive instance Generic Mint _
derive instance Newtype Mint _
derive newtype instance Eq Mint
derive newtype instance Semigroup Mint
derive newtype instance Monoid Mint

instance Show Mint where
  show = genericShow

newtype AuxiliaryDataHash = AuxiliaryDataHash ByteArray

derive instance Generic AuxiliaryDataHash _
derive instance Newtype AuxiliaryDataHash _
derive newtype instance Eq AuxiliaryDataHash

instance Show AuxiliaryDataHash where
  show = genericShow

type Update =
  { proposedProtocolParameterUpdates :: ProposedProtocolParameterUpdates
  , epoch :: Epoch
  }

newtype ProposedProtocolParameterUpdates =
  ProposedProtocolParameterUpdates (Map GenesisHash ProtocolParamUpdate)

derive instance Newtype ProposedProtocolParameterUpdates _

derive newtype instance Eq ProposedProtocolParameterUpdates

derive instance Generic ProposedProtocolParameterUpdates _

instance Show ProposedProtocolParameterUpdates where
  show = genericShow

newtype GenesisHash = GenesisHash ByteArray

derive instance Newtype GenesisHash _
derive newtype instance Eq GenesisHash
derive newtype instance Ord GenesisHash
derive instance Generic GenesisHash _

instance Show GenesisHash where
  show = genericShow

type ProtocolParamUpdate =
  { minfeeA :: Maybe Coin
  , minfeeB :: Maybe Coin
  , maxBlockBodySize :: Maybe UInt
  , maxTxSize :: Maybe UInt
  , maxBlockHeaderSize :: Maybe UInt
  , keyDeposit :: Maybe Coin
  , poolDeposit :: Maybe Coin
  , maxEpoch :: Maybe Epoch
  , nOpt :: Maybe UInt
  , poolPledgeInfluence :: Maybe UnitInterval
  , expansionRate :: Maybe UnitInterval
  , treasuryGrowthRate :: Maybe UnitInterval
  , d :: Maybe UnitInterval
  , extraEntropy :: Maybe Nonce
  , protocolVersion :: Maybe (Array ProtocolVersion)
  , minPoolCost :: Maybe BigNum
  , adaPerUtxoByte :: Maybe BigNum
  , costModels :: Maybe Costmdls
  , executionCosts :: Maybe ExUnitPrices
  , maxTxExUnits :: Maybe ExUnits
  , maxBlockExUnits :: Maybe ExUnits
  , maxValueSize :: Maybe UInt
  }

type ExUnitPrices =
  { memPrice :: SubCoin
  , stepPrice :: SubCoin
  }

type ExUnits =
  { mem :: BigInt
  , steps :: BigInt
  }

type SubCoin = UnitInterval

newtype Costmdls = Costmdls (Map Language CostModel)

derive instance Newtype Costmdls _
derive newtype instance Eq Costmdls
derive instance Generic Costmdls _

instance Show Costmdls where
  show = genericShow

data Language = PlutusV1

derive instance Eq Language
derive instance Ord Language
derive instance Generic Language _

instance Show Language where
  show = genericShow

newtype CostModel = CostModel (Array UInt)

derive instance Newtype CostModel _
derive newtype instance Eq CostModel
derive instance Generic Nonce _
derive instance Generic CostModel _

instance Show CostModel where
  show = genericShow

type ProtocolVersion =
  { major :: UInt
  , minor :: UInt
  }

-- Following CSL Nonce is either None or a 32 byte hash
data Nonce = IdentityNonce | HashNonce ByteArray

derive instance Eq Nonce

instance Show Nonce where
  show = genericShow

type UnitInterval =
  { numerator :: BigNum
  , denominator :: BigNum
  }

newtype Epoch = Epoch UInt

derive instance Newtype Epoch _
derive instance Generic Epoch _
derive newtype instance Eq Epoch

instance Show Epoch where
  show = genericShow

newtype Ipv4 = Ipv4 ByteArray

derive instance Eq Ipv4
derive instance Generic Ipv4 _
derive instance Newtype Ipv4 _

instance Show Ipv4 where
  show = genericShow

newtype Ipv6 = Ipv6 ByteArray

derive instance Eq Ipv6
derive instance Generic Ipv6 _
derive instance Newtype Ipv6 _

instance Show Ipv6 where
  show = genericShow

data Relay
  = SingleHostAddr
      { port :: Maybe Int
      , ipv4 :: Maybe Ipv4
      , ipv6 :: Maybe Ipv6
      }
  | SingleHostName
      { port :: Maybe Int
      , dnsName :: String
      }
  | MultiHostName { dnsName :: String }

derive instance Eq Relay
derive instance Generic Relay _

instance Show Relay where
  show = genericShow

newtype URL = URL String

derive instance Eq URL
derive instance Generic URL _
derive instance Newtype URL _

instance Show URL where
  show = genericShow

newtype PoolMetadataHash = PoolMetadataHash ByteArray

derive instance Eq PoolMetadataHash
derive instance Generic PoolMetadataHash _
derive instance Newtype PoolMetadataHash _

instance Show PoolMetadataHash where
  show = genericShow

newtype PoolMetadata = PoolMetadata
  { url :: URL
  , hash :: PoolMetadataHash
  }

derive instance Eq PoolMetadata
derive instance Generic PoolMetadata _

instance Show PoolMetadata where
  show = genericShow

newtype GenesisDelegateHash = GenesisDelegateHash ByteArray

derive instance Eq GenesisDelegateHash
derive instance Generic GenesisDelegateHash _

instance Show GenesisDelegateHash where
  show = genericShow

newtype MIRToStakeCredentials = MIRToStakeCredentials
  (Map StakeCredential Int.Int)

derive instance Eq MIRToStakeCredentials
derive instance Generic MIRToStakeCredentials _

instance Show MIRToStakeCredentials where
  show = genericShow

data MoveInstantaneousReward
  = ToOtherPot
      { pot :: Number
      , amount :: BigNum
      }
  | ToStakeCreds
      { pot :: Number
      , amounts :: MIRToStakeCredentials
      }

derive instance Eq MoveInstantaneousReward
derive instance Generic MoveInstantaneousReward _

instance Show MoveInstantaneousReward where
  show = genericShow

data Certificate
  = StakeRegistration StakeCredential
  | StakeDeregistration StakeCredential
  | StakeDelegation StakeCredential Ed25519KeyHash
  | PoolRegistration
      { operator :: Ed25519KeyHash
      , vrfKeyhash :: VRFKeyHash
      , pledge :: BigNum
      , cost :: BigNum
      , margin :: UnitInterval
      , reward_account :: RewardAddress
      , poolOwners :: Array Ed25519KeyHash
      , relays :: Array Relay
      , poolMetadata :: Maybe PoolMetadata
      }
  | PoolRetirement
      { poolKeyhash :: Ed25519KeyHash
      , epoch :: Epoch
      }
  | GenesisKeyDelegation
      { genesisHash :: GenesisHash
      , genesisDelegateHash :: GenesisDelegateHash
      , vrfKeyhash :: VRFKeyHash
      }
  | MoveInstantaneousRewardsCert MoveInstantaneousReward

derive instance Eq Certificate
derive instance Generic Certificate _

instance Show Certificate where
  show = genericShow

--------------------------------------------------------------------------------
-- `TxBody` Lenses
--------------------------------------------------------------------------------
_inputs :: Lens' TxBody (Array TransactionInput)
_inputs = _Newtype <<< prop (SProxy :: SProxy "inputs")

_outputs :: Lens' TxBody (Array TransactionOutput)
_outputs = _Newtype <<< prop (SProxy :: SProxy "outputs")

_fee :: Lens' TxBody (Coin)
_fee = _Newtype <<< prop (SProxy :: SProxy "fee")

_ttl :: Lens' TxBody (Maybe Slot)
_ttl = _Newtype <<< prop (SProxy :: SProxy "ttl")

_certs :: Lens' TxBody (Maybe (Array Certificate))
_certs = _Newtype <<< prop (SProxy :: SProxy "certs")

_withdrawals :: Lens' TxBody (Maybe (Map RewardAddress Coin))
_withdrawals = _Newtype <<< prop (SProxy :: SProxy "withdrawals")

_update :: Lens' TxBody (Maybe Update)
_update = _Newtype <<< prop (SProxy :: SProxy "update")

_auxiliaryDataHash :: Lens' TxBody (Maybe AuxiliaryDataHash)
_auxiliaryDataHash = _Newtype <<< prop (SProxy :: SProxy "auxiliaryDataHash")

_validityStartInterval :: Lens' TxBody (Maybe Slot)
_validityStartInterval =
  _Newtype <<< prop (SProxy :: SProxy "validityStartInterval")

_mint :: Lens' TxBody (Maybe Mint)
_mint = _Newtype <<< prop (SProxy :: SProxy "mint")

_scriptDataHash :: Lens' TxBody (Maybe ScriptDataHash)
_scriptDataHash = _Newtype <<< prop (SProxy :: SProxy "scriptDataHash")

_collateral :: Lens' TxBody (Maybe (Array TransactionInput))
_collateral = _Newtype <<< prop (SProxy :: SProxy "collateral")

_requiredSigners :: Lens' TxBody (Maybe (Array RequiredSigner))
_requiredSigners = _Newtype <<< prop (SProxy :: SProxy "requiredSigners")

_networkId :: Lens' TxBody (Maybe NetworkId)
_networkId = _Newtype <<< prop (SProxy :: SProxy "networkId")

--------------------------------------------------------------------------------
-- `TransactionWitnessSet`
--------------------------------------------------------------------------------
newtype TransactionWitnessSet = TransactionWitnessSet
  { vkeys :: Maybe (Array Vkeywitness)
  , nativeScripts :: Maybe (Array NativeScript)
  , bootstraps :: Maybe (Array BootstrapWitness)
  , plutusScripts :: Maybe (Array PlutusScript)
  , plutusData :: Maybe (Array PlutusData)
  , redeemers :: Maybe (Array Redeemer)
  }

derive instance Generic TransactionWitnessSet _
derive instance Newtype TransactionWitnessSet _
derive newtype instance Eq TransactionWitnessSet

instance Show TransactionWitnessSet where
  show = genericShow

instance Semigroup TransactionWitnessSet where
  append (TransactionWitnessSet tws) (TransactionWitnessSet tws') =
    TransactionWitnessSet
      { vkeys: tws.vkeys <<>> tws'.vkeys
      , nativeScripts: tws.nativeScripts <<>> tws'.nativeScripts
      , bootstraps: tws.bootstraps <<>> tws'.bootstraps
      , plutusScripts: tws.plutusScripts <<>> tws'.plutusScripts
      , plutusData: tws.plutusData <<>> tws'.plutusData
      , redeemers: tws.redeemers <<>> tws'.redeemers
      }

instance Monoid TransactionWitnessSet where
  mempty = TransactionWitnessSet
    { vkeys: Nothing
    , nativeScripts: Nothing
    , bootstraps: Nothing
    , plutusScripts: Nothing
    , plutusData: Nothing
    , redeemers: Nothing
    }

--------------------------------------------------------------------------------
-- `TransactionWitnessSet` Lenses
--------------------------------------------------------------------------------
_vkeys :: Lens' TransactionWitnessSet (Maybe (Array Vkeywitness))
_vkeys = lens' \(TransactionWitnessSet rec@{ vkeys }) ->
  Tuple vkeys \vk -> TransactionWitnessSet rec { vkeys = vk }

_nativeScripts :: Lens' TransactionWitnessSet (Maybe (Array NativeScript))
_nativeScripts = lens' \(TransactionWitnessSet rec@{ nativeScripts }) ->
  Tuple nativeScripts \ns -> TransactionWitnessSet rec { nativeScripts = ns }

_bootstraps :: Lens' TransactionWitnessSet (Maybe (Array BootstrapWitness))
_bootstraps = lens' \(TransactionWitnessSet rec@{ bootstraps }) ->
  Tuple bootstraps \bs -> TransactionWitnessSet rec { bootstraps = bs }

_plutusScripts :: Lens' TransactionWitnessSet (Maybe (Array PlutusScript))
_plutusScripts = lens' \(TransactionWitnessSet rec@{ plutusScripts }) ->
  Tuple plutusScripts \ps -> TransactionWitnessSet rec { plutusScripts = ps }

_plutusData :: Lens' TransactionWitnessSet (Maybe (Array PlutusData))
_plutusData = lens' \(TransactionWitnessSet rec@{ plutusData }) ->
  Tuple plutusData \pd -> TransactionWitnessSet rec { plutusData = pd }

_redeemers :: Lens' TransactionWitnessSet (Maybe (Array Redeemer))
_redeemers = lens' \(TransactionWitnessSet rec@{ redeemers }) ->
  Tuple redeemers \red -> TransactionWitnessSet rec { redeemers = red }

--------------------------------------------------------------------------------
-- Other Datatypes
--------------------------------------------------------------------------------
type BootstrapWitness =
  { vkey :: Vkey
  , signature :: Ed25519Signature
  , chainCode :: ByteArray
  , attributes :: ByteArray
  }

newtype RequiredSigner = RequiredSigner Ed25519KeyHash

derive instance Newtype RequiredSigner _
derive newtype instance Eq RequiredSigner
derive newtype instance Ord RequiredSigner
derive instance Generic RequiredSigner _

instance Show RequiredSigner where
  show = genericShow

newtype Vkeywitness = Vkeywitness (Vkey /\ Ed25519Signature)

derive instance Generic Vkeywitness _
derive newtype instance Eq Vkeywitness

instance Show Vkeywitness where
  show = genericShow

newtype Vkey = Vkey PublicKey

derive instance Generic Vkey _
derive instance Newtype Vkey _
derive newtype instance Eq Vkey
derive newtype instance Ord Vkey

instance Show Vkey where
  show = genericShow

newtype PublicKey = PublicKey Bech32String

derive instance Generic PublicKey _
derive instance Newtype PublicKey _
derive newtype instance Eq PublicKey
derive newtype instance Ord PublicKey

instance Show PublicKey where
  show = genericShow

newtype Ed25519Signature = Ed25519Signature Bech32String

derive instance Generic Ed25519Signature _
derive newtype instance Eq Ed25519Signature
derive newtype instance Ord Ed25519Signature

instance Show Ed25519Signature where
  show = genericShow

newtype Redeemer = Redeemer
  { tag :: RedeemerTag
  , index :: BigInt
  , data :: PlutusData
  , exUnits :: ExUnits
  }

derive instance Generic Redeemer _
derive newtype instance Eq Redeemer
derive newtype instance Ord Redeemer

instance Show Redeemer where
  show = genericShow

newtype AuxiliaryData = AuxiliaryData
  { metadata :: Maybe GeneralTransactionMetadata
  , nativeScripts :: Maybe (Array NativeScript)
  , plutusScripts :: Maybe (Array PlutusScript)
  }

derive newtype instance Eq AuxiliaryData
derive instance Generic AuxiliaryData _

instance Show AuxiliaryData where
  show = genericShow

instance Semigroup AuxiliaryData where
  append (AuxiliaryData ad) (AuxiliaryData ad') =
    AuxiliaryData
      { metadata: ad.metadata <> ad'.metadata
      , nativeScripts: lift2 union ad.nativeScripts ad'.nativeScripts
      , plutusScripts: lift2 union ad.plutusScripts ad'.plutusScripts
      }

instance Monoid AuxiliaryData where
  mempty = AuxiliaryData
    { metadata: Nothing
    , nativeScripts: Nothing
    , plutusScripts: Nothing
    }

newtype GeneralTransactionMetadata =
  GeneralTransactionMetadata
    (Map TransactionMetadatumLabel TransactionMetadatum)

derive instance Newtype GeneralTransactionMetadata _

derive newtype instance Eq GeneralTransactionMetadata
derive instance Generic GeneralTransactionMetadata _

instance Show GeneralTransactionMetadata where
  show = genericShow

-- This Semigroup instance simply takes the Last value for duplicate keys
-- to avoid a Semigroup instance for TransactionMetadatum.
-- Do we want to avoid a Semigroup instance for TransactionMetadatum? Recursion
-- is fine but how to combine Text with Bytes for example? One would have to take
-- precedence and replace the other.
instance Semigroup GeneralTransactionMetadata where
  append (GeneralTransactionMetadata hm) (GeneralTransactionMetadata hm') =
    GeneralTransactionMetadata $ hm `appendRightMap` hm'

instance Monoid GeneralTransactionMetadata where
  mempty = GeneralTransactionMetadata Map.empty

newtype TransactionMetadatumLabel = TransactionMetadatumLabel BigInt

derive instance Newtype TransactionMetadatumLabel _
derive newtype instance Eq TransactionMetadatumLabel
derive newtype instance Ord TransactionMetadatumLabel
derive instance Generic TransactionMetadatumLabel _

instance Show TransactionMetadatumLabel where
  show = genericShow

data TransactionMetadatum
  = MetadataMap (Map TransactionMetadatum TransactionMetadatum)
  | MetadataList (Array TransactionMetadatum)
<<<<<<< HEAD
  | Int Int.Int
=======
  | Int BigInt
>>>>>>> 32920f8c
  | Bytes ByteArray
  | Text String

derive instance Eq TransactionMetadatum
derive instance Ord TransactionMetadatum
derive instance Generic TransactionMetadatum _

instance Show TransactionMetadatum where
  show x = genericShow x

data NativeScript
  = ScriptPubkey Ed25519KeyHash
  | ScriptAll (Array NativeScript)
  | ScriptAny (Array NativeScript)
  | ScriptNOfK Int (Array NativeScript)
  | TimelockStart Slot
  | TimelockExpiry Slot

derive instance Eq NativeScript
derive instance Generic NativeScript _

instance Show NativeScript where
  show x = genericShow x

newtype TransactionInput = TransactionInput
  { transactionId :: TransactionHash
  , index :: UInt
  }

derive instance Newtype TransactionInput _
derive instance Generic TransactionInput _
derive newtype instance Eq TransactionInput

-- Potential fix me: the below is based on a small sample of smart contract
-- transactions, so fix this as required.
-- Not newtype derived this because it is not lexicographical as `index` is tested
-- before `transactionId`. We require lexicographical order over hexstring
-- `TransactionHash`, then `index`, seemingly inline with Cardano/Plutus.
instance Ord TransactionInput where
  compare (TransactionInput txInput) (TransactionInput txInput') =
    case compare txInput.transactionId txInput'.transactionId of
      EQ -> compare txInput.index txInput'.index
      x -> x

instance Show TransactionInput where
  show = genericShow

-- `Constr` is used for indexing, and `TransactionInput` is always zero-indexed
instance FromData TransactionInput where
  fromData (Constr n [ txId, idx ]) | n == zero =
    TransactionInput <$>
      ({ transactionId: _, index: _ } <$> fromData txId <*> fromData idx)
  fromData _ = Nothing

-- `Constr` is used for indexing, and `TransactionInput` is always zero-indexed
instance ToData TransactionInput where
  toData (TransactionInput { transactionId, index }) =
    Constr zero [ toData transactionId, toData index ]

newtype TransactionOutput = TransactionOutput
  { address :: Address
  , amount :: Value
  , dataHash :: Maybe DataHash
  }

derive instance Generic TransactionOutput _
derive instance Newtype TransactionOutput _
derive newtype instance Eq TransactionOutput

instance Show TransactionOutput where
  show = genericShow

-- `Constr` is used for indexing, and `TransactionOutput` is always zero-indexed
instance FromData TransactionOutput where
  fromData (Constr n [ addr, amt, dh ]) | n == zero =
    TransactionOutput <$>
      ( { address: _, amount: _, dataHash: _ }
          <$> fromData addr
          <*> fromData amt
          <*> fromData dh
      )
  fromData _ = Nothing

-- `Constr` is used for indexing, and `TransactionOutput` is always zero-indexed
instance ToData TransactionOutput where
  toData (TransactionOutput { address, amount, dataHash }) =
    Constr zero [ toData address, toData amount, toData dataHash ]

-- For convenience of Haskell code:
type TxOut = TransactionOutput

newtype UtxoM = UtxoM Utxo

derive instance Newtype UtxoM _
derive newtype instance Show UtxoM

type Utxo = Map TransactionInput TransactionOutput

-- | 32-bytes blake2b256 hash of a tx body.
-- | NOTE. Plutus docs might incorrectly state that it uses
-- |       SHA256 for this purposes.
newtype TransactionHash = TransactionHash ByteArray

derive instance Generic TransactionHash _
derive instance Newtype TransactionHash _
derive newtype instance Eq TransactionHash
derive newtype instance FromData TransactionHash
derive newtype instance ToData TransactionHash

-- This is not newtyped derived because it will be used for ordering a
-- `TransactionInput`, we want lexicographical ordering on the hexstring.
instance Ord TransactionHash where
  compare (TransactionHash h) (TransactionHash h') =
    compare (byteArrayToHex h) (byteArrayToHex h')

instance Show TransactionHash where
  show = genericShow

newtype DataHash = DataHash ByteArray

derive instance Generic DataHash _
derive instance Newtype DataHash _
derive newtype instance Eq DataHash
derive newtype instance FromData DataHash
derive newtype instance Ord DataHash
derive newtype instance ToData DataHash

instance Show DataHash where
  show = genericShow

-- To help with people copying & pasting code from Haskell to Purescript
type DatumHash = DataHash

-- Option<Certificates>,
-- these are the constructors, but this will generally be an Empty Option in our initial efforts
-- StakeRegistration(StakeRegistration),
-- StakeDeregistration(StakeDeregistration),
-- StakeDelegation(StakeDelegation),
-- PoolRegistration(PoolRegistration),
-- PoolRetirement(PoolRetirement),
-- GenesisKeyDelegation(GenesisKeyDelegation),
-- MoveInstantaneousRewardsCert(MoveInstantaneousRewardsCert),

-- Option<Withdrawals>,
-- also mainly empty to start
-- pub struct RewardAddress {
-- network: u8,
-- payment: StakeCredential,
-- Option<Update>,
-- again this will be empty
-- pub struct Update {
-- proposed_protocol_parameter_updates: ProposedProtocolParameterUpdates,
-- epoch: Epoch,
-- }
-- Option<AuxiliaryDataHash> -- String
-- Option<Slot> -- Intege
-- Option<Mint> -- BTreeMap PolicyId MintAssets
-- MintAssets :: BTreeMap AssetName Int32
-- Option<ScriptDataHash> -- String
-- Option<TransactionInputs> -- for collateral
-- Option<RequiredSigners> -- Array String (Ed25519 signatures)
-- Option<NetworkId>
--  { networkIdKind :: Testnet | Mainnet }<|MERGE_RESOLUTION|>--- conflicted
+++ resolved
@@ -775,11 +775,7 @@
 data TransactionMetadatum
   = MetadataMap (Map TransactionMetadatum TransactionMetadatum)
   | MetadataList (Array TransactionMetadatum)
-<<<<<<< HEAD
   | Int Int.Int
-=======
-  | Int BigInt
->>>>>>> 32920f8c
   | Bytes ByteArray
   | Text String
 
