--- conflicted
+++ resolved
@@ -5,7 +5,6 @@
 
 import Prelude
 
-<<<<<<< HEAD
 import Aeson (class EncodeAeson, encodeAeson')
 import Data.Enum (class Enum, class BoundedEnum)
 import Data.Enum.Generic
@@ -15,8 +14,6 @@
   , genericToEnum
   , genericFromEnum
   )
-=======
->>>>>>> 1cf81c98
 import Data.Generic.Rep (class Generic)
 import Data.Maybe (Maybe(Just, Nothing))
 import Data.Show.Generic (genericShow)
@@ -38,7 +35,6 @@
 derive instance Ord RedeemerTag
 
 instance Show RedeemerTag where
-<<<<<<< HEAD
   show = genericShow
 
 instance Enum RedeemerTag where
@@ -59,7 +55,4 @@
     Spend -> encodeAeson' $ encodeTagged' "Spend" {}
     Mint -> encodeAeson' $ encodeTagged' "Mint" {}
     Cert -> encodeAeson' $ encodeTagged' "Cert" {}
-    Reward -> encodeAeson' $ encodeTagged' "Reward" {}
-=======
-  show = genericShow
->>>>>>> 1cf81c98
+    Reward -> encodeAeson' $ encodeTagged' "Reward" {}