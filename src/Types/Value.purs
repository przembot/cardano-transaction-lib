module Types.Value
  ( Coin(..)
  , CurrencySymbol
  , NonAdaAsset(..)
  , TokenName
  , Value(..)
  , adaToken
  , class Negate
  , class Split
  , coinToValue
  , currencyMPSHash
  , eq
  , filterNonAda
  , geq
  , getCurrencySymbol
  , getLovelace
  , getNonAdaAsset
  , getNonAdaAsset'
  , getTokenName
  , gt
  , isAdaOnly
  , isPos
  , isZero
  , leq
  , lovelaceValueOf
  , lt
  , minus
  , mkCoin
  , mkCurrencySymbol
  , mkNonAdaAsset
  , mkNonAdaAssets
  , mkNonAdaAssetsFromTokenMap
  , mkSingletonNonAdaAsset
  , mkSingletonValue
  , mkSingletonValue'
  , mkTokenName
  , mkTokenNames
  , mkValue
  , mpsSymbol
  , negation
  , numCurrencySymbols
  , numTokenNames
  , split
  , sumTokenNameLengths
  , valueOf
  , valueToCoin
  , valueToCoin'
  ) where

import Prelude hiding (join)
import Control.Alt ((<|>))
import Control.Alternative (guard)
import Data.Array (cons, filter)
import Data.BigInt (BigInt, fromInt)
import Data.Bifunctor (bimap)
import Data.Bitraversable (bitraverse, ltraverse)
import Data.Foldable (any, fold, foldl, length)
import Data.FoldableWithIndex (foldrWithIndex)
import Data.Generic.Rep (class Generic)
import Data.Lattice
  ( class JoinSemilattice
  , class MeetSemilattice
  , join
  , meet
  )
import Data.List ((:), all, List(Nil))
import Data.Map (keys, lookup, Map, toUnfoldable, unions, values)
import Data.Map as Map
import Data.Maybe (Maybe(Just, Nothing), fromJust)
import Data.Newtype (class Newtype, unwrap, wrap)
import Data.Set (Set)
import Data.Show.Generic (genericShow)
import Data.These (These(Both, That, This))
import Data.Traversable (class Traversable, traverse)
import Data.Tuple.Nested ((/\), type (/\))
<<<<<<< HEAD
import FromData (class FromData, fromData)
import Partial.Unsafe (unsafePartial)
import Serialization.Hash (ScriptHash, scriptHashFromBytes, scriptHashToBytes)
import ToData (class ToData, toData)
=======
import FromData (class FromData)
import Partial.Unsafe (unsafePartial)
import Serialization.Hash (ScriptHash, scriptHashFromBytes, scriptHashToBytes)
import ToData (class ToData)
>>>>>>> 14506455
import Types.ByteArray (ByteArray, byteLength)
import Types.PlutusData (PlutusData(List)) as PD
import Types.Scripts (MintingPolicyHash(MintingPolicyHash))

-- `Negate` and `Split` seem a bit too contrived, and their purpose is to
-- combine similar behaviour without satisfying any useful laws. I wonder
-- if we're better off simply writing functions for Coin, NonAdaAsset and Value
-- to `split` and `negate` (it's just 6 functions) in total without the need of
-- a somewhat meaningless typeclass.

-- We could write a Ring instance to get `negate` but I'm not sure this would
-- make much sense for Value. Plutus uses a custom AdditiveGroup.
-- We could define a Data.Group although zero-valued tokens don't degenerate
-- from our map currently - I don't think we'd want this behaviour.
-- | Negation to create an AdditiveGroup for Value. Call it negation to not confuse
-- | with negate.
class Negate (a :: Type) where
  negation :: a -> a

-- | Split a value into its positive and non-positive parts. The first element of
-- | the tuple contains the non-positive parts of the value, the second element
-- | contains the positive parts. The convention is non-positive parts are
-- | negated to make them positive in the output.
class Split (a :: Type) where
  split :: a -> a /\ a

--------------------------------------------------------------------------------
-- Coin (Ada)
--------------------------------------------------------------------------------
newtype Coin = Coin BigInt

derive instance Generic Coin _
derive instance Newtype Coin _
derive newtype instance Eq Coin
derive newtype instance FromData Coin
derive newtype instance ToData Coin

instance Show Coin where
  show = genericShow

instance Semigroup Coin where
  append (Coin c1) (Coin c2) = Coin (c1 + c2)

instance Monoid Coin where
  mempty = Coin zero

instance JoinSemilattice Coin where
  join (Coin c1) (Coin c2) = Coin (max c1 c2)

instance MeetSemilattice Coin where
  meet (Coin c1) (Coin c2) = Coin (min c1 c2)

instance Negate Coin where
  negation = wrap <<< negate <<< unwrap

instance Split Coin where
  split (Coin c) =
    if c <= zero then Coin (negate c) /\ Coin zero else Coin zero /\ Coin c

-- This module rewrites functionality from:
-- https://github.com/mlabs-haskell/bot-plutus-interface/blob/master/src/BotPlutusInterface/PreBalance.hs
-- https://playground.plutus.iohkdev.io/doc/haddock/plutus-ledger-api/html/src/Plutus.V1.Ledger.Value

-- | Make `Coin` from an `Int` instead of `BigInt`
mkCoin :: Int -> Coin
mkCoin = Coin <<< fromInt

-- | Get the amount of lovelaces in Ada `Coin`.
getLovelace :: Coin -> BigInt
getLovelace (Coin l) = l

-- | Convert a `BigInt` to Ada-only `Value`
lovelaceValueOf :: BigInt -> Value
lovelaceValueOf = flip (Value <<< Coin) mempty

-- | Create a `Value` containing only the given `Coin`.
coinToValue :: Coin -> Value
coinToValue (Coin i) = lovelaceValueOf i

-- | Get the `Coin` in the given `Value`.
valueToCoin :: Value -> Coin
valueToCoin = Coin <<< valueToCoin'

-- | Get the `Coin` in the given `Value` as a `BigInt`
valueToCoin' :: Value -> BigInt
valueToCoin' v = valueOf v unsafeAdaSymbol adaToken

--------------------------------------------------------------------------------
-- CurrencySymbol
--------------------------------------------------------------------------------
newtype CurrencySymbol = CurrencySymbol ByteArray

<<<<<<< HEAD
derive newtype instance Eq CurrencySymbol
derive newtype instance FromData CurrencySymbol
derive newtype instance Ord CurrencySymbol
=======
derive newtype instance eqCurrencySymbol :: Eq CurrencySymbol
derive newtype instance ordCurrencySymbol :: Ord CurrencySymbol
derive newtype instance FromData CurrencySymbol
>>>>>>> 14506455
derive newtype instance ToData CurrencySymbol

instance Show CurrencySymbol where
  show (CurrencySymbol cs) = "(CurrencySymbol" <> show cs <> ")"

getCurrencySymbol :: CurrencySymbol -> ByteArray
getCurrencySymbol (CurrencySymbol curSymbol) = curSymbol

-- Currency symbol for Ada, do not use inside NonAdaAsset map - do not export.
-- For internal use only
unsafeAdaSymbol :: CurrencySymbol
unsafeAdaSymbol = CurrencySymbol mempty

-- | Create a `CurrencySymbol` from a `ByteArray` since `CurrencySymbol` data
-- | constructor is not exported
mkCurrencySymbol :: ByteArray -> Maybe CurrencySymbol
mkCurrencySymbol byteArr =
  scriptHashFromBytes byteArr *> pure (CurrencySymbol byteArr)

-- Do not export. Create an Ada `CurrencySymbol` from a `ByteArray`
mkUnsafeAdaSymbol :: ByteArray -> Maybe CurrencySymbol
mkUnsafeAdaSymbol byteArr =
  if byteArr == mempty then pure unsafeAdaSymbol else Nothing

--------------------------------------------------------------------------------
-- TokenName
--------------------------------------------------------------------------------
newtype TokenName = TokenName ByteArray

<<<<<<< HEAD
derive newtype instance Eq TokenName
derive newtype instance FromData TokenName
derive newtype instance Ord TokenName
=======
derive newtype instance eqTokenName :: Eq TokenName
derive newtype instance ordTokenName :: Ord TokenName
derive newtype instance FromData TokenName
>>>>>>> 14506455
derive newtype instance ToData TokenName

instance Show TokenName where
  show (TokenName tn) = "(TokenName" <> show tn <> ")"

getTokenName :: TokenName -> ByteArray
getTokenName (TokenName tokenName) = tokenName

-- Safe to export because this can be created by mkTokenName now
-- | The empty token name.
adaToken :: TokenName
adaToken = TokenName mempty

-- | Create a `TokenName` from a `ByteArray` since TokenName data constructor is
-- | not exported
mkTokenName :: ByteArray -> Maybe TokenName
mkTokenName byteArr =
  if byteLength byteArr <= 32 then pure $ TokenName byteArr else Nothing

-- | Creates a Map of `TokenName` and Big Integers from a `Traversable` of 2-tuple
-- | `ByteArray` and Big Integers with the possibility of failure
mkTokenNames
  :: forall (t :: Type -> Type)
   . Traversable t
  => t (ByteArray /\ BigInt)
  -> Maybe (Map TokenName BigInt)
mkTokenNames = traverse (ltraverse mkTokenName) >>> map Map.fromFoldable

--------------------------------------------------------------------------------
-- NonAdaAsset
--------------------------------------------------------------------------------
newtype NonAdaAsset = NonAdaAsset (Map CurrencySymbol (Map TokenName BigInt))

derive instance Newtype NonAdaAsset _
derive newtype instance FromData NonAdaAsset
derive newtype instance Eq NonAdaAsset
derive newtype instance ToData NonAdaAsset

instance Show NonAdaAsset where
  show (NonAdaAsset nonAdaAsset) = "(NonAdaAsset" <> show nonAdaAsset <> ")"

instance Semigroup NonAdaAsset where
  append = unionWith (+)

instance Monoid NonAdaAsset where
  mempty = NonAdaAsset Map.empty

instance JoinSemilattice NonAdaAsset where
  join = unionWith max

instance MeetSemilattice NonAdaAsset where
  meet = unionWith min

instance Negate NonAdaAsset where
  negation = wrap <<< map (map negate) <<< unwrap

instance Split NonAdaAsset where
  split (NonAdaAsset mp) = NonAdaAsset npos /\ NonAdaAsset pos
    where
    splitIntl
      :: Map TokenName BigInt
      -> These (Map TokenName BigInt) (Map TokenName BigInt)
    splitIntl mp' = Both l r
      where
      l /\ r = mapThese (\i -> if i <= zero then This (negate i) else That i) mp'

    npos /\ pos = mapThese splitIntl mp

-- We shouldn't need this check if we don't export unsafeAdaSymbol etc.
-- | Create a singleton `NonAdaAsset` which by definition should be safe since
-- | `CurrencySymbol` and `TokenName` are safe
mkSingletonNonAdaAsset
  :: CurrencySymbol
  -> TokenName
  -> BigInt
  -> NonAdaAsset
mkSingletonNonAdaAsset curSymbol tokenName amount =
  NonAdaAsset $ Map.singleton curSymbol $ Map.singleton tokenName amount

-- Assume all CurrencySymbol are well-formed at this point, since they come from
-- mkCurrencySymbol and mkTokenName.
-- | Given the relevant map, create a `NonAdaAsset`. The map should be constructed
-- | safely by definition
mkNonAdaAsset :: Map CurrencySymbol (Map TokenName BigInt) -> NonAdaAsset
mkNonAdaAsset = NonAdaAsset

mkNonAdaAssetsFromTokenMap'
  :: forall (t :: Type -> Type)
   . Traversable t
  => t (ByteArray /\ Map TokenName BigInt)
  -> Maybe (Map CurrencySymbol (Map TokenName BigInt))
mkNonAdaAssetsFromTokenMap' =
  traverse (ltraverse mkCurrencySymbol) >>> map Map.fromFoldable

-- | Creates a `NonAdaAsset` from bytearrays and already safely created `TokenName`
-- | map
mkNonAdaAssetsFromTokenMap
  :: forall (t :: Type -> Type)
   . Traversable t
  => t (ByteArray /\ Map TokenName BigInt)
  -> Maybe NonAdaAsset
mkNonAdaAssetsFromTokenMap xs = mkNonAdaAssetsFromTokenMap' xs <#> mkNonAdaAsset

mkNonAdaAssets'
  :: forall (s :: Type -> Type) (t :: Type -> Type)
   . Traversable s
  => Traversable t
  => s (ByteArray /\ t (ByteArray /\ BigInt))
  -> Maybe (Map CurrencySymbol (Map TokenName BigInt))
mkNonAdaAssets' =
  traverse (bitraverse mkCurrencySymbol mkTokenNames) >>> map Map.fromFoldable

-- | Given a `Traversable` of `ByteArray`s and amounts to safely convert into a
-- | `NonAdaAsset`
mkNonAdaAssets
  :: forall (s :: Type -> Type) (t :: Type -> Type)
   . Traversable s
  => Traversable t
  => s (ByteArray /\ t (ByteArray /\ BigInt))
  -> Maybe NonAdaAsset
mkNonAdaAssets xs = mkNonAdaAssets' xs <#> mkNonAdaAsset

getNonAdaAsset :: Value -> NonAdaAsset
getNonAdaAsset (Value _ nonAdaAsset) = nonAdaAsset

-- This is safe assuming we don't export `unsafeAdaSymbol` as user would need to
-- construct `CurrencySymbol` and `TokenName` safely.
getNonAdaAsset' :: Value -> Map CurrencySymbol (Map TokenName BigInt)
getNonAdaAsset' (Value _ (NonAdaAsset nonAdaAsset)) = nonAdaAsset

--------------------------------------------------------------------------------
-- Value
--------------------------------------------------------------------------------
-- | In Plutus, Ada is is stored inside the map (with currency symbol and token
-- | name being empty bytestrings). cardano-serialization-lib makes semantic
-- | distinction between native tokens and Ada, and we follow this convention.
data Value = Value Coin NonAdaAsset

derive instance Generic Value _
derive instance Eq Value

instance Show Value where
  show = genericShow

instance Semigroup Value where
  append (Value c1 m1) (Value c2 m2) = Value (c1 <> c2) (m1 <> m2)

instance Monoid Value where
  mempty = Value mempty mempty

instance JoinSemilattice Value where
  join (Value c1 m1) (Value c2 m2) = Value (c1 `join` c2) (m1 `join` m2)

instance MeetSemilattice Value where
  meet (Value c1 m1) (Value c2 m2) = Value (c1 `meet` c2) (m1 `meet` m2)

instance Negate Value where
  negation (Value coin nonAdaAsset) =
    Value (negation coin) (negation nonAdaAsset)

instance Split Value where
  split (Value coin nonAdaAsset) =
    bimap (flip Value mempty) (flip Value mempty) (split coin)
      <> bimap (Value mempty) (Value mempty) (split nonAdaAsset)

instance FromData Value where
  fromData (PD.List [ coin, nonAdaAsset ]) =
    Value <$> fromData coin <*> fromData nonAdaAsset
  fromData _ = Nothing

instance ToData Value where
  toData (Value coin nonAdaAsset) = toData (coin /\ nonAdaAsset)

-- | Create a `Value` from `Coin` and `NonAdaAsset`, the latter should have been
-- | constructed safely at this point.
mkValue :: Coin -> NonAdaAsset -> Value
mkValue = Value

-- | Creates a singleton value given two byte arrays for currency symbol and
-- | token name respectively
mkSingletonValue :: ByteArray -> ByteArray -> BigInt -> Maybe Value
mkSingletonValue curSymbol' tokenName' amount = do
  curSymbol <- mkCurrencySymbol curSymbol' <|> mkUnsafeAdaSymbol curSymbol'
  tokenName <- mkTokenName tokenName'
  mkSingletonValue' curSymbol tokenName amount

-- Similar to `mkSingletonValue` but the user has a `CurrencySymbol` and `TokenName`
-- at hand. This could be exported (and used only for `NonAdaAsset`) or internally
-- for both `Coin` and `NonAdaAsset`.
mkSingletonValue' :: CurrencySymbol -> TokenName -> BigInt -> Maybe Value
mkSingletonValue' curSymbol tokenName amount = do
  let isAdaCs = curSymbol == unsafeAdaSymbol
  -- Can't have a non-empty TokenName with Ada CurrencySymbol. I.e. It's either
  -- not an Ada currency symbol (with any valid TokenName) or an Ada currency
  -- symbol with an empty TokenName
  guard $ not isAdaCs || (isAdaCs && tokenName == adaToken)
  pure
    if isAdaCs then Value (Coin amount) mempty
    else Value mempty $ mkSingletonNonAdaAsset curSymbol tokenName amount

--------------------------------------------------------------------------------
-- Helpers
--------------------------------------------------------------------------------
-- https://playground.plutus.iohkdev.io/doc/haddock/plutus-tx/html/src/PlutusTx.AssocMap.html#union
-- | Combine two `Map`s.
union :: ∀ k v r. Ord k => Map k v -> Map k r -> Map k (These v r)
union l r =
  let
    ls :: Array (k /\ v)
    ls = Map.toUnfoldable l

    rs :: Array (k /\ r)
    rs = Map.toUnfoldable r

    f :: v -> Maybe r -> These v r
    f a b' = case b' of
      Nothing -> This a
      Just b -> Both a b

    ls' :: Array (k /\ These v r)
    ls' = map (\(c /\ i) -> (c /\ f i (Map.lookup c (Map.fromFoldable rs)))) ls

    rs' :: Array (k /\ r)
    rs' = filter (\(c /\ _) -> not (any (\(c' /\ _) -> c' == c) ls)) rs

    rs'' :: Array (k /\ These v r)
    rs'' = map (map That) rs'
  in
    Map.fromFoldable (ls' <> rs'')

-- https://playground.plutus.iohkdev.io/doc/haddock/plutus-ledger-api/html/src/Plutus.V1.Ledger.Value.html#unionVal
-- | Combine two `NonAdaAsset` maps
unionNonAda
  :: NonAdaAsset
  -> NonAdaAsset
  -> Map CurrencySymbol (Map TokenName (These BigInt BigInt))
unionNonAda (NonAdaAsset l) (NonAdaAsset r) =
  let
    combined
      :: Map CurrencySymbol (These (Map TokenName BigInt) (Map TokenName BigInt))
    combined = union l r

    unBoth
      :: These (Map TokenName BigInt) (Map TokenName BigInt)
      -> Map TokenName (These BigInt BigInt)
    unBoth k = case k of
      This a -> This <$> a
      That b -> That <$> b
      Both a b -> union a b
  in
    unBoth <$> combined

-- https://playground.plutus.iohkdev.io/doc/haddock/plutus-ledger-api/html/src/Plutus.V1.Ledger.Value.html#unionWith
unionWith
  :: (BigInt -> BigInt -> BigInt)
  -> NonAdaAsset
  -> NonAdaAsset
  -> NonAdaAsset
unionWith f ls rs =
  let
    combined :: Map CurrencySymbol (Map TokenName (These BigInt BigInt))
    combined = unionNonAda ls rs

    unBoth :: These BigInt BigInt -> BigInt
    unBoth k' = case k' of
      This a -> f a zero
      That b -> f zero b
      Both a b -> f a b
  in
    NonAdaAsset $ map unBoth <$> combined

-- Based on https://playground.plutus.iohkdev.io/doc/haddock/plutus-ledger-api/html/src/Plutus.V1.Ledger.Value.html#flattenValue
-- Flattens non-Ada Value into a list
flattenNonAdaValue :: NonAdaAsset -> List (CurrencySymbol /\ TokenName /\ BigInt)
flattenNonAdaValue (NonAdaAsset nonAdaAsset) = do
  cs /\ m <- toUnfoldable nonAdaAsset
  tn /\ a <- toUnfoldable m
  guard $ a /= zero
  pure $ cs /\ tn /\ a

-- Flattens Value guarding against zeros
unsafeFlattenValue :: Value -> List (CurrencySymbol /\ TokenName /\ BigInt)
unsafeFlattenValue (Value coin@(Coin lovelaces) nonAdaAsset) =
  let
    flattenedNonAda :: List (CurrencySymbol /\ TokenName /\ BigInt)
    flattenedNonAda = flattenNonAdaValue nonAdaAsset
  in
    case coin == mempty of
      true -> flattenedNonAda
      false -> (unsafeAdaSymbol /\ adaToken /\ lovelaces) : flattenedNonAda

-- From https://github.com/mlabs-haskell/bot-plutus-interface/blob/master/src/BotPlutusInterface/PreBalance.hs
-- Converts a single tuple to Value
unflattenValue :: CurrencySymbol /\ TokenName /\ BigInt -> Maybe Value
unflattenValue (curSymbol /\ tokenName /\ amount) =
  mkSingletonValue' curSymbol tokenName amount

-- | Predicate on whether some `Value` contains Ada only.
isAdaOnly :: Value -> Boolean
isAdaOnly v =
  case unsafeFlattenValue v of
    (cs /\ tn /\ _) : Nil ->
      cs == unsafeAdaSymbol &&
        tn == adaToken
    _ -> false

-- From https://github.com/mlabs-haskell/bot-plutus-interface/blob/master/src/BotPlutusInterface/PreBalance.hs
minus :: Value -> Value -> Maybe Value
minus x y = do
  let
    negativeValues :: List (CurrencySymbol /\ TokenName /\ BigInt)
    negativeValues = unsafeFlattenValue y <#>
      (\(c /\ t /\ a) -> c /\ t /\ negate a)
  y' <- traverse unflattenValue negativeValues
  pure $ x <> fold y'

-- From https://github.com/mlabs-haskell/bot-plutus-interface/blob/master/src/BotPlutusInterface/PreBalance.hs
-- "isValueNat" uses unsafeFlattenValue which guards against zeros, so non-strict
-- inequality is redundant. So we use strict equality instead.
isPos :: Value -> Boolean
isPos = all (\(_ /\ _ /\ a) -> a > zero) <<< unsafeFlattenValue

-- From https://playground.plutus.iohkdev.io/doc/haddock/plutus-ledger-api/html/src/Plutus.V1.Ledger.Value.html#isZero
-- | Check whether a `Value` is zero.
isZero :: Value -> Boolean
isZero (Value coin (NonAdaAsset nonAdaAsset)) =
  all (all ((==) zero)) nonAdaAsset && coin == mempty

-- https://playground.plutus.iohkdev.io/doc/haddock/plutus-ledger-api/html/src/Plutus.V1.Ledger.Value.html#checkPred
checkPred :: (These BigInt BigInt -> Boolean) -> Value -> Value -> Boolean
checkPred f (Value (Coin l) ls) (Value (Coin r) rs) =
  let
    inner :: Map TokenName (These BigInt BigInt) -> Boolean
    inner = all f -- this "all" may need to be checked?
  in
    f (Both l r) && all inner (unionNonAda ls rs) -- this "all" may need to be checked?

-- https://playground.plutus.iohkdev.io/doc/haddock/plutus-ledger-api/html/src/Plutus.V1.Ledger.Value.html#checkBinRel
-- Check whether a binary relation holds for value pairs of two `Value` maps,
-- supplying 0 where a key is only present in one of them.
checkBinRel :: (BigInt -> BigInt -> Boolean) -> Value -> Value -> Boolean
checkBinRel f l r =
  let
    unThese :: These BigInt BigInt -> Boolean
    unThese k' = case k' of
      This a -> f a zero
      That b -> f zero b
      Both a b -> f a b
  in
    checkPred unThese l r

-- https://playground.plutus.iohkdev.io/doc/haddock/plutus-ledger-api/html/src/Plutus.V1.Ledger.Value.html#geq
-- | Check whether one `Value` is greater than or equal to another. See `Value` for an explanation of how operations on `Value`s work.
geq :: Value -> Value -> Boolean
-- If both are zero then checkBinRel will be vacuously true, but this is fine.
geq = checkBinRel (>=)

-- https://playground.plutus.iohkdev.io/doc/haddock/plutus-ledger-api/html/src/Plutus.V1.Ledger.Value.html#gt
-- | Check whether one `Value` is strictly greater than another. See `Value` for an explanation of how operations on `Value`s work.
gt :: Value -> Value -> Boolean
-- If both are zero then checkBinRel will be vacuously true. So we have a special case.
gt l r = not (isZero l && isZero r) && checkBinRel (>) l r

-- https://playground.plutus.iohkdev.io/doc/haddock/plutus-ledger-api/html/src/Plutus.V1.Ledger.Value.html#leq
-- | Check whether one `Value` is less than or equal to another. See `Value` for an explanation of how operations on `Value`s work.
leq :: Value -> Value -> Boolean
-- If both are zero then checkBinRel will be vacuously true, but this is fine.
leq = checkBinRel (<=)

-- https://playground.plutus.iohkdev.io/doc/haddock/plutus-ledger-api/html/src/Plutus.V1.Ledger.Value.html#lt
-- | Check whether one `Value` is strictly less than another. See `Value` for an explanation of how operations on `Value`s work.
lt :: Value -> Value -> Boolean
-- If both are zero then checkBinRel will be vacuously true. So we have a special case.
lt l r = not (isZero l && isZero r) && checkBinRel (<) l r

-- https://playground.plutus.iohkdev.io/doc/haddock/plutus-ledger-api/html/src/Plutus.V1.Ledger.Value.html#eq
-- | Check whether one `Value` is equal to another. See `Value` for an explanation of how operations on `Value`s work.
eq :: Value -> Value -> Boolean
-- If both are zero then checkBinRel will be vacuously true, but this is fine.
eq = checkBinRel (==)

unsafeIsAda :: CurrencySymbol -> TokenName -> Boolean
unsafeIsAda curSymbol tokenName =
  curSymbol == unsafeAdaSymbol &&
    tokenName == adaToken

-- https://playground.plutus.iohkdev.io/doc/haddock/plutus-ledger-api/html/src/Plutus.V1.Ledger.Value.html#valueOf
-- | Get the quantity of the given currency in the `Value`.
valueOf :: Value -> CurrencySymbol -> TokenName -> BigInt
valueOf (Value (Coin lovelaces) (NonAdaAsset nonAdaAsset)) curSymbol tokenName =
  case unsafeIsAda curSymbol tokenName of
    false ->
      case lookup curSymbol nonAdaAsset of
        Nothing -> zero
        Just i -> case lookup tokenName i of
          Nothing -> zero
          Just v -> v
    true -> lovelaces

-- | The number of distinct currency symbols, i.e. the number of policy IDs
-- | including Ada in `Coin`.
numCurrencySymbols :: Value -> BigInt
numCurrencySymbols (Value coin (NonAdaAsset nonAdaAsset)) =
  case coin == mempty of
    false -> fromInt $ 1 + length nonAdaAsset
    true -> fromInt $ length nonAdaAsset -- FIX ME: Should we count this regardless whether it's zero?

-- Don't export this, we don't really care about the v in k,v.
unsafeAllTokenNames' :: Value -> Map TokenName BigInt
unsafeAllTokenNames' (Value coin@(Coin lovelaces) (NonAdaAsset nonAdaAsset)) =
  let
    nonAdaUnion :: Map TokenName BigInt
    nonAdaUnion = unions $ values nonAdaAsset
  in
    case coin == mempty of
      false -> nonAdaUnion
      true -> Map.singleton adaToken lovelaces `Map.union` nonAdaUnion

-- Don't export as we don't to expose tokenNames although may be it's okay
-- given `mkTokenName` doesn't need to be `Maybe`.
unsafeAllTokenNames :: Value -> Set TokenName
unsafeAllTokenNames = keys <<< unsafeAllTokenNames'

-- | The number of distinct token names.
numTokenNames :: Value -> BigInt
numTokenNames = length <<< unsafeAllTokenNames'

-- https://cardano-ledger.readthedocs.io/en/latest/explanations/min-utxo-mary.html
-- The formula is actually based on the length of the  bytestring
--  representation - test this.
-- | Sum of the length of the strings of distinct token names.
sumTokenNameLengths :: Value -> BigInt
sumTokenNameLengths = foldl lenAdd zero <<< unsafeAllTokenNames
  where
  lenAdd :: BigInt -> TokenName -> BigInt
  lenAdd = \c a -> c + (fromInt <<< byteLength <<< getTokenName $ a)

-- From https://github.com/mlabs-haskell/bot-plutus-interface/blob/master/src/BotPlutusInterface/PreBalance.hs
-- | Filter a value to contain only non Ada assets
filterNonAda :: Value -> Value
filterNonAda (Value _ nonAda) = Value mempty nonAda

-- I think this is safe because a CurrencySymbol can only be constructed by
-- checking scriptHashFromBytes so it must be a valid ScriptHash too. Otherwise
-- we'd have a Maybe context from scriptHashFromBytes again from something we
-- already know is a valid CurrencySymbol
currencyScriptHash :: CurrencySymbol -> ScriptHash
currencyScriptHash (CurrencySymbol byteArray) =
  unsafePartial fromJust $ scriptHashFromBytes byteArray

-- | The minting policy hash of a currency symbol
currencyMPSHash :: CurrencySymbol -> MintingPolicyHash
currencyMPSHash = MintingPolicyHash <<< currencyScriptHash

-- We haven't provided any safety on MintingPolicyHash, analagous to
-- CurrencySymbol, so we need Maybe context. We could remove Maybe if we do.
-- Plutus doesn't use Maybe here.
-- | The currency symbol of a monetary policy hash
mpsSymbol :: MintingPolicyHash -> Maybe CurrencySymbol
mpsSymbol (MintingPolicyHash h) = mkCurrencySymbol $ scriptHashToBytes h

-- Like `mapEither` that works with 'These'.
mapThese
  :: forall (a :: Type) (b :: Type) (k :: Type) (v :: Type)
   . Ord k
  => (v -> These a b)
  -> Map k v
  -> Map k a /\ Map k b
mapThese f mps =
  bimap Map.fromFoldable Map.fromFoldable $ foldrWithIndex f' ([] /\ []) mps'
  where
  mps' :: Map k (These a b)
  mps' = map f mps

  f'
    :: k
    -> These a b
    -> Array (k /\ a) /\ Array (k /\ b)
    -> Array (k /\ a) /\ Array (k /\ b)
  f' k v (as /\ bs) = case v of
    This a -> (k /\ a) `cons` as /\ bs
    That b -> as /\ (k /\ b) `cons` bs
    Both a b -> (k /\ a) `cons` as /\ (k /\ b) `cons` bs

-- splitCoin :: Coin -> Coin /\ Coin<|MERGE_RESOLUTION|>--- conflicted
+++ resolved
@@ -73,17 +73,10 @@
 import Data.These (These(Both, That, This))
 import Data.Traversable (class Traversable, traverse)
 import Data.Tuple.Nested ((/\), type (/\))
-<<<<<<< HEAD
 import FromData (class FromData, fromData)
 import Partial.Unsafe (unsafePartial)
 import Serialization.Hash (ScriptHash, scriptHashFromBytes, scriptHashToBytes)
 import ToData (class ToData, toData)
-=======
-import FromData (class FromData)
-import Partial.Unsafe (unsafePartial)
-import Serialization.Hash (ScriptHash, scriptHashFromBytes, scriptHashToBytes)
-import ToData (class ToData)
->>>>>>> 14506455
 import Types.ByteArray (ByteArray, byteLength)
 import Types.PlutusData (PlutusData(List)) as PD
 import Types.Scripts (MintingPolicyHash(MintingPolicyHash))
@@ -176,15 +169,9 @@
 --------------------------------------------------------------------------------
 newtype CurrencySymbol = CurrencySymbol ByteArray
 
-<<<<<<< HEAD
 derive newtype instance Eq CurrencySymbol
 derive newtype instance FromData CurrencySymbol
 derive newtype instance Ord CurrencySymbol
-=======
-derive newtype instance eqCurrencySymbol :: Eq CurrencySymbol
-derive newtype instance ordCurrencySymbol :: Ord CurrencySymbol
-derive newtype instance FromData CurrencySymbol
->>>>>>> 14506455
 derive newtype instance ToData CurrencySymbol
 
 instance Show CurrencySymbol where
@@ -214,15 +201,9 @@
 --------------------------------------------------------------------------------
 newtype TokenName = TokenName ByteArray
 
-<<<<<<< HEAD
 derive newtype instance Eq TokenName
 derive newtype instance FromData TokenName
 derive newtype instance Ord TokenName
-=======
-derive newtype instance eqTokenName :: Eq TokenName
-derive newtype instance ordTokenName :: Ord TokenName
-derive newtype instance FromData TokenName
->>>>>>> 14506455
 derive newtype instance ToData TokenName
 
 instance Show TokenName where
