module Types.Interval
  ( AbsTime(..)
  , Closure
  , Extended(..)
  , Interval(..)
  , LowerBound(..)
  , ModTime(..)
  , OnchainPOSIXTimeRange(..)
  , POSIXTime(..)
  , POSIXTimeRange
  , PosixTimeToSlotError(..)
  , RelSlot(..)
  , RelTime(..)
  , SlotRange
  , SlotToPosixTimeError(..)
  , ToOnChainPosixTimeRangeError(..)
  , UpperBound(..)
  , absSlotFromSlot
  , after
  , always
  , before
  , beginningOfTime
  , contains
  , findSlotEraSummary
  , findTimeEraSummary
  , from
  , hull
  , intersection
  , interval
  , isEmpty
  , isEmpty'
  , lowerBound
  , maxSlot
  , member
  , mkInterval
  , never
  , overlaps
  , overlaps'
  , posixTimeRangeToSlotRange
  , posixTimeRangeToTransactionValidity
  , posixTimeToSlot
  , singleton
  , slotFromAbsSlot
  , slotRangeToPosixTimeRange
  , slotToPosixTime
  , strictLowerBound
  , strictUpperBound
  , to
  , toOnchainPosixTimeRange
  , upperBound
  ) where

import Prelude

import Aeson
  ( class DecodeAeson
  , class EncodeAeson
<<<<<<< HEAD
  , decodeAeson
  , encodeAeson
  , encodeAeson'
  )
import Aeson.Decode ((</$\>), (</*\>))
import Aeson.Decode as D
import Aeson.Encode ((>$<), (>/\<))
import Aeson.Encode as E
import Control.Lazy (defer)
=======
  , Aeson
  , JsonDecodeError
      ( TypeMismatch
      )
  , aesonNull
  , decodeAeson
  , encodeAeson
  , encodeAeson'
  , getField
  , isNull
  )
>>>>>>> 306696a6
import Control.Monad.Error.Class (throwError)
import Control.Monad.Except.Trans (ExceptT(ExceptT), runExceptT)
import Data.Array (find, head, index, length)
import Data.Bifunctor (bimap, lmap)
import Data.BigInt (BigInt)
import Data.BigInt (fromInt, fromNumber, fromString) as BigInt
import Data.Either (Either(Right), note)
import Data.Enum (class Enum, succ)
import Data.Generic.Rep (class Generic)
import Data.JSDate (getTime, parse)
import Data.Lattice
  ( class BoundedJoinSemilattice
  , class BoundedMeetSemilattice
  , class JoinSemilattice
  , class MeetSemilattice
  )
import Data.Map as Map
import Data.Maybe (Maybe(Just, Nothing), fromJust, maybe)
import Data.Newtype (class Newtype, unwrap, wrap)
import Data.Show.Generic (genericShow)
import Data.Tuple.Nested (type (/\), (/\))
import Data.UInt (fromString) as UInt
import Effect (Effect)
import Effect.Class (liftEffect)
<<<<<<< HEAD
import FromData (class FromData, genericFromData)
import Helpers (bigIntToUInt, liftEither, liftM, uIntToBigInt)
import Partial.Unsafe (unsafePartial)
=======
import Foreign.Object (Object)
import Helpers
  ( bigIntToUInt
  , liftEither
  , liftM
  , mkErrorRecord
  , showWithParens
  , uIntToBigInt
  )
>>>>>>> 306696a6
import Plutus.Types.DataSchema
  ( class HasPlutusSchema
  , type (:+)
  , type (:=)
  , type (@@)
  , I
  , PNil
  )
import QueryM.Ogmios
  ( AbsSlot(AbsSlot)
  , EraSummaries(EraSummaries)
  , EraSummary(EraSummary)
  , SystemStart
  , aesonObject
  )
import Serialization.Address (Slot(Slot))
import ToData (class ToData, genericToData)
import TypeLevel.Nat (S, Z)

--------------------------------------------------------------------------------
-- Interval Type and related
--------------------------------------------------------------------------------
-- Taken from https://playground.plutus.iohkdev.io/doc/haddock/plutus-ledger-api/html/Plutus-V1-Ledger-Interval.html
-- Plutus rev: cc72a56eafb02333c96f662581b57504f8f8992f via Plutus-apps (localhost): abe4785a4fc4a10ba0c4e6417f0ab9f1b4169b26
-- | Whether a bound is inclusive or not.
type Closure = Boolean

-- | A set extended with a positive and negative infinity.
data Extended a = NegInf | Finite a | PosInf

instance
  HasPlutusSchema
    (Extended a)
    ( "NegInf" := PNil @@ Z
        :+ "Finite"
        := PNil
        @@ (S Z)
        :+ "PosInf"
        := PNil
        @@ (S (S Z))
        :+ PNil
    )

instance ToData a => ToData (Extended a) where
  toData = genericToData

instance FromData a => FromData (Extended a) where
  fromData = genericFromData

derive instance Generic (Extended a) _
derive instance Eq a => Eq (Extended a)
-- Don't change order of Extended of deriving Ord as below
derive instance Ord a => Ord (Extended a)
derive instance Functor Extended

instance Show a => Show (Extended a) where
  show = genericShow

-- | The lower bound of an interval.
data LowerBound a = LowerBound (Extended a) Closure

instance
  HasPlutusSchema (LowerBound a)
    ( "LowerBound" := PNil @@ Z
        :+ PNil
    )

instance ToData a => ToData (LowerBound a) where
  toData = genericToData

instance FromData a => FromData (LowerBound a) where
  fromData = genericFromData

derive instance Generic (LowerBound a) _
derive instance Eq a => Eq (LowerBound a)
derive instance Functor LowerBound

instance Show a => Show (LowerBound a) where
  show = genericShow

-- Don't derive this as Boolean order will mess up the Closure comparison since
-- false < true.
instance Ord a => Ord (LowerBound a) where
  compare (LowerBound v1 in1) (LowerBound v2 in2) = case v1 `compare` v2 of
    LT -> LT
    GT -> GT
    -- An open lower bound is bigger than a closed lower bound. This corresponds
    -- to the *reverse* of the normal order on Boolean.
    EQ -> in2 `compare` in1

-- | The upper bound of an interval.
data UpperBound :: Type -> Type
data UpperBound a = UpperBound (Extended a) Closure

instance
  HasPlutusSchema (UpperBound a)
    ( "UpperBound" := PNil @@ Z
        :+ PNil
    )

instance ToData a => ToData (UpperBound a) where
  toData = genericToData

instance FromData a => FromData (UpperBound a) where
  fromData = genericFromData

derive instance Generic (UpperBound a) _
derive instance Eq a => Eq (UpperBound a)
-- Ord is safe to derive because a closed (true) upper bound is greater than
-- an open (false) upper bound and false < true by definition.
derive instance Ord a => Ord (UpperBound a)
derive instance Functor UpperBound
instance Show a => Show (UpperBound a) where
  show = genericShow

-- | An interval of `a`s.
-- |
-- | The interval may be either closed or open at either end, meaning
-- | that the endpoints may or may not be included in the interval.
-- |
-- | The interval can also be unbounded on either side.
newtype Interval :: Type -> Type
newtype Interval a = Interval { from :: LowerBound a, to :: UpperBound a }

derive instance Generic (Interval a) _
derive newtype instance Eq a => Eq (Interval a)
derive instance Functor Interval
derive instance Newtype (Interval a) _

instance
  HasPlutusSchema (Interval a)
    ( "Interval"
        :=
          ( "from" := I (LowerBound a)
              :+ "to"
              := I (UpperBound a)
              :+ PNil
          )
        @@ Z
        :+ PNil
    )

instance Show a => Show (Interval a) where
  show = genericShow

instance Ord a => JoinSemilattice (Interval a) where
  join = hull

instance Ord a => BoundedJoinSemilattice (Interval a) where
  bottom = never

instance Ord a => MeetSemilattice (Interval a) where
  meet = intersection

instance Ord a => BoundedMeetSemilattice (Interval a) where
  top = always

instance ToData a => ToData (Interval a) where
  toData = genericToData

instance FromData a => FromData (Interval a) where
  fromData i = genericFromData i

instance EncodeAeson a => EncodeAeson (Interval a) where
  encodeAeson' (Interval i) = encodeAeson' $ HaskInterval
    { ivFrom: i.from, ivTo: i.to }

instance DecodeAeson a => DecodeAeson (Interval a) where
  decodeAeson a = do
    (HaskInterval i) <- decodeAeson a
    pure $ Interval { from: i.ivFrom, to: i.ivTo }

--------------------------------------------------------------------------------
-- POSIXTIME Type and related
--------------------------------------------------------------------------------
-- Taken from https://playground.plutus.iohkdev.io/doc/haddock/plutus-ledger-api/html/Plutus-V1-Ledger-Time.html#t:POSIXTimeRange
-- Plutus rev: cc72a56eafb02333c96f662581b57504f8f8992f via Plutus-apps (localhost): abe4785a4fc4a10ba0c4e6417f0ab9f1b4169b26
newtype POSIXTime = POSIXTime BigInt

derive instance Generic POSIXTime _
derive instance Newtype POSIXTime _
derive newtype instance Eq POSIXTime
derive newtype instance Ord POSIXTime
-- There isn't an Enum instance for BigInt so we derive Semiring instead which
-- has consequences on how isEmpty and overlaps are defined in
-- Types.POSIXTimeRange (Interval API).
derive newtype instance Semiring POSIXTime
derive newtype instance FromData POSIXTime
derive newtype instance ToData POSIXTime

instance Show POSIXTime where
  show = genericShow

-- | An `Interval` of `POSIXTime`s.
type POSIXTimeRange = Interval POSIXTime

--------------------------------------------------------------------------------
-- Helpers
--------------------------------------------------------------------------------
mkInterval :: forall (a :: Type). LowerBound a -> UpperBound a -> Interval a
mkInterval from' to' = Interval { from: from', to: to' }

strictUpperBound :: forall (a :: Type). a -> UpperBound a
strictUpperBound a = UpperBound (Finite a) false

strictLowerBound :: forall (a :: Type). a -> LowerBound a
strictLowerBound a = LowerBound (Finite a) false

lowerBound :: forall (a :: Type). a -> LowerBound a
lowerBound a = LowerBound (Finite a) true

upperBound :: forall (a :: Type). a -> UpperBound a
upperBound a = UpperBound (Finite a) true

-- | `interval a b` includes all values that are greater than or equal to `a`
-- | and smaller than or equal to `b`. Therefore it includes `a` and `b`.
interval :: forall (a :: Type). a -> a -> Interval a
interval s s' = mkInterval (lowerBound s) (upperBound s')

singleton :: forall (a :: Type). a -> Interval a
singleton s = interval s s

-- | `from a` is an `Interval` that includes all values that are
-- | greater than or equal to `a`.
from :: forall (a :: Type). a -> Interval a
from s = mkInterval (lowerBound s) (UpperBound PosInf true)

-- | `to a` is an `Interval` that includes all values that are
-- | smaller than or equal to `a`.
to :: forall (a :: Type). a -> Interval a
to s = mkInterval (LowerBound NegInf true) (upperBound s)

-- | An `Interval` that covers every slot.
always :: forall (a :: Type). Interval a
always = mkInterval (LowerBound NegInf true) (UpperBound PosInf true)

-- | An `Interval` that is empty.
never :: forall (a :: Type). Interval a
never = mkInterval (LowerBound PosInf true) (UpperBound NegInf true)

-- | Check whether a value is in an interval.
member :: forall (a :: Type). Ord a => a -> Interval a -> Boolean
member a i = i `contains` singleton a

-- | Check whether two intervals overlap, that is, whether there is a value that
-- | is a member of both intervals. This is the Plutus implementation but
-- | `BigInt` used in `POSIXTime` is cannot be enumerated so the `isEmpty` we
-- | use in practice uses `Semiring` instead. See `overlaps` for the practical
-- | version.
overlaps'
  :: forall (a :: Type). Enum a => Interval a -> Interval a -> Boolean
overlaps' l r = not $ isEmpty' (l `intersection` r)

-- Potential FIX ME: shall we just fix the type to POSIXTime and remove overlaps'
-- and Semiring constraint?
-- | Check whether two intervals overlap, that is, whether there is a value that
-- | is a member of both intervals.
overlaps
  :: forall (a :: Type)
   . Ord a
  => Semiring a
  => Interval a
  -> Interval a
  -> Boolean
overlaps l r = not $ isEmpty (l `intersection` r)

-- | `intersection a b` is the largest interval that is contained in `a` and in
-- | `b`, if it exists.
intersection
  :: forall (a :: Type). Ord a => Interval a -> Interval a -> Interval a
intersection (Interval int) (Interval int') =
  mkInterval (max int.from int'.from) (min int.to int'.to)

-- | `hull a b` is the smallest interval containing `a` and `b`.
hull :: forall (a :: Type). Ord a => Interval a -> Interval a -> Interval a
hull (Interval int) (Interval int') =
  mkInterval (min int.from int'.from) (max int.to int'.to)

-- | `a` `contains` `b` is `true` if the `Interval b` is entirely contained in
-- | `a`. That is, `a `contains` `b` if for every entry `s`, if `member s b` then
-- | `member s a`.
contains :: forall (a :: Type). Ord a => Interval a -> Interval a -> Boolean
contains (Interval int) (Interval int') =
  int.from <= int'.from && int'.to <= int.to

-- | Check if an `Interval` is empty. This is the Plutus implementation but
-- | BigInt used in `POSIXTime` is cannot be enumerated so the `isEmpty` we use in
-- | practice uses `Semiring` instead. See `isEmpty` for the practical version.
isEmpty' :: forall (a :: Type). Enum a => Interval a -> Boolean
isEmpty' (Interval { from: LowerBound v1 in1, to: UpperBound v2 in2 }) =
  case v1 `compare` v2 of
    LT -> if openInterval then checkEnds v1 v2 else false
    GT -> true
    EQ -> not (in1 && in2)
  where
  openInterval :: Boolean
  openInterval = not in1 && not in2

  -- | We check two finite ends to figure out if there are elements between them.
  -- | If there are no elements then the interval is empty.
  checkEnds :: Extended a -> Extended a -> Boolean
  checkEnds (Finite v1') (Finite v2') = (succ v1') `compare` (Just v2') == EQ
  checkEnds _ _ = false

-- Potential FIX ME: shall we just fix the type to POSIXTime and remove isEmpty'
-- and Semiring constraint?
-- | Check if an `Interval` is empty. This is the practical version to use
-- | with `a = POSIXTime`.
isEmpty :: forall (a :: Type). Ord a => Semiring a => Interval a -> Boolean
isEmpty (Interval { from: LowerBound v1 in1, to: UpperBound v2 in2 }) =
  case v1 `compare` v2 of
    LT -> if openInterval then checkEnds v1 v2 else false
    GT -> true
    EQ -> not (in1 && in2)
  where
  openInterval :: Boolean
  openInterval = not in1 && not in2

  -- | We check two finite ends to figure out if there are elements between them.
  -- | If there are no elements then the interval is empty.
  checkEnds :: Extended a -> Extended a -> Boolean
  checkEnds (Finite v1') (Finite v2') = (v1' `add` one) `compare` v2' == EQ
  checkEnds _ _ = false

-- | Check if a value is earlier than the beginning of an `Interval`.
before :: forall (a :: Type). Ord a => a -> Interval a -> Boolean
before h (Interval { from: from' }) = lowerBound h < from'

-- | Check if a value is later than the end of a `Interval`.
after :: forall (a :: Type). Ord a => a -> Interval a -> Boolean
after h (Interval { to: to' }) = upperBound h > to'

<<<<<<< HEAD
=======
--------------------------------------------------------------------------------
-- POSIXTime Type and related
--------------------------------------------------------------------------------
-- Taken from https://playground.plutus.iohkdev.io/doc/haddock/plutus-ledger-api/html/Plutus-V1-Ledger-Time.html#t:POSIXTimeRange
-- Plutus rev: cc72a56eafb02333c96f662581b57504f8f8992f via Plutus-apps (localhost): abe4785a4fc4a10ba0c4e6417f0ab9f1b4169b26
newtype POSIXTime = POSIXTime BigInt

derive instance Generic POSIXTime _
derive instance Newtype POSIXTime _
derive newtype instance Eq POSIXTime
derive newtype instance Ord POSIXTime
-- There isn't an Enum instance for BigInt so we derive Semiring instead which
-- has consequences on how isEmpty and overlaps are defined in
-- Types.POSIXTimeRange (Interval API).
derive newtype instance Semiring POSIXTime
derive newtype instance FromData POSIXTime
derive newtype instance ToData POSIXTime
derive newtype instance DecodeAeson POSIXTime
derive newtype instance EncodeAeson POSIXTime

instance Show POSIXTime where
  show (POSIXTime pt) = showWithParens "POSIXTime" pt

-- | An `Interval` of `POSIXTime`s. To be used in off-chain CTL contracts
type POSIXTimeRange = Interval POSIXTime

>>>>>>> 306696a6
-- | A newtype wrapper over `POSIXTimeRange` to represent the on-chain version
-- | of an off-chain `POSIXTimeRange`. In particular, there are a few steps
-- | in conversion:
-- | 1) `POSIXTimeRange` -> `SlotRange`
-- | 2) `SlotRange` -> `TransactionValidity`
-- | 3) `TransactionValidity` -> `OnchainPOSIXTimeRange`
-- | `OnchainPOSIXTimeRange` is intended to equal the validity range found in
-- | the on-chain `ScriptContext`
newtype OnchainPOSIXTimeRange = OnchainPOSIXTimeRange POSIXTimeRange

derive instance Generic OnchainPOSIXTimeRange _
derive instance Newtype OnchainPOSIXTimeRange _
derive newtype instance Eq OnchainPOSIXTimeRange
derive newtype instance JoinSemilattice OnchainPOSIXTimeRange
derive newtype instance BoundedJoinSemilattice OnchainPOSIXTimeRange
derive newtype instance MeetSemilattice OnchainPOSIXTimeRange
derive newtype instance BoundedMeetSemilattice OnchainPOSIXTimeRange
derive newtype instance FromData OnchainPOSIXTimeRange
derive newtype instance ToData OnchainPOSIXTimeRange

instance Show OnchainPOSIXTimeRange where
  show = genericShow

--------------------------------------------------------------------------------
-- SlotConfig Type and related
--------------------------------------------------------------------------------
-- Most of these functions could use a Reader constraint over `SlotConfig` but
-- that would depend on how the `Contract` monad pans out, we'll keep it
-- explicit for now.

type SlotRange = Interval Slot

-- | 'beginningOfTime' corresponds to the Shelley launch date
-- | (2020-07-29T21:44:51Z) which is 1596059091000 in POSIX time
-- | (number of milliseconds since 1970-01-01T00:00:00Z).
beginningOfTime :: BigInt
beginningOfTime = unsafePartial fromJust $ BigInt.fromString "1596059091000"

-- | Maximum slot under `Data.UInt`
maxSlot :: Slot
maxSlot = Slot $ unsafePartial fromJust $ UInt.fromString "4294967295"

--------------------------------------------------------------------------------
-- Conversion functions
--------------------------------------------------------------------------------
--------------------------------------------------------------------------------
-- Slot (absolute from System Start - see QueryM.SystemStart.getSystemStart)
-- to POSIXTime (milliseconds)
--------------------------------------------------------------------------------
data SlotToPosixTimeError
  = CannotFindSlotInEraSummaries AbsSlot
  | StartingSlotGreaterThanSlot AbsSlot
  | EndTimeLessThanTime AbsTime
  | CannotGetBigIntFromNumber

derive instance Generic SlotToPosixTimeError _
derive instance Eq SlotToPosixTimeError

instance Show SlotToPosixTimeError where
  show = genericShow

slotToPosixTimeErrorStr :: String
slotToPosixTimeErrorStr = "slotToPosixTimeError"

instance EncodeAeson SlotToPosixTimeError where
  encodeAeson' (CannotFindSlotInEraSummaries absSlot) =
    encodeAeson' $ mkErrorRecord
      slotToPosixTimeErrorStr
      "cannotFindSlotInEraSummaries"
      [ absSlot ]
  encodeAeson' (StartingSlotGreaterThanSlot absSlot) = do
    encodeAeson' $ mkErrorRecord
      slotToPosixTimeErrorStr
      "startingSlotGreaterThanSlot"
      [ absSlot ]
  encodeAeson' (EndTimeLessThanTime absTime) = do
    encodeAeson' $ mkErrorRecord
      slotToPosixTimeErrorStr
      "endTimeLessThanTime"
      [ absTime ]
  encodeAeson' CannotGetBigIntFromNumber = do
    encodeAeson' $ mkErrorRecord
      slotToPosixTimeErrorStr
      "cannotGetBigIntFromNumber"
      aesonNull

instance DecodeAeson SlotToPosixTimeError where
  decodeAeson = aesonObject $ \o -> do
    errorType <- getField o "errorType"
    unless (errorType == slotToPosixTimeErrorStr)
      $ throwError
      $ TypeMismatch "Expected SlotToPosixTimeError"
    getField o "error" >>= case _ of
      "cannotFindSlotInEraSummaries" -> do
        arg <- extractArg o
        pure $ CannotFindSlotInEraSummaries arg
      "startingSlotGreaterThanSlot" -> do
        arg <- extractArg o
        pure $ StartingSlotGreaterThanSlot arg
      "endTimeLessThanTime" -> do
        arg <- extractArg o
        pure $ EndTimeLessThanTime arg
      "cannotGetBigIntFromNumber" -> do
        args <- getField o "args"
        unless (isNull args) (throwError $ TypeMismatch "Non-empty args")
        pure CannotGetBigIntFromNumber
      _ -> throwError $ TypeMismatch "Unknown error message"

-- Extracts a singleton array from an object for "args"
extractArg
  :: forall (a :: Type)
   . DecodeAeson a
  => Object Aeson
  -> Either JsonDecodeError a
extractArg o = do
  args <- getField o "args"
  when (length args /= one) (throwError $ TypeMismatch "Incorrect args")
  note (TypeMismatch "Could not extract head") (head args)

-- Based on:
-- https://github.com/input-output-hk/cardano-ledger/blob/2acff66e84d63a81de904e1c0de70208ff1819ea/eras/alonzo/impl/src/Cardano/Ledger/Alonzo/TxInfo.hs#L186
-- https://github.com/input-output-hk/cardano-ledger/blob/1ec8b1428163dc36105b84735725414e1f4829be/eras/shelley/impl/src/Cardano/Ledger/Shelley/HardForks.hs
-- https://github.com/input-output-hk/cardano-base/blob/8fe904d629194b1fbaaf2d0a4e0ccd17052e9103/slotting/src/Cardano/Slotting/EpochInfo/API.hs#L80
-- https://input-output-hk.github.io/ouroboros-network/ouroboros-consensus/src/Ouroboros.Consensus.HardFork.History.EpochInfo.html
-- https://github.com/input-output-hk/ouroboros-network/blob/bd9e5653647c3489567e02789b0ec5b75c726db2/ouroboros-consensus/src/Ouroboros/Consensus/HardFork/History/Qry.hs#L461-L481
-- Could convert all errors to Strings and have Effect POSIXTime too:
-- | Converts a CSL (Absolute) `Slot` (Unsigned Integer) to `POSIXTime` which
-- | is time elapsed from January 1, 1970 (midnight UTC/GMT). We obtain this
-- | By converting `Slot` to `AbsTime` which is time relative to some System
-- | Start, then add any excess for a UNIX Epoch time. Recall that POSIXTime
-- | is in milliseconds for Protocol Version >= 6.
slotToPosixTime
  :: EraSummaries
  -> SystemStart
  -> Slot
  -> Effect (Either SlotToPosixTimeError POSIXTime)
slotToPosixTime eraSummaries sysStart slot = runExceptT do
  let absSlot = absSlotFromSlot slot
  -- Get JSDate:
  sysStartD <- liftEffect $ parse $ unwrap sysStart
  -- Find current era:
  currentEra <- liftEither $ findSlotEraSummary eraSummaries absSlot
  -- Convert absolute slot (relative to System start) to relative slot of era
  relSlot <- liftEither $ relSlotFromAbsSlot currentEra absSlot
  -- Convert relative slot to relative time for that era
  let relTime = relTimeFromRelSlot currentEra relSlot
  absTime <- liftEither $ absTimeFromRelTime currentEra relTime
  -- Get POSIX time for system start
  sysStartPosix <- liftM CannotGetBigIntFromNumber
    $ BigInt.fromNumber
    $ getTime sysStartD
  -- Add the system start time to the absolute time relative to system start
  -- to get overall POSIXTime
  pure $ wrap $ sysStartPosix + unwrap absTime
  where
  -- TODO: See https://github.com/input-output-hk/cardano-ledger/blob/master/eras/shelley/impl/src/Cardano/Ledger/Shelley/HardForks.hs#L57
  -- translateTimeForPlutusScripts and ensure protocol version > 5 which would
  -- mean converting to milliseconds
  _transTime :: BigInt -> BigInt
  _transTime = (*) $ BigInt.fromInt 1000

-- | Convert a CSL (Absolute) `Slot` (`UInt`) to an Ogmios absolute slot
-- | (`BigInt`)
absSlotFromSlot :: Slot -> AbsSlot
absSlotFromSlot = wrap <<< uIntToBigInt <<< unwrap

-- | Convert an Ogmios absolute slot (`BigInt`) to a CSL (Absolute) `Slot`
-- | (`UInt`)
slotFromAbsSlot :: AbsSlot -> Maybe Slot
slotFromAbsSlot = map wrap <<< bigIntToUInt <<< unwrap

-- | Finds the `EraSummary` an `AbsSlot` lies inside (if any).
findSlotEraSummary
  :: EraSummaries
  -> AbsSlot -- Slot we are testing and trying to find inside `EraSummaries`
  -> Either SlotToPosixTimeError EraSummary
findSlotEraSummary (EraSummaries eraSummaries) os =
  note (CannotFindSlotInEraSummaries os) $ find pred eraSummaries
  where
  -- Potential FIXME: In the case of `Just`, do we want to use `safeZone` from
  -- `parameters` to provide a buffer?
  pred :: EraSummary -> Boolean
  pred (EraSummary { start, end }) =
    (unwrap start).slot <= os && maybe true ((<) os <<< _.slot <<< unwrap) end

-- This doesn't need to be exported but we can do it for tests.
-- | Relative slot of an `AbsSlot` within an `EraSummary`
newtype RelSlot = RelSlot BigInt

derive instance Generic RelSlot _
derive instance Newtype RelSlot _
derive newtype instance Eq RelSlot
derive newtype instance Ord RelSlot
derive newtype instance DecodeAeson RelSlot
derive newtype instance EncodeAeson RelSlot

instance Show RelSlot where
  show (RelSlot rs) = showWithParens "RelSlot" rs

-- | Relative time to the start of an `EraSummary`. Contract this to
-- | `Ogmios.QueryM.RelativeTime` which is usually relative to system start.
-- | Treat as Milliseconds
newtype RelTime = RelTime BigInt

derive instance Generic RelTime _
derive instance Newtype RelTime _
derive newtype instance Eq RelTime
derive newtype instance Ord RelTime
derive newtype instance DecodeAeson RelTime
derive newtype instance EncodeAeson RelTime

instance Show RelTime where
  show (RelTime rt) = showWithParens "RelTime" rt

-- | Any leftover time from using `mod` when dividing my slot length.
-- | Treat as Milliseconds
newtype ModTime = ModTime BigInt

derive instance Generic ModTime _
derive instance Newtype ModTime _
derive newtype instance Eq ModTime
derive newtype instance Ord ModTime
derive newtype instance DecodeAeson ModTime
derive newtype instance EncodeAeson ModTime

instance Show ModTime where
  show (ModTime mt) = showWithParens "ModTime" mt

-- | Absolute time relative to System Start, not UNIX epoch.
-- | Treat as Milliseconds
newtype AbsTime = AbsTime BigInt

derive instance Generic AbsTime _
derive instance Newtype AbsTime _
derive newtype instance Eq AbsTime
derive newtype instance Ord AbsTime
derive newtype instance DecodeAeson AbsTime
derive newtype instance EncodeAeson AbsTime

instance Show AbsTime where
  show (AbsTime at) = showWithParens "AbsTime" at

-- | Find the relative slot provided we know the `AbsSlot` for an absolute slot
-- | given an `EraSummary`. We could relax the `Either` monad if we use this
-- | in conjunction with `findSlotEraSummary`. However, we choose to make the
-- | function more general, guarding against a larger `start`ing slot
relSlotFromAbsSlot
  :: EraSummary -> AbsSlot -> Either SlotToPosixTimeError RelSlot
relSlotFromAbsSlot (EraSummary { start }) as@(AbsSlot absSlot) = do
  let startSlot = unwrap (unwrap start).slot
  unless (startSlot <= absSlot) (throwError $ StartingSlotGreaterThanSlot as)
  pure $ wrap $ absSlot - startSlot

relTimeFromRelSlot :: EraSummary -> RelSlot -> RelTime
relTimeFromRelSlot eraSummary (RelSlot relSlot) =
  let
    slotLength = getSlotLength eraSummary
  in
    wrap $ relSlot * slotLength

-- As justified in https://github.com/input-output-hk/ouroboros-network/blob/bd9e5653647c3489567e02789b0ec5b75c726db2/ouroboros-consensus/src/Ouroboros/Consensus/HardFork/History/Qry.hs#L461-L481
-- Treat the upperbound as inclusive.
-- | Returns the absolute time relative to some system start, not UNIX epoch.
absTimeFromRelTime
  :: EraSummary -> RelTime -> Either SlotToPosixTimeError AbsTime
absTimeFromRelTime (EraSummary { start, end }) (RelTime relTime) = do
  let
    startTime = unwrap (unwrap start).time * factor
    absTime = startTime + relTime -- relative to System Start, not UNIX Epoch.
    -- If `EraSummary` doesn't have an end, the condition is automatically
    -- satisfied. We use `<=` as justified by the source code.
    -- Potential FIXME: note the hack that we don't have `end` for the current
    -- era, if we did not do this, there could be issues going far into the
    -- future?
    endTime = maybe (absTime + one)
      ((*) factor <<< unwrap <<< _.time <<< unwrap)
      end
  unless (absTime <= endTime) (throwError $ EndTimeLessThanTime $ wrap absTime)
  pure $ wrap absTime

--------------------------------------------------------------------------------
-- POSIXTime (milliseconds) to
-- Slot (absolute from System Start - see QueryM.SystemStart.getSystemStart)
--------------------------------------------------------------------------------
data PosixTimeToSlotError
  = CannotFindTimeInEraSummaries AbsTime
  | PosixTimeBeforeSystemStart POSIXTime
  | StartTimeGreaterThanTime AbsTime
  | EndSlotLessThanSlotOrModNonZero AbsSlot ModTime
  | CannotConvertAbsSlotToSlot AbsSlot
  | CannotGetBigIntFromNumber'

derive instance Generic PosixTimeToSlotError _
derive instance Eq PosixTimeToSlotError

instance Show PosixTimeToSlotError where
  show = genericShow

posixTimeToSlotErrorStr :: String
posixTimeToSlotErrorStr = "posixTimeToSlotError"

instance EncodeAeson PosixTimeToSlotError where
  encodeAeson' (CannotFindTimeInEraSummaries absTime) =
    encodeAeson' $ mkErrorRecord
      posixTimeToSlotErrorStr
      "cannotFindTimeInEraSummaries"
      [ absTime ]
  encodeAeson' (PosixTimeBeforeSystemStart posixTime) =
    encodeAeson' $ mkErrorRecord
      posixTimeToSlotErrorStr
      "posixTimeBeforeSystemStart"
      [ posixTime ]
  encodeAeson' (StartTimeGreaterThanTime absTime) =
    encodeAeson' $ mkErrorRecord
      posixTimeToSlotErrorStr
      "startTimeGreaterThanTime"
      [ absTime ]
  encodeAeson' (EndSlotLessThanSlotOrModNonZero absSlot modTime) =
    encodeAeson' $ mkErrorRecord
      posixTimeToSlotErrorStr
      "endSlotLessThanSlotOrModNonZero"
      [ encodeAeson absSlot, encodeAeson modTime ]
  encodeAeson' (CannotConvertAbsSlotToSlot absSlot) =
    encodeAeson' $ mkErrorRecord
      posixTimeToSlotErrorStr
      "cannotConvertAbsSlotToSlot"
      [ absSlot ]
  encodeAeson' CannotGetBigIntFromNumber' =
    encodeAeson' $ mkErrorRecord
      posixTimeToSlotErrorStr
      "cannotGetBigIntFromNumber'"
      aesonNull

instance DecodeAeson PosixTimeToSlotError where
  decodeAeson = aesonObject $ \o -> do
    errorType <- getField o "errorType"
    unless (errorType == posixTimeToSlotErrorStr)
      $ throwError
      $ TypeMismatch "Expected PosixTimeToSlotError"
    getField o "error" >>= case _ of
      "cannotFindTimeInEraSummaries" -> do
        arg <- extractArg o
        pure $ CannotFindTimeInEraSummaries arg
      "posixTimeBeforeSystemStart" -> do
        arg <- extractArg o
        pure $ PosixTimeBeforeSystemStart arg
      "startTimeGreaterThanTime" -> do
        arg <- extractArg o
        pure $ StartTimeGreaterThanTime arg
      "endSlotLessThanSlotOrModNonZero" -> do
        args <- getField o "args"
        when (length args /= 2)
          (throwError $ TypeMismatch "Incorrect args")
        as <- decodeAeson =<< note
          (TypeMismatch "Could not extract first element")
          (index args 0)
        mt <- decodeAeson =<< note
          (TypeMismatch "Could not extract second element")
          (index args 1)
        pure $ EndSlotLessThanSlotOrModNonZero as mt
      "cannotConvertAbsSlotToSlot" -> do
        arg <- extractArg o
        pure $ CannotConvertAbsSlotToSlot arg
      "cannotGetBigIntFromNumber'" -> do
        args <- getField o "args"
        unless (isNull args) (throwError $ TypeMismatch "Non-empty args")
        pure CannotGetBigIntFromNumber'
      _ -> throwError $ TypeMismatch "Unknown error message"

-- | Converts a `POSIXTime` to `Slot` given an `EraSummaries` and
-- | `SystemStart` queried from Ogmios.
posixTimeToSlot
  :: EraSummaries
  -> SystemStart
  -> POSIXTime
  -> Effect (Either PosixTimeToSlotError Slot)
posixTimeToSlot eraSummaries sysStart pt'@(POSIXTime pt) = runExceptT do
  -- Get JSDate:
  sysStartD <- liftEffect $ parse $ unwrap sysStart
  -- Get POSIX time for system start
  sysStartPosix <- liftM CannotGetBigIntFromNumber'
    $ BigInt.fromNumber
    $ getTime sysStartD
  -- Ensure the time we are converting is after the system start, otherwise
  -- we have negative slots.
  unless (sysStartPosix <= pt)
    $ throwError
    $ PosixTimeBeforeSystemStart pt'
  -- Keep as milliseconds:
  let absTime = wrap $ pt - sysStartPosix
  -- Find current era:
  currentEra <- liftEither $ findTimeEraSummary eraSummaries absTime
  -- Get relative time from absolute time w.r.t. current era
  relTime <- liftEither $ relTimeFromAbsTime currentEra absTime
  -- Convert to relative slot
  let relSlotMod = relSlotFromRelTime currentEra relTime
  -- Get absolute slot relative to system start
  absSlot <- liftEither $ absSlotFromRelSlot currentEra relSlotMod
  -- Convert back to UInt `Slot`
  liftM (CannotConvertAbsSlotToSlot absSlot) $ slotFromAbsSlot absSlot

-- | Finds the `EraSummary` an `AbsTime` lies inside (if any).
findTimeEraSummary
  :: EraSummaries
  -> AbsTime -- Time we are testing and trying to find inside `EraSummaries`
  -> Either PosixTimeToSlotError EraSummary
findTimeEraSummary (EraSummaries eraSummaries) absTime@(AbsTime at) =
  note (CannotFindTimeInEraSummaries absTime) $ find pred eraSummaries
  where
  pred :: EraSummary -> Boolean
  pred (EraSummary { start, end }) =
    unwrap (unwrap start).time * factor <= at
      && maybe true ((<) at <<< (*) factor <<< unwrap <<< _.time <<< unwrap) end

-- Use this factor to convert Ogmios seconds to Milliseconds for example, I
-- think this is safe e.g. see https://cardano.stackexchange.com/questions/7034/how-to-convert-posixtime-to-slot-number-on-cardano-testnet/7035#7035
-- that indeed, start of eras should be exact to the second.
factor :: BigInt
factor = BigInt.fromInt 1000

relTimeFromAbsTime
  :: EraSummary -> AbsTime -> Either PosixTimeToSlotError RelTime
relTimeFromAbsTime (EraSummary { start }) at@(AbsTime absTime) = do
  let startTime = unwrap (unwrap start).time * factor
  unless (startTime <= absTime) (throwError $ StartTimeGreaterThanTime at)
  let relTime = absTime - startTime -- relative to era start, not UNIX Epoch.
  pure $ wrap relTime

-- | Converts relative time to relative slot (using Euclidean division) and
-- | modulus for any leftover.
relSlotFromRelTime
  :: EraSummary -> RelTime -> RelSlot /\ ModTime
relSlotFromRelTime eraSummary (RelTime relTime) =
  let
    slotLength = getSlotLength eraSummary
  in
    wrap (relTime `div` slotLength) /\ wrap (relTime `mod` slotLength) -- Euclidean division okay as everything is non-negative

absSlotFromRelSlot
  :: EraSummary -> RelSlot /\ ModTime -> Either PosixTimeToSlotError AbsSlot
absSlotFromRelSlot
  (EraSummary { start, end })
  (RelSlot relSlot /\ mt@(ModTime modTime)) = do
  let
    startSlot = unwrap (unwrap start).slot
    -- Round down to the nearest Slot to accept Milliseconds as input.
    absSlot = startSlot + relSlot -- relative to system start
    -- If `EraSummary` doesn't have an end, the condition is automatically
    -- satisfied. We use `<=` as justified by the source code.
    -- Potential FIXME: note the hack that we don't have `end` for the current
    -- era, if we did not do this, there could be issues going far into the
    -- future?
    endSlot = maybe (absSlot + one) (unwrap <<< _.slot <<< unwrap) end
  -- Check we are less than the end slot, or if equal, there is no excess:
  unless (absSlot < endSlot || absSlot == endSlot && modTime == zero)
    (throwError $ EndSlotLessThanSlotOrModNonZero (wrap absSlot) mt)
  -- Potential FIXME: Do we want to use `safeZone` from `parameters`?
  pure $ wrap absSlot

-- | Get SlotLength in Milliseconds
getSlotLength :: EraSummary -> BigInt
getSlotLength (EraSummary { parameters }) =
  unwrap (unwrap parameters).slotLength * factor

--------------------------------------------------------------------------------

-- | Converts a `POSIXTimeRange` to `SlotRange` given an `EraSummaries` and
-- | `SystemStart` queried from Ogmios.
posixTimeRangeToSlotRange
  :: EraSummaries
  -> SystemStart
  -> POSIXTimeRange
  -> Effect (Either PosixTimeToSlotError SlotRange)
posixTimeRangeToSlotRange
  eraSummaries
  sysStart
  (Interval { from: LowerBound s sInc, to: UpperBound e endInc }) = runExceptT
  do
    s' <- ExceptT $ convertBounds s
    e' <- ExceptT $ convertBounds e
    liftEither $ Right
      $ Interval { from: LowerBound s' sInc, to: UpperBound e' endInc }
  where
  convertBounds
    :: Extended POSIXTime
    -> Effect (Either PosixTimeToSlotError (Extended Slot))
  convertBounds (Finite pt) = posixTimeToSlot eraSummaries sysStart pt
    <#> map Finite
  convertBounds NegInf = pure $ Right NegInf
  convertBounds PosInf = pure $ Right PosInf

-- | Converts a `SlotRange` to `POSIXTimeRange` given an `EraSummaries` and
-- | `SystemStart` queried from Ogmios.
slotRangeToPosixTimeRange
  :: EraSummaries
  -> SystemStart
  -> SlotRange
  -> Effect (Either SlotToPosixTimeError POSIXTimeRange)
slotRangeToPosixTimeRange
  eraSummaries
  sysStart
  (Interval { from: LowerBound s sInc, to: UpperBound e endInc }) = runExceptT
  do
    s' <- ExceptT $ convertBounds s
    e' <- ExceptT $ convertBounds e
    liftEither $ Right
      $ Interval { from: LowerBound s' sInc, to: UpperBound e' endInc }
  where
  convertBounds
    :: Extended Slot
    -> Effect (Either SlotToPosixTimeError (Extended POSIXTime))
  convertBounds (Finite pt) = slotToPosixTime eraSummaries sysStart pt
    <#> map Finite
  convertBounds NegInf = pure $ Right NegInf
  convertBounds PosInf = pure $ Right PosInf

type TransactionValiditySlot =
  { validityStartInterval :: Maybe Slot, timeToLive :: Maybe Slot }

-- | Converts a `SlotRange` to two separate slots used in building
-- | Cardano.Types.Transaction.
-- | Note that we lose information regarding whether the bounds are included
-- | or not at `NegInf` and `PosInf`.
-- | `Nothing` for `validityStartInterval` represents `Slot zero`.
-- | `Nothing` for `timeToLive` represents `maxSlot`.
-- | For `Finite` values exclusive of bounds, we add and subtract one slot for
-- | `validityStartInterval` and `timeToLive`, respectively
slotRangeToTransactionValidity
  :: SlotRange
  -> TransactionValiditySlot
slotRangeToTransactionValidity
  (Interval { from: LowerBound start startInc, to: UpperBound end endInc }) =
  { validityStartInterval, timeToLive }
  where
  -- https://github.com/input-output-hk/cardano-ledger/blob/94b1ae3d6b66f4232f34060d89c2f12628998ef2/eras/shelley-ma/impl/src/Cardano/Ledger/ShelleyMA/Timelocks.hs#L100-L106
  -- The lower bound should be closed, so we add one for open bounds.
  validityStartInterval :: Maybe Slot
  validityStartInterval = case start, startInc of
    Finite s, true -> pure s
    Finite s, false -> pure $ s <> Slot one
    NegInf, _ -> Nothing
    PosInf, _ -> pure maxSlot

  -- https://github.com/input-output-hk/cardano-ledger/blob/94b1ae3d6b66f4232f34060d89c2f12628998ef2/eras/shelley-ma/impl/src/Cardano/Ledger/ShelleyMA/Timelocks.hs#L100-L106
  -- in accordance to the above, the upper bound is open. So we should add one
  -- for closed upper bounds.
  timeToLive :: Maybe Slot
  timeToLive = case end, endInc of
    Finite s, true -> pure $ s <> Slot one
    Finite s, false -> pure s
    NegInf, _ -> pure $ Slot zero
    PosInf, _ -> Nothing

-- | Converts a `POSIXTimeRange` to a transaction validity interval via a
-- | `SlotRange` to be used when building a CSL transaction body
posixTimeRangeToTransactionValidity
  :: EraSummaries
  -> SystemStart
  -> POSIXTimeRange
  -> Effect (Either PosixTimeToSlotError TransactionValiditySlot)
posixTimeRangeToTransactionValidity es ss =
  map (map slotRangeToTransactionValidity) <<< posixTimeRangeToSlotRange es ss

data ToOnChainPosixTimeRangeError
  = PosixTimeToSlotError' PosixTimeToSlotError
  | SlotToPosixTimeError' SlotToPosixTimeError

derive instance Generic ToOnChainPosixTimeRangeError _
derive instance Eq ToOnChainPosixTimeRangeError

instance Show ToOnChainPosixTimeRangeError where
  show = genericShow

<<<<<<< HEAD
-- TO DO: https://github.com/Plutonomicon/cardano-transaction-lib/issues/169
-- -- | Get the current slot number
-- currentSlot :: SlotConfig -> Effect Slot

-- NOTE: mlabs-haskell/purescript-bridge generated and applied here

newtype HaskInterval a = HaskInterval
  { ivFrom :: LowerBound a, ivTo :: UpperBound a }

derive instance Generic (HaskInterval a) _
derive newtype instance Eq a => Eq (HaskInterval a)
derive instance Functor HaskInterval
derive instance Newtype (HaskInterval a) _

instance (EncodeAeson a) => EncodeAeson (HaskInterval a) where
  encodeAeson' x = encodeAeson' $
    ( defer \_ -> E.encode $ unwrap >$<
        ( E.record
            { ivFrom: E.value :: _ (LowerBound a)
            , ivTo: E.value :: _ (UpperBound a)
            }
        )
    ) x

instance (DecodeAeson a) => DecodeAeson (HaskInterval a) where
  decodeAeson = defer \_ -> D.decode $
    ( HaskInterval <$> D.record "Interval"
        { ivFrom: D.value :: _ (LowerBound a)
        , ivTo: D.value :: _ (UpperBound a)
        }
    )

instance (EncodeAeson a) => EncodeAeson (LowerBound a) where
  encodeAeson' x = encodeAeson' $
    ( defer \_ -> E.encode $ (case _ of LowerBound a b -> (a /\ b)) >$<
        (E.tuple (E.value >/\< E.value))
    ) x

instance (DecodeAeson a) => DecodeAeson (LowerBound a) where
  decodeAeson = defer \_ -> D.decode $
    (D.tuple $ LowerBound </$\> D.value </*\> D.value)

instance (EncodeAeson a) => EncodeAeson (UpperBound a) where
  encodeAeson' x = encodeAeson' $
    ( defer \_ -> E.encode $ (case _ of UpperBound a b -> (a /\ b)) >$<
        (E.tuple (E.value >/\< E.value))
    ) x

instance (DecodeAeson a) => DecodeAeson (UpperBound a) where
  decodeAeson = defer \_ -> D.decode $
    (D.tuple $ UpperBound </$\> D.value </*\> D.value)

instance (EncodeAeson a) => EncodeAeson (Extended a) where
  encodeAeson' x = encodeAeson' $
    ( defer \_ -> case _ of
        NegInf -> encodeAeson { tag: "NegInf" }
        Finite a -> E.encodeTagged "Finite" a E.value
        PosInf -> encodeAeson { tag: "PosInf" }
    ) x

instance (DecodeAeson a) => DecodeAeson (Extended a) where
  decodeAeson = defer \_ -> D.decode
    $ D.sumType "Extended"
    $ Map.fromFoldable
        [ "NegInf" /\ pure NegInf
        , "Finite" /\ D.content (Finite <$> D.value)
        , "PosInf" /\ pure PosInf
        ]
=======
toOnChainPosixTimeRangeErrorStr :: String
toOnChainPosixTimeRangeErrorStr = "ToOnChainPosixTimeRangeError"

instance EncodeAeson ToOnChainPosixTimeRangeError where
  encodeAeson' (PosixTimeToSlotError' err) =
    encodeAeson' $ mkErrorRecord
      toOnChainPosixTimeRangeErrorStr
      "posixTimeToSlotError'"
      [ err ]
  encodeAeson' (SlotToPosixTimeError' err) =
    encodeAeson' $ mkErrorRecord
      toOnChainPosixTimeRangeErrorStr
      "slotToPosixTimeError'"
      [ err ]

instance DecodeAeson ToOnChainPosixTimeRangeError where
  decodeAeson = aesonObject $ \o -> do
    errorType <- getField o "errorType"
    unless (errorType == toOnChainPosixTimeRangeErrorStr)
      $ throwError
      $ TypeMismatch "Expected ToOnChainPosixTimeRangeError"
    getField o "error" >>= case _ of
      "posixTimeToSlotError'" -> do
        arg <- extractArg o
        pure $ PosixTimeToSlotError' arg
      "slotToPosixTimeError'" -> do
        arg <- extractArg o
        pure $ SlotToPosixTimeError' arg
      _ -> throwError $ TypeMismatch "Unknown error message"
>>>>>>> 306696a6

-- https://github.com/input-output-hk/cardano-ledger/blob/2acff66e84d63a81de904e1c0de70208ff1819ea/eras/alonzo/impl/src/Cardano/Ledger/Alonzo/TxInfo.hs#L206-L226
-- | Create an `OnchainPOSIXTimeRange` to do a round trip from an off-chain
-- | POSIXTimeRange as follows:
-- | 1) `POSIXTimeRange` -> `SlotRange`
-- | 2) `SlotRange` -> `TransactionValidity`
-- | 3) `TransactionValidity` -> `OnchainPOSIXTimeRange`
-- | `OnchainPOSIXTimeRange` is intended to equal the validity range found in
-- | the on-chain `ScriptContext`
toOnchainPosixTimeRange
  :: EraSummaries
  -> SystemStart
  -> POSIXTimeRange
  -> Effect (Either ToOnChainPosixTimeRangeError OnchainPOSIXTimeRange)
toOnchainPosixTimeRange es ss ptr = runExceptT do
  { validityStartInterval, timeToLive } <-
    ExceptT $ posixTimeRangeToTransactionValidity es ss ptr
      <#> lmap PosixTimeToSlotError'
  case validityStartInterval, timeToLive of
    Nothing, Nothing -> liftEither $ Right $ wrap always
    Just s, Nothing -> ExceptT $ slotToPosixTime es ss s
      <#> bimap SlotToPosixTimeError' (from >>> wrap)
    Nothing, Just s -> ExceptT $ slotToPosixTime es ss s
      <#> bimap SlotToPosixTimeError' (to >>> wrap)
    Just s1, Just s2 -> do
      t1 <- ExceptT $ slotToPosixTime es ss s1 <#> lmap SlotToPosixTimeError'
      t2 <- ExceptT $ slotToPosixTime es ss s2 <#> lmap SlotToPosixTimeError'
      liftEither $ Right $ wrap $ interval t1 t2<|MERGE_RESOLUTION|>--- conflicted
+++ resolved
@@ -55,21 +55,8 @@
 import Aeson
   ( class DecodeAeson
   , class EncodeAeson
-<<<<<<< HEAD
-  , decodeAeson
-  , encodeAeson
-  , encodeAeson'
-  )
-import Aeson.Decode ((</$\>), (</*\>))
-import Aeson.Decode as D
-import Aeson.Encode ((>$<), (>/\<))
-import Aeson.Encode as E
-import Control.Lazy (defer)
-=======
   , Aeson
-  , JsonDecodeError
-      ( TypeMismatch
-      )
+  , JsonDecodeError(TypeMismatch)
   , aesonNull
   , decodeAeson
   , encodeAeson
@@ -77,7 +64,11 @@
   , getField
   , isNull
   )
->>>>>>> 306696a6
+import Aeson.Decode ((</$\>), (</*\>))
+import Aeson.Decode as D
+import Aeson.Encode ((>$<), (>/\<))
+import Aeson.Encode as E
+import Control.Lazy (defer)
 import Control.Monad.Error.Class (throwError)
 import Control.Monad.Except.Trans (ExceptT(ExceptT), runExceptT)
 import Data.Array (find, head, index, length)
@@ -102,12 +93,8 @@
 import Data.UInt (fromString) as UInt
 import Effect (Effect)
 import Effect.Class (liftEffect)
-<<<<<<< HEAD
+import Foreign.Object (Object)
 import FromData (class FromData, genericFromData)
-import Helpers (bigIntToUInt, liftEither, liftM, uIntToBigInt)
-import Partial.Unsafe (unsafePartial)
-=======
-import Foreign.Object (Object)
 import Helpers
   ( bigIntToUInt
   , liftEither
@@ -116,7 +103,7 @@
   , showWithParens
   , uIntToBigInt
   )
->>>>>>> 306696a6
+import Partial.Unsafe (unsafePartial)
 import Plutus.Types.DataSchema
   ( class HasPlutusSchema
   , type (:+)
@@ -306,9 +293,11 @@
 derive newtype instance Semiring POSIXTime
 derive newtype instance FromData POSIXTime
 derive newtype instance ToData POSIXTime
+derive newtype instance DecodeAeson POSIXTime
+derive newtype instance EncodeAeson POSIXTime
 
 instance Show POSIXTime where
-  show = genericShow
+  show (POSIXTime pt) = showWithParens "POSIXTime" pt
 
 -- | An `Interval` of `POSIXTime`s.
 type POSIXTimeRange = Interval POSIXTime
@@ -449,35 +438,6 @@
 after :: forall (a :: Type). Ord a => a -> Interval a -> Boolean
 after h (Interval { to: to' }) = upperBound h > to'
 
-<<<<<<< HEAD
-=======
---------------------------------------------------------------------------------
--- POSIXTime Type and related
---------------------------------------------------------------------------------
--- Taken from https://playground.plutus.iohkdev.io/doc/haddock/plutus-ledger-api/html/Plutus-V1-Ledger-Time.html#t:POSIXTimeRange
--- Plutus rev: cc72a56eafb02333c96f662581b57504f8f8992f via Plutus-apps (localhost): abe4785a4fc4a10ba0c4e6417f0ab9f1b4169b26
-newtype POSIXTime = POSIXTime BigInt
-
-derive instance Generic POSIXTime _
-derive instance Newtype POSIXTime _
-derive newtype instance Eq POSIXTime
-derive newtype instance Ord POSIXTime
--- There isn't an Enum instance for BigInt so we derive Semiring instead which
--- has consequences on how isEmpty and overlaps are defined in
--- Types.POSIXTimeRange (Interval API).
-derive newtype instance Semiring POSIXTime
-derive newtype instance FromData POSIXTime
-derive newtype instance ToData POSIXTime
-derive newtype instance DecodeAeson POSIXTime
-derive newtype instance EncodeAeson POSIXTime
-
-instance Show POSIXTime where
-  show (POSIXTime pt) = showWithParens "POSIXTime" pt
-
--- | An `Interval` of `POSIXTime`s. To be used in off-chain CTL contracts
-type POSIXTimeRange = Interval POSIXTime
-
->>>>>>> 306696a6
 -- | A newtype wrapper over `POSIXTimeRange` to represent the on-chain version
 -- | of an off-chain `POSIXTimeRange`. In particular, there are a few steps
 -- | in conversion:
@@ -1051,7 +1011,6 @@
 instance Show ToOnChainPosixTimeRangeError where
   show = genericShow
 
-<<<<<<< HEAD
 -- TO DO: https://github.com/Plutonomicon/cardano-transaction-lib/issues/169
 -- -- | Get the current slot number
 -- currentSlot :: SlotConfig -> Effect Slot
@@ -1120,7 +1079,7 @@
         , "Finite" /\ D.content (Finite <$> D.value)
         , "PosInf" /\ pure PosInf
         ]
-=======
+
 toOnChainPosixTimeRangeErrorStr :: String
 toOnChainPosixTimeRangeErrorStr = "ToOnChainPosixTimeRangeError"
 
@@ -1150,7 +1109,6 @@
         arg <- extractArg o
         pure $ SlotToPosixTimeError' arg
       _ -> throwError $ TypeMismatch "Unknown error message"
->>>>>>> 306696a6
 
 -- https://github.com/input-output-hk/cardano-ledger/blob/2acff66e84d63a81de904e1c0de70208ff1819ea/eras/alonzo/impl/src/Cardano/Ledger/Alonzo/TxInfo.hs#L206-L226
 -- | Create an `OnchainPOSIXTimeRange` to do a round trip from an off-chain
