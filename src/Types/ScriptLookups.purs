--- conflicted
+++ resolved
@@ -77,13 +77,8 @@
 import Data.Newtype (class Newtype, over, unwrap, wrap)
 import Data.Show.Generic (genericShow)
 import Data.Symbol (SProxy(SProxy))
-<<<<<<< HEAD
 import Data.Traversable (for, sequence, traverse, traverse_)
-import Data.Tuple (Tuple(Tuple), fst, snd)
-=======
-import Data.Traversable (for, traverse, traverse_)
 import Data.Tuple (fst, snd)
->>>>>>> c906ead9
 import Data.Tuple.Nested (type (/\), (/\))
 import Effect (Effect)
 import Effect.Aff (Aff)
