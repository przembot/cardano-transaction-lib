--- conflicted
+++ resolved
@@ -415,15 +415,11 @@
   :: forall (a :: Type). Lens' (ConstraintProcessingState a) (Array Datum)
 _datums = prop (SProxy :: SProxy "datums")
 
-<<<<<<< HEAD
-_redeemersTxIns
-=======
 _costModels
   :: forall (a :: Type). Lens' (ConstraintProcessingState a) Costmdls
 _costModels = prop (SProxy :: SProxy "costModels")
 
-_redeemers
->>>>>>> 6d47a100
+_redeemersTxIns
   :: forall (a :: Type)
    . Lens' (ConstraintProcessingState a)
        (Array (T.Redeemer /\ Maybe TransactionInput))
