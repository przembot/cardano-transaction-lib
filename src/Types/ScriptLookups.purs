--- conflicted
+++ resolved
@@ -22,12 +22,8 @@
 
 import Prelude hiding (join)
 
-<<<<<<< HEAD
-import Address (addressValidatorHash)
-=======
 import Address (enterpriseAddressValidatorHash)
 import Control.Alt ((<|>))
->>>>>>> af9ca7dd
 import Control.Monad.Error.Class (catchError, throwError)
 import Control.Monad.Except.Trans (ExceptT(ExceptT), runExceptT)
 import Control.Monad.Reader.Class (asks)
@@ -178,11 +174,7 @@
 -- `processLookupsAndConstraints`.
 newtype ScriptLookups (a :: Type) = ScriptLookups
   { mps :: Array MintingPolicy -- Minting policies that the script interacts with
-<<<<<<< HEAD
-  , txOutputs :: Map TxOutRef TransactionOutput -- Unspent outputs that the script may want to spend.
-=======
   , txOutputs :: Map TxOutRef TransactionOutput -- Unspent outputs that the script may want to spend. This may need tweaking to `TransactionOutput`
->>>>>>> af9ca7dd
   , otherScripts :: Array Validator -- Validators of scripts other than "our script"
   , otherData :: Map DatumHash Datum --  Datums that we might need
   , paymentPubKeyHashes :: Map PaymentPubKeyHash PaymentPubKey -- Public keys that we might need
@@ -749,10 +741,7 @@
   | CannotQueryDatum DatumHash
   | CannotHashDatum Datum
   | CannotConvertPOSIXTimeRange POSIXTimeRange
-<<<<<<< HEAD
-=======
   | CannotGetMintingPolicyScriptIndex -- Should be impossible
->>>>>>> af9ca7dd
   | CannotGetValidatorHashFromAddress Address -- Get `ValidatorHash` from internal `Address`
   | MkTypedTxOutFailed
   | TypedTxOutHasNoDatumHash
@@ -842,11 +831,7 @@
           -- POTENTIAL FIX ME: Plutus has Tx.TxIn and Tx.PubKeyTxIn -- TxIn
           -- keeps track TxOutRef and TxInType (the input type, whether
           -- consuming script, public key or simple script)
-<<<<<<< HEAD
-          _cpsToTxBody <<< _inputs %= (:) txo
-=======
           _cpsToTxBody <<< _inputs %= insert txo
->>>>>>> af9ca7dd
           _valueSpentBalancesInputs <>= provide amount
         _ -> liftEither $ throwError $ TxOutRefWrongType txo
     MustSpendScriptOutput txo red -> runExceptT do
@@ -857,26 +842,18 @@
         TransactionOutput { address, amount, data_hash: Just dHash } -> do
           vHash <- liftM
             (CannotGetValidatorHashFromAddress address)
-<<<<<<< HEAD
-            (addressValidatorHash address)
-=======
             (enterpriseAddressValidatorHash address)
->>>>>>> af9ca7dd
           plutusScript <- ExceptT $ lookupValidator vHash osMap <#> map unwrap
           -- Note: Plutus uses `TxIn` to attach a redeemer and datum.
           -- Use the datum hash inside the lookup
           -- Note: if we get `Nothing`, we have to throw eventhough that's a
           -- valid input, because our `txOut` above is a Script address via
           -- `Just`.
-<<<<<<< HEAD
-          dataValue <- ExceptT $ lookupDatum dHash
-=======
           dataValue <- ExceptT $
             ( lift $ getDatumByHash dHash
                 <#> note (CannotQueryDatum dHash) >>> map Datum
             ) <|>
               lookupDatum dHash
->>>>>>> af9ca7dd
           ExceptT $ attachToCps attachPlutusScript plutusScript
           _cpsToTxBody <<< _inputs %= insert txo
           ExceptT $ addDatum dataValue
