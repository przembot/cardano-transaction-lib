module Types.ScriptLookups
  ( MkUnbalancedTxError(..)
  , ScriptLookups(..)
  , UnattachedUnbalancedTx(..)
  , generalise
  , mintingPolicy
  , mintingPolicyM
  , mkUnbalancedTx
  , mkUnbalancedTx'
  , datum
  , validator
  , validatorM
  , ownPaymentPubKeyHash
  , ownPaymentPubKeyHashM
  , ownStakePubKeyHash
  , ownStakePubKeyHashM
  , typedValidatorLookups
  , typedValidatorLookupsM
  , unspentOutputs
  , unspentOutputsM
  ) where

import Prelude hiding (join)

import Address (enterpriseAddressValidatorHash)
import Cardano.Types.Transaction (Redeemer(Redeemer)) as T
import Cardano.Types.Transaction
  ( ExUnits
  , Transaction
  , TransactionOutput(TransactionOutput)
  , TxBody
  , TransactionWitnessSet(TransactionWitnessSet)
  , _body
  , _inputs
  , _mint
  , _networkId
  , _outputs
  , _requiredSigners
  , _scriptDataHash
  , _witnessSet
  )
import Cardano.Types.Value
  ( CurrencySymbol
  , Value
  , isZero
  , mkSingletonValue'
  , mpsSymbol
  , negation
  , split
  , getNonAdaAsset
  )
import Control.Alt ((<|>))
import Control.Monad.Error.Class (catchError, throwError)
import Control.Monad.Except.Trans (ExceptT(ExceptT), runExceptT)
import Control.Monad.Logger.Trans (LoggerT)
import Control.Monad.Reader.Class (asks)
import Control.Monad.Reader.Trans (ReaderT)
import Control.Monad.State.Trans (StateT, get, gets, put, runStateT)
import Control.Monad.Trans.Class (lift)
import Data.Array ((:), singleton, union) as Array
import Data.Array (elemIndex, insert, toUnfoldable, zip)
import Data.Bifunctor (lmap)
import Data.BigInt (BigInt, fromInt)
import Data.Either (Either(Left, Right), either, note)
import Data.Foldable (foldM)
import Data.Generic.Rep (class Generic)
import Data.Lattice (join)
import Data.Lens ((%=), (%~), (.=), (.~), (<>=))
import Data.Lens.Getter (to, use)
import Data.Lens.Iso.Newtype (_Newtype)
import Data.Lens.Record (prop)
import Data.Lens.Types (Lens')
import Data.List (List(Nil, Cons))
import Data.Map (Map, empty, fromFoldable, lookup, mapMaybe, singleton, union)
import Data.Maybe (Maybe(Just, Nothing), maybe)
import Data.Newtype (class Newtype, over, unwrap, wrap)
import Data.Show.Generic (genericShow)
import Data.Symbol (SProxy(SProxy))
import Data.Traversable (for, sequence, traverse)
import Data.Tuple (fst)
import Data.Tuple.Nested (type (/\), (/\))
import FromData (class FromData)
import Effect (Effect)
import Effect.Aff (Aff)
import Effect.Class (liftEffect)
import Helpers ((<\>), liftEither, liftM)
import Plutus.FromPlutusType (fromPlutusType)
import Plutus.Types.Transaction (TransactionOutput) as Plutus
import QueryM
  ( DefaultQueryConfig
  , QueryM
  , datumHash
  , getDatumByHash
  )
import Scripts
  ( mintingPolicyHash
  , validatorHash
  , validatorHashEnterpriseAddress
  )
import Serialization.Address (Address, NetworkId)
import ToData (class ToData)
import Transaction
  ( ModifyTxError
  , attachDatum
  , attachPlutusScript
  , attachRedeemer
  , setScriptDataHash
  )
import Types.Any (Any)
import Types.Datum (DataHash, Datum)
import Types.Interval (POSIXTimeRange, posixTimeRangeToTransactionSlot)
import Types.PubKeyHash
  ( PaymentPubKeyHash
  , StakePubKeyHash
  , payPubKeyHashBaseAddress
  , payPubKeyHashEnterpriseAddress
  , stakePubKeyHashRewardAddress
  )
import Types.RedeemerTag (RedeemerTag(Mint, Spend))
import Types.TokenName (TokenName)
import Types.Scripts
  ( MintingPolicy
  , MintingPolicyHash
  , Validator
  , ValidatorHash
  )
import Types.TypedValidator (generalise) as TV
import Types.Transaction (TransactionInput)
import Types.TxConstraints
  ( InputConstraint(InputConstraint)
  , OutputConstraint(OutputConstraint)
  , TxConstraint
      ( MustBeSignedBy
      , MustHashDatum
      , MustIncludeDatum
      , MustMintValue
      , MustPayToScript
      , MustPayToPubKeyAddress
      , MustProduceAtLeast
      , MustSatisfyAnyOf
      , MustSpendAtLeast
      , MustSpendPubKeyOutput
      , MustSpendScriptOutput
      , MustValidateIn
      )
  , TxConstraints(TxConstraints)
  )
import Types.TypedTxOut
  ( TypeCheckError
  , mkTypedTxOut
  , typedTxOutDatumHash
  , typedTxOutRefValue
  , typedTxOutTxOut
  , typeTxOutRef
  )
import Types.TypedValidator
  ( class DatumType
  , class RedeemerType
  , TypedValidator(TypedValidator)
  )
import Types.UnbalancedTransaction
<<<<<<< HEAD
  ( TxOutRef
  , PaymentPubKey
=======
  ( PaymentPubKey
  , PaymentPubKeyHash
  , StakePubKeyHash
>>>>>>> 6c56fcd1
  , UnbalancedTx
  , _transaction
  , _utxoIndex
  , emptyUnbalancedTx
  -- , payPubKeyHash
  , payPubKeyRequiredSigner
  )
import TxOutput (transactionOutputToScriptOutput)

-- Taken mainly from https://playground.plutus.iohkdev.io/doc/haddock/plutus-ledger-constraints/html/Ledger-Constraints-OffChain.html
-- Plutus rev: cc72a56eafb02333c96f662581b57504f8f8992f via Plutus-apps (localhost): abe4785a4fc4a10ba0c4e6417f0ab9f1b4169b26
-- It should be noted that `ScriptOutput` came later and this was already apart
-- of our codebase so I had to mix & match Plutus revs.

--------------------------------------------------------------------------------
-- ScriptLookups type
--------------------------------------------------------------------------------
-- We write `mps` and `scripts` as an `Array` instead of `Map`, meaning
-- our lookup helpers aren't required to hash (`mintingPolicy`, `validator`)
-- and therefore not lifted to `QueryM`. The downside is the lookups contain
-- less information. All hashing is done inside `ConstraintsM`, see
-- `processLookupsAndConstraints`.
-- The lookups uses the Plutus type `TransactionOutput` and does internal
-- conversions to the Serialization/Cardano to append to the `TxBody` as needed.
newtype ScriptLookups (a :: Type) = ScriptLookups
  { mps ::
      Array MintingPolicy -- Minting policies that the script interacts with
  , txOutputs ::
      Map TransactionInput Plutus.TransactionOutput -- Unspent outputs that the script may want to spend. This may need tweaking to `TransactionOutput`
  , scripts ::
      Array Validator -- Script validators
  , datums :: Map DataHash Datum --  Datums that we might need
  , paymentPubKeyHashes ::
      Map PaymentPubKeyHash PaymentPubKey -- Public keys that we might need
  , typedValidator ::
      Maybe (TypedValidator a) -- The script instance with the typed validator hash & actual compiled program
  , ownPaymentPubKeyHash ::
      Maybe PaymentPubKeyHash -- The contract's payment public key hash, used for depositing tokens etc.
  , ownStakePubKeyHash ::
      Maybe StakePubKeyHash -- The contract's stake public key hash (optional)
  }

derive instance Generic (ScriptLookups a) _
derive instance Newtype (ScriptLookups a) _
derive newtype instance Eq (ScriptLookups a)

instance Show (ScriptLookups a) where
  show = genericShow

generalise :: forall (a :: Type). ScriptLookups a -> ScriptLookups Any
generalise (ScriptLookups sl) =
  let
    tv = TV.generalise <$> sl.typedValidator
  in
    wrap sl { typedValidator = tv }

-- Using `Data.Map.union`, we can replicate left-biased <> from Data.Map used
-- in Plutus (*not* Plutus' internal Map that uses something like unionWith (<>))
instance Semigroup (ScriptLookups a) where
  append (ScriptLookups l) (ScriptLookups r) =
    ScriptLookups
      { mps: l.mps `Array.union` r.mps
      , txOutputs: l.txOutputs `union` r.txOutputs
      , scripts: l.scripts `Array.union` r.scripts
      , datums: l.datums `union` r.datums
      , paymentPubKeyHashes: l.paymentPubKeyHashes `union` r.paymentPubKeyHashes
      -- 'First' to match the semigroup instance of Map (left-biased)
      , typedValidator: l.typedValidator <\> r.typedValidator
      , ownPaymentPubKeyHash: l.ownPaymentPubKeyHash <\> r.ownPaymentPubKeyHash
      , ownStakePubKeyHash: l.ownStakePubKeyHash <\> r.ownStakePubKeyHash
      }

instance Monoid (ScriptLookups a) where
  mempty = ScriptLookups
    { mps: mempty
    , txOutputs: empty
    , scripts: mempty
    , datums: empty
    , paymentPubKeyHashes: empty
    , typedValidator: Nothing
    , ownPaymentPubKeyHash: Nothing
    , ownStakePubKeyHash: Nothing
    }

--------------------------------------------------------------------------------
-- Create ScriptLookups helpers
--------------------------------------------------------------------------------
-- | The lookup functions come in pairs with the exception of `datum`.
-- | If the function cannot fail, there is another version contained in a `Maybe`
-- | context (that also does not fail).
-- | This is to aid users who wish to utilise the underlying `ScriptLookups`
-- | `Monoid` for `foldMap` etc.
-- |
-- | Otherwise, there are lookups that may fail with `Maybe` (because of
-- | hashing) and an unsafe counterpart via `fromJust`.

-- | A script lookups value with a script instance. For convenience this also
-- | includes the minting policy script that forwards all checks to the
-- | instance's validator.
typedValidatorLookups :: forall (a :: Type). TypedValidator a -> ScriptLookups a
typedValidatorLookups tv@(TypedValidator inst) =
  over ScriptLookups
    _
      { mps = Array.singleton inst.forwardingMPS
      , typedValidator = Just tv
      }
    mempty

-- | Same as `typedValidatorLookups` but in `Maybe` context for convenience.
-- | This should not fail.
typedValidatorLookupsM
  :: forall (a :: Type). TypedValidator a -> Maybe (ScriptLookups a)
typedValidatorLookupsM = pure <<< typedValidatorLookups

-- FIX ME: https://github.com/Plutonomicon/cardano-transaction-lib/issues/200
-- | A script lookups value that uses the map of unspent outputs to resolve
-- | input constraints.
unspentOutputs
  :: forall (a :: Type)
   . Map TransactionInput Plutus.TransactionOutput
  -> ScriptLookups a
unspentOutputs mp = over ScriptLookups _ { txOutputs = mp } mempty

-- FIX ME: https://github.com/Plutonomicon/cardano-transaction-lib/issues/200
-- | Same as `unspentOutputs` but in `Maybe` context for convenience. This
-- | should not fail.
unspentOutputsM
  :: forall (a :: Type)
   . Map TransactionInput Plutus.TransactionOutput
  -> Maybe (ScriptLookups a)
unspentOutputsM = pure <<< unspentOutputs

-- | A script lookups value with a minting policy script.
mintingPolicy :: forall (a :: Type). MintingPolicy -> ScriptLookups a
mintingPolicy pl = over ScriptLookups _ { mps = Array.singleton pl } mempty

-- | Same as `mintingPolicy` but in `Maybe` context for convenience. This
-- | should not fail.
mintingPolicyM :: forall (a :: Type). MintingPolicy -> Maybe (ScriptLookups a)
mintingPolicyM = pure <<< mintingPolicy

-- | A script lookups value with a validator script.
validator :: forall (a :: Type). Validator -> ScriptLookups a
validator vl =
  over ScriptLookups _ { scripts = Array.singleton vl } mempty

-- | Same as `validator` but in `Maybe` context for convenience. This
-- | should not fail.
validatorM :: forall (a :: Type). Validator -> Maybe (ScriptLookups a)
validatorM = pure <<< validator

-- | A script lookups value with a datum. This can fail because we invoke
-- | `datumHash` using a server.
datum :: forall (a :: Type). Datum -> QueryM (Maybe (ScriptLookups a))
datum dt = datumHash dt >>= case _ of
  Nothing -> pure Nothing
  Just dh -> pure $ Just $ over ScriptLookups _ { datums = singleton dh dt }
    mempty

-- -- | A script lookups value with a payment public key. This can fail because we
-- -- | invoke `payPubKeyHash`.
-- paymentPubKeyM :: forall (a :: Type). PaymentPubKey -> Maybe (ScriptLookups a)
-- paymentPubKeyM ppk = do
--   pkh <- payPubKeyHash ppk
--   pure $ over ScriptLookups
--     _ { paymentPubKeyHashes = singleton pkh ppk }
--     mempty

-- -- | A script lookups value with a payment public key. This is unsafe because
-- -- | the underlying function `paymentPubKeyM` can fail.
-- unsafePaymentPubKey :: forall (a :: Type). PaymentPubKey -> ScriptLookups a
-- unsafePaymentPubKey = unsafePartial fromJust <<< paymentPubKeyM

-- | Add your own `PaymentPubKeyHash` to the lookup.
ownPaymentPubKeyHash :: forall (a :: Type). PaymentPubKeyHash -> ScriptLookups a
ownPaymentPubKeyHash pkh =
  over ScriptLookups _ { ownPaymentPubKeyHash = Just pkh } mempty

-- | Same as `ownPaymentPubKeyHash` but in `Maybe` context for convenience. This
-- | should not fail.
ownPaymentPubKeyHashM
  :: forall (a :: Type). PaymentPubKeyHash -> Maybe (ScriptLookups a)
ownPaymentPubKeyHashM = pure <<< ownPaymentPubKeyHash

-- | Add your own `StakePubKeyHash` to the lookup.
ownStakePubKeyHash :: forall (a :: Type). StakePubKeyHash -> ScriptLookups a
ownStakePubKeyHash skh =
  over ScriptLookups _ { ownStakePubKeyHash = Just skh } mempty

-- | Same as `ownStakePubKeyHash` but in `Maybe` context for convenience. This
-- | should not fail.
ownStakePubKeyHashM
  :: forall (a :: Type). StakePubKeyHash -> Maybe (ScriptLookups a)
ownStakePubKeyHashM = pure <<< ownStakePubKeyHash

-- -Note [Balance of value spent]

-- To build a transaction that satisfies the 'MustSpendAtLeast' and
-- `MustProduceAtLeast` constraints, we keep a tally of the required and
-- actual values we encounter on either side of the transaction. Then we
-- compute the missing value on both sides, and add an input with the
-- join of the positive parts of the missing values.

-- | The balances we track for computing the missing 'Value' (if any)
-- | that needs to be added to the transaction.
-- | See note [Balance of value spent].
newtype ValueSpentBalances = ValueSpentBalances
  { required :: Value
  -- Required value spent by the transaction.
  , provided :: Value
  -- Value provided by an input or output of the transaction.
  }

derive instance Generic ValueSpentBalances _

instance Show ValueSpentBalances where
  show = genericShow

instance Semigroup ValueSpentBalances where
  append (ValueSpentBalances l) (ValueSpentBalances r) = ValueSpentBalances
    { required: l.required `join` r.required -- least upper bound on Value
    , provided: l.provided `join` r.provided
    }

-- This is the state for essentially creating an unbalanced transaction.
type ConstraintProcessingState (a :: Type) =
  { unbalancedTx :: UnbalancedTx
  -- The unbalanced transaction that we're building
  , valueSpentBalancesInputs :: ValueSpentBalances
  -- Balance of the values given and required for the transaction's inputs
  , valueSpentBalancesOutputs :: ValueSpentBalances
  -- Balance of the values produced and required for the transaction's outputs
  , datums :: Array Datum
  -- Ordered accumulation of datums so we can use to `setScriptDataHash`
  , redeemers :: Array (T.Redeemer /\ Maybe TransactionInput)
  -- Ordered accumulation of redeemers so we can use to `setScriptDataHash` and
  -- add execution units via Ogmios. Note: this mixes script and minting
  -- redeemers.
  , mintingPolicies :: Array MintingPolicy
  -- An array of minting policies, we need to keep track of the index for
  -- minting redeemers
  , lookups :: ScriptLookups a
  -- ScriptLookups for resolving constraints. Should be treated as an immutable
  -- value despite living inside the processing state
  }

-- We could make these signatures polymorphic but they're not exported so don't
-- bother.
_unbalancedTx
  :: forall (a :: Type). Lens' (ConstraintProcessingState a) UnbalancedTx
_unbalancedTx = prop (SProxy :: SProxy "unbalancedTx")

_valueSpentBalancesInputs
  :: forall (a :: Type). Lens' (ConstraintProcessingState a) ValueSpentBalances
_valueSpentBalancesInputs = prop (SProxy :: SProxy "valueSpentBalancesInputs")

_valueSpentBalancesOutputs
  :: forall (a :: Type). Lens' (ConstraintProcessingState a) ValueSpentBalances
_valueSpentBalancesOutputs = prop (SProxy :: SProxy "valueSpentBalancesOutputs")

_datums
  :: forall (a :: Type). Lens' (ConstraintProcessingState a) (Array Datum)
_datums = prop (SProxy :: SProxy "datums")

_redeemers
  :: forall (a :: Type)
   . Lens' (ConstraintProcessingState a)
       (Array (T.Redeemer /\ Maybe TransactionInput))
_redeemers = prop (SProxy :: SProxy "redeemers")

_mintingPolicies
  :: forall (a :: Type)
   . Lens' (ConstraintProcessingState a) (Array MintingPolicy)
_mintingPolicies = prop (SProxy :: SProxy "mintingPolicies")

_lookups
  :: forall (a :: Type). Lens' (ConstraintProcessingState a) (ScriptLookups a)
_lookups = prop (SProxy :: SProxy "lookups")

missingValueSpent :: ValueSpentBalances -> Value
missingValueSpent (ValueSpentBalances { required, provided }) =
  let
    difference = required <> negation provided
    _ /\ missing = split difference
  in
    missing

totalMissingValue :: forall (a :: Type). ConstraintProcessingState a -> Value
totalMissingValue { valueSpentBalancesInputs, valueSpentBalancesOutputs } =
  missingValueSpent valueSpentBalancesInputs `join`
    missingValueSpent valueSpentBalancesOutputs

provide :: Value -> ValueSpentBalances
provide provided = ValueSpentBalances { provided, required: mempty }

require :: Value -> ValueSpentBalances
require required = ValueSpentBalances { required, provided: mempty }

-- A `StateT` ontop of `QueryM` ~ ReaderT QueryConfig Aff`.
-- The state is `ConstraintProcessingState`, which keeps track of the unbalanced
-- transaction etc and additionally holds a `ConstraintsConfig` containing the
-- scriptlookups and a `defaultSlotConfig`.
-- We write `ReaderT QueryConfig Aff` below since type synonyms need to be fully
-- applied.
type ConstraintsM (a :: Type) (b :: Type) =
  StateT (ConstraintProcessingState a)
    (ReaderT DefaultQueryConfig (LoggerT Aff))
    b

-- The constraints don't precisely match those of Plutus:
-- `forall a. (FromData (DatumType a), ToData (DatumType a), ToData (RedeemerType a))`
-- as we don't have the same granularity on the classes, but the type `a` fixes
-- a type `b` as seen below. We could alternatively create specific typeclasses:
-- ToData (Datumtype a) <-> (Datumtype a b, ToData b) <= ToDataDatumType a b
-- if we require granular control, similarly FromDataToDatumType a b etc.
-- We could use `MonadError` to clean up the `ExceptT`s below although we can't
-- use the type alias because they need to be fully applied so this is perhaps
-- more readable.
-- Fix me: add execution units from Ogmios where this function should be
-- inside QueryM https://github.com/Plutonomicon/cardano-transaction-lib/issues/174
-- | Resolve some `TxConstraints` by modifying the `UnbalancedTx` in the
-- | `ConstraintProcessingState`
processLookupsAndConstraints
  :: forall (a :: Type) (b :: Type)
   . DatumType a b
  => RedeemerType a b
  => FromData b
  => ToData b
  => TxConstraints b b
  -> ConstraintsM a (Either MkUnbalancedTxError Unit)
processLookupsAndConstraints
  (TxConstraints { constraints, ownInputs, ownOutputs }) = runExceptT do
  -- Hash all the MintingPolicys and Scripts beforehand. These maps are lost
  -- after we `runReaderT`, unlike Plutus that has a `Map` instead of `Array`.
  lookups <- use _lookups <#> unwrap
  let
    mps = lookups.mps
    scripts = lookups.scripts
  mpsHashes <-
    ExceptT $ hashScripts mintingPolicyHash CannotHashMintingPolicy mps
  validatorHashes <-
    ExceptT $ hashScripts validatorHash CannotHashValidator scripts
  let
    mpsMap = fromFoldable $ zip mpsHashes mps
    osMap = fromFoldable $ zip validatorHashes scripts
  ExceptT $ foldConstraints (processConstraint mpsMap osMap) constraints
  ExceptT $ foldConstraints addOwnInput ownInputs
  ExceptT $ foldConstraints addOwnOutput ownOutputs
  ExceptT addScriptDataHash
  ExceptT addMissingValueSpent
  ExceptT updateUtxoIndex
  where
  -- Polymorphic helper to hash an Array of `Validator`s or `MintingPolicy`s
  -- with a way to error.
  hashScripts
    :: forall (script :: Type) (scriptHash :: Type) (c :: Type)
     . (script -> QueryM (Maybe scriptHash))
    -> (script -> MkUnbalancedTxError)
    -> Array script
    -> ConstraintsM c (Either MkUnbalancedTxError (Array scriptHash))
  hashScripts hasher error scripts =
    lift $
      for scripts
        ( \s -> do
            sh <- hasher s
            pure $ note (error s) sh
        ) <#> sequence

  -- Don't write the output in terms of ExceptT because we can't write a
  -- partially applied `ConstraintsM` meaning this is more readable.
  foldConstraints
    :: forall (constr :: Type) (c :: Type)
     . (constr -> ConstraintsM c (Either MkUnbalancedTxError Unit))
    -> Array constr
    -> ConstraintsM c (Either MkUnbalancedTxError Unit)
  foldConstraints handler = foldM
    (\_ constr -> runExceptT $ ExceptT $ handler constr)
    (Right unit)

-- Helper to run the stack and get back to `QueryM`. See comments in
-- `processLookupsAndConstraints` regarding constraints.
runConstraintsM
  :: forall (a :: Type) (b :: Type)
   . DatumType a b
  => RedeemerType a b
  => FromData b
  => ToData b
  => ScriptLookups a
  -> TxConstraints b b
  -> QueryM (Either MkUnbalancedTxError (ConstraintProcessingState a))
runConstraintsM lookups txConstraints =
  let
    initCps :: ConstraintProcessingState a
    initCps =
      { unbalancedTx: emptyUnbalancedTx
      , valueSpentBalancesInputs:
          ValueSpentBalances { required: mempty, provided: mempty }
      , valueSpentBalancesOutputs:
          ValueSpentBalances { required: mempty, provided: mempty }
      , datums: mempty
      , redeemers: mempty
      , mintingPolicies: mempty
      , lookups
      }

    unpackTuple
      :: Either MkUnbalancedTxError Unit /\ (ConstraintProcessingState a)
      -> Either MkUnbalancedTxError (ConstraintProcessingState a)
    unpackTuple (Left err /\ _) = Left err
    unpackTuple (_ /\ cps) = Right cps
  in
    unpackTuple <$>
      ( flip runStateT initCps $ processLookupsAndConstraints txConstraints
      )

-- See comments in `processLookupsAndConstraints` regarding constraints.
-- | Create an `UnbalancedTx` given `ScriptLookups` and `TxConstraints`.
mkUnbalancedTx'
  :: forall (a :: Type) (b :: Type)
   . DatumType a b
  => RedeemerType a b
  => FromData b
  => ToData b
  => ScriptLookups a
  -> TxConstraints b b
  -> QueryM (Either MkUnbalancedTxError UnbalancedTx)
mkUnbalancedTx' scriptLookups txConstraints =
  runConstraintsM scriptLookups txConstraints <#> map _.unbalancedTx

-- | A newtype for the unbalanced transaction after creating one with datums
-- | and redeemers not attached
newtype UnattachedUnbalancedTx = UnattachedUnbalancedTx
  { unbalancedTx :: UnbalancedTx -- the unbalanced tx created
  , datums :: Array Datum -- the array of ordered datums that require attaching
  , redeemersTxIns ::
      Array (T.Redeemer /\ Maybe TransactionInput) -- the array of
  -- ordered redeemers that require attaching alongside a potential transaction
  -- input. The input is required to determine the index of `Spend` redeemers
  -- after balancing (when inputs are finalised). The potential input is
  -- `Just` for spending script utxos, i.e. `MustSpendScriptOutput` and
  -- `Nothing` otherwise.
  }

derive instance Generic UnattachedUnbalancedTx _
derive instance Newtype UnattachedUnbalancedTx _
derive newtype instance Eq UnattachedUnbalancedTx

instance Show UnattachedUnbalancedTx where
  show = genericShow

-- | An implementation that strips `witnessSet` and data hash from
-- | returned `UnbalancedTx` in order to calculate them later on server.
-- | It returns part of the `ConstraintProcessingState` for later consumption by
-- | the server. The `Spend` redeemers will require reindexing and all hardcoded
-- | to `zero` from this function.
mkUnbalancedTx
  :: forall (a :: Type) (b :: Type)
   . DatumType a b
  => RedeemerType a b
  => FromData b
  => ToData b
  => ScriptLookups a
  -> TxConstraints b b
  -> QueryM (Either MkUnbalancedTxError UnattachedUnbalancedTx)
mkUnbalancedTx scriptLookups txConstraints =
  runConstraintsM scriptLookups txConstraints <#> map
    \{ unbalancedTx, datums, redeemers } ->
      let
        stripScriptDataHash :: UnbalancedTx -> UnbalancedTx
        stripScriptDataHash uTx =
          uTx # _transaction <<< _body <<< _scriptDataHash .~ Nothing

        stripDatumsRedeemers :: UnbalancedTx -> UnbalancedTx
        stripDatumsRedeemers uTx = uTx # _transaction <<< _witnessSet %~
          over TransactionWitnessSet
            _ { plutusData = Nothing, redeemers = Nothing }
        tx = stripDatumsRedeemers $ stripScriptDataHash unbalancedTx
      in
        wrap { unbalancedTx: tx, datums, redeemersTxIns: redeemers }

addScriptDataHash
  :: forall (a :: Type)
   . ConstraintsM a (Either MkUnbalancedTxError Unit)
addScriptDataHash = runExceptT do
  dats <- use _datums
  -- Use both script and minting redeemers in the order they were appended.
  reds <- use (_redeemers <<< to (map fst))
  tx <- use (_unbalancedTx <<< _transaction)
  tx' <- ExceptT $ liftEffect $ setScriptDataHash reds dats tx <#> Right
  _cpsToTransaction .= tx'

-- | Add the remaining balance of the total value that the tx must spend.
-- | See note [Balance of value spent]
addMissingValueSpent
  :: forall (a :: Type)
   . ConstraintsM a (Either MkUnbalancedTxError Unit)
addMissingValueSpent = do
  missing <- gets totalMissingValue
  networkId <- getNetworkId
  if isZero missing then pure $ Right unit
  else runExceptT do
    -- add 'missing' to the transaction's outputs. This ensures that the
    -- wallet will add a corresponding input when balancing the
    -- transaction.
    -- Step 4 of the process described in [Balance of value spent]
    lookups <- use _lookups <#> unwrap
    let
      pkh' = lookups.ownPaymentPubKeyHash
      skh' = lookups.ownStakePubKeyHash
    -- Potential fix me: This logic may be suspect:
    txOut <- case pkh', skh' of
      Nothing, Nothing -> throwError OwnPubKeyAndStakeKeyMissing
      Just pkh, Just skh -> liftEither $ Right $ TransactionOutput
        { address: payPubKeyHashBaseAddress networkId pkh skh
        , amount: missing
        , dataHash: Nothing
        }
      Just pkh, Nothing -> liftEither $ Right $ TransactionOutput
        { address: payPubKeyHashEnterpriseAddress networkId pkh
        , amount: missing
        , dataHash: Nothing
        }
      Nothing, Just skh -> liftEither $ Right $ TransactionOutput
        { address: stakePubKeyHashRewardAddress networkId skh
        , amount: missing
        , dataHash: Nothing
        }
    _cpsToTxBody <<< _outputs %= Array.(:) txOut

updateUtxoIndex
  :: forall (a :: Type)
   . ConstraintsM a (Either MkUnbalancedTxError Unit)
updateUtxoIndex = runExceptT do
  txOutputs <- use _lookups <#> unwrap >>> _.txOutputs
  cTxOutputs <- liftM CannotConvertFromPlutusType
    (traverse fromPlutusType txOutputs)
  let txOutsMap = mapMaybe transactionOutputToScriptOutput cTxOutputs
  -- Left bias towards original map, hence `flip`:
  _unbalancedTx <<< _utxoIndex %= flip union txOutsMap

-- Note, we don't use the redeemer here, unlike Plutus because of our lack of
-- `TxIn` datatype.
-- | Add a typed input, checking the type of the output it spends. Return the value
-- | of the spent output.
addOwnInput
  :: forall (a :: Type) (b :: Type)
   . DatumType a b
  => RedeemerType a b
  => FromData b
  => ToData b
  => InputConstraint b
  -> ConstraintsM a (Either MkUnbalancedTxError Unit)
addOwnInput (InputConstraint { txOutRef }) = do
  networkId <- getNetworkId
  runExceptT do
    ScriptLookups { txOutputs, typedValidator } <- use _lookups
    -- Convert to Cardano type
    cTxOutputs <- liftM CannotConvertFromPlutusType
      (traverse fromPlutusType txOutputs)
    inst <- liftM TypedValidatorMissing typedValidator
    -- This line is to type check the `TransactionInput`. Plutus actually creates a `TxIn`
    -- but we don't have such a datatype for our `TxBody`. Therefore, if we pass
    -- this line, we just insert `TransactionInput` into the body.
    typedTxOutRef <- ExceptT $ lift $
      typeTxOutRef networkId (flip lookup cTxOutputs) inst txOutRef
        <#> lmap TypeCheckFailed
    let value = typedTxOutRefValue typedTxOutRef
    -- Must be inserted in order. Hopefully this matches the order under CSL
    _cpsToTxBody <<< _inputs %= insert txOutRef
    _valueSpentBalancesInputs <>= provide value

-- | Add a typed output and return its value.
addOwnOutput
  :: forall (a :: Type) (b :: Type)
   . DatumType a b
  => FromData b
  => ToData b
  => OutputConstraint b
  -> ConstraintsM a (Either MkUnbalancedTxError Unit)
addOwnOutput (OutputConstraint { datum: d, value }) = do
  networkId <- getNetworkId
  runExceptT do
    ScriptLookups { typedValidator } <- use _lookups
    inst <- liftM TypedValidatorMissing typedValidator
    let value' = unwrap $ fromPlutusType value
    typedTxOut <- ExceptT $ lift $ mkTypedTxOut networkId inst d value'
      <#> note MkTypedTxOutFailed
    let txOut = typedTxOutTxOut typedTxOut
    -- We are erroring if we don't have a datumhash given the polymorphic datum
    -- in the `OutputConstraint`:
    dHash <- liftM TypedTxOutHasNoDatumHash (typedTxOutDatumHash typedTxOut)
    dat <-
      ExceptT $ lift $ getDatumByHash dHash <#> note (CannotQueryDatum dHash)
    _cpsToTxBody <<< _outputs %= Array.(:) txOut
    ExceptT $ addDatum dat
    _valueSpentBalancesOutputs <>= provide value'

data MkUnbalancedTxError
  = TypeCheckFailed TypeCheckError
  | ModifyTx ModifyTxError
  | TxOutRefNotFound TransactionInput
  | TxOutRefWrongType TransactionInput
  | DatumNotFound DataHash
  | MintingPolicyNotFound MintingPolicyHash
  | MintingPolicyHashNotCurrencySymbol MintingPolicyHash
  | CannotMakeValue CurrencySymbol TokenName BigInt
  | ValidatorHashNotFound ValidatorHash
  | OwnPubKeyAndStakeKeyMissing
  | TypedValidatorMissing
  | DatumWrongHash DataHash Datum
  | CannotQueryDatum DataHash
  | CannotHashDatum Datum
  | CannotConvertPOSIXTimeRange POSIXTimeRange
  | CannotGetMintingPolicyScriptIndex -- Should be impossible
  | CannotGetValidatorHashFromAddress Address -- Get `ValidatorHash` from internal `Address`
  | MkTypedTxOutFailed
  | TypedTxOutHasNoDatumHash
  | CannotHashMintingPolicy MintingPolicy
  | CannotHashValidator Validator
  | CannotConvertPaymentPubKeyHash PaymentPubKeyHash
  | CannotSatisfyAny
  | CannotConvertFromPlutusType

derive instance Generic MkUnbalancedTxError _
derive instance Eq MkUnbalancedTxError

instance Show MkUnbalancedTxError where
  show = genericShow

lookupTxOutRef
  :: forall (a :: Type)
   . TransactionInput
  -> ConstraintsM a (Either MkUnbalancedTxError TransactionOutput)
lookupTxOutRef outRef = runExceptT do
  txOutputs <- use _lookups <#> unwrap >>> _.txOutputs
  txOut <- liftM (TxOutRefNotFound outRef) (lookup outRef txOutputs)
  liftM CannotConvertFromPlutusType $ fromPlutusType txOut

lookupDatum
  :: forall (a :: Type)
   . DataHash
  -> ConstraintsM a (Either MkUnbalancedTxError Datum)
lookupDatum dh = do
  otherDt <- use _lookups <#> unwrap >>> _.datums
  let err = pure $ throwError $ DatumNotFound dh
  maybe err (pure <<< Right) $ lookup dh otherDt

lookupMintingPolicy
  :: forall (a :: Type)
   . MintingPolicyHash
  -> Map MintingPolicyHash MintingPolicy
  -> ConstraintsM a (Either MkUnbalancedTxError MintingPolicy)
lookupMintingPolicy mph mpsMap = do
  let err = pure $ throwError $ MintingPolicyNotFound mph
  maybe err (pure <<< Right) $ lookup mph mpsMap

lookupValidator
  :: forall (a :: Type)
   . ValidatorHash
  -> Map ValidatorHash Validator
  -> ConstraintsM a (Either MkUnbalancedTxError Validator)
lookupValidator vh osMap = do
  let err = pure $ throwError $ ValidatorHashNotFound vh
  maybe err (pure <<< Right) $ lookup vh osMap

-- | Modify the `UnbalancedTx` so that it satisfies the constraints, if
-- | possible. Fails if a hash is missing from the lookups, or if an output
-- | of the wrong type is spent.
processConstraint
  :: forall (a :: Type)
   . Map MintingPolicyHash MintingPolicy
  -> Map ValidatorHash Validator
  -> TxConstraint
  -> ConstraintsM a (Either MkUnbalancedTxError Unit)
processConstraint mpsMap osMap = do
  case _ of
    MustIncludeDatum dat -> addDatum dat
    MustValidateIn posixTimeRange -> runExceptT do
      sc <- asks _.slotConfig
      case posixTimeRangeToTransactionSlot sc posixTimeRange of
        Nothing ->
          liftEither $ throwError $ CannotConvertPOSIXTimeRange posixTimeRange
        Just { timeToLive, validityStartInterval } ->
          _cpsToTxBody <<< _Newtype %=
            _
              { ttl = timeToLive
              , validityStartInterval = validityStartInterval
              }
    MustBeSignedBy pkh -> runExceptT do
      ppkh <- use _lookups <#> unwrap >>> _.paymentPubKeyHashes
      sigs <- for (lookup pkh ppkh) $
        payPubKeyRequiredSigner >>>
          maybe (throwError (CannotConvertPaymentPubKeyHash pkh))
            (pure <<< Array.singleton)
      _cpsToTxBody <<< _requiredSigners <>= sigs
    MustSpendAtLeast plutusValue -> do
      let value = unwrap $ fromPlutusType plutusValue
      runExceptT $ _valueSpentBalancesInputs <>= require value
    MustProduceAtLeast plutusValue -> do
      let value = unwrap $ fromPlutusType plutusValue
      runExceptT $ _valueSpentBalancesOutputs <>= require value
    MustSpendPubKeyOutput txo -> runExceptT do
      txOut <- ExceptT $ lookupTxOutRef txo
      -- Recall an Ogmios datum is a `Maybe String` where `Nothing` implies a
      -- wallet address and `Just` as script address.
      case txOut of
        TransactionOutput { amount, dataHash: Nothing } -> do
          -- POTENTIAL FIX ME: Plutus has Tx.TxIn and Tx.PubKeyTxIn -- TxIn
          -- keeps track TransactionInput and TxInType (the input type, whether
          -- consuming script, public key or simple script)
          _cpsToTxBody <<< _inputs %= insert txo
          _valueSpentBalancesInputs <>= provide amount
        _ -> liftEither $ throwError $ TxOutRefWrongType txo
    MustSpendScriptOutput txo red -> runExceptT do
      txOut <- ExceptT $ lookupTxOutRef txo
      -- Recall an Ogmios datum is a `Maybe String` where `Nothing` implies a
      -- wallet address and `Just` as script address.
      case txOut of
        TransactionOutput { address, amount, dataHash: Just dHash } ->
          do
            vHash <- liftM
              (CannotGetValidatorHashFromAddress address)
              (enterpriseAddressValidatorHash address)
            plutusScript <- ExceptT $ lookupValidator vHash osMap <#> map unwrap
            -- Note: Plutus uses `TxIn` to attach a redeemer and datum.
            -- Use the datum hash inside the lookup
            -- Note: if we get `Nothing`, we have to throw eventhough that's a
            -- valid input, because our `txOut` above is a Script address via
            -- `Just`.
            dataValue <- ExceptT $ do
              queryD <- lift $
                getDatumByHash dHash <#> note (CannotQueryDatum dHash)
              lookupD <- lookupDatum dHash
              pure $ queryD <|> lookupD
            ExceptT $ attachToCps attachPlutusScript plutusScript
            _cpsToTxBody <<< _inputs %= insert txo
            ExceptT $ addDatum dataValue
            let
              -- Create a redeemer with hardcoded execution units then call Ogmios
              -- to add the units in at the very end.
              -- Hardcode script spend index then reindex at the end *after
              -- balancing* with `reindexSpentScriptRedeemers`
              redeemer = T.Redeemer
                { tag: Spend
                , index: zero -- hardcoded and tweaked after balancing.
                , data: unwrap red
                , exUnits: scriptExUnits
                }
            _valueSpentBalancesInputs <>= provide amount
            -- Append redeemer for spending to array.
            _redeemers <>= Array.singleton (redeemer /\ Just txo)
            -- Attach redeemer to witness set.
            ExceptT $ attachToCps attachRedeemer redeemer
        _ -> liftEither $ throwError $ TxOutRefWrongType txo
    MustMintValue mpsHash red tn i -> runExceptT do
      plutusScript <-
        ExceptT $ lookupMintingPolicy mpsHash mpsMap <#> map unwrap
      cs <-
        liftM (MintingPolicyHashNotCurrencySymbol mpsHash) (mpsSymbol mpsHash)
      let value = mkSingletonValue' cs tn
      -- If i is negative we are burning tokens. The tokens burned must
      -- be provided as an input. So we add the value burnt to
      -- 'valueSpentBalancesInputs'. If i is positive then new tokens are
      -- created which must be added to 'valueSpentBalancesOutputs'.
      mintVal <-
        if i < zero then do
          v <- liftM (CannotMakeValue cs tn i) (value $ negate i)
          _valueSpentBalancesInputs <>= provide v
          liftEither $ Right $ map getNonAdaAsset $ value i
        else do
          v <- liftM (CannotMakeValue cs tn i) (value i)
          _valueSpentBalancesOutputs <>= provide v
          liftEither $ Right $ map getNonAdaAsset $ value i
      ExceptT $ attachToCps attachPlutusScript plutusScript
      -- Use a separate redeeming order on minting policies.
      _mintingPolicies <>= Array.singleton (wrap plutusScript)
      mIndex <-
        use
          ( _mintingPolicies <<< to
              (elemIndex (wrap plutusScript) >>> map fromInt)
          )
      index <- liftM CannotGetMintingPolicyScriptIndex mIndex
      let
        -- Create a redeemer with zero execution units then call Ogmios to
        -- add the units in at the very end.
        redeemer = T.Redeemer
          { tag: Mint
          , index
          , data: unwrap red
          , exUnits: mintExUnits
          }
      _cpsToTxBody <<< _mint <>= map wrap mintVal
      -- Append redeemer for minting to array.
      _redeemers <>= Array.singleton (redeemer /\ Nothing)
      -- Attach redeemer to witness set.
      ExceptT $ attachToCps attachRedeemer redeemer
    MustPayToPubKeyAddress pkh skh mDatum plutusValue -> do
      let amount = unwrap $ fromPlutusType plutusValue
      networkId <- getNetworkId
      runExceptT do
        -- If datum is presented, add it to 'datumWitnesses' and Array of datums.
        -- Otherwise continue, hence `liftEither $ Right unit`.
        maybe (liftEither $ Right unit) (ExceptT <<< addDatum) mDatum
        let
          liftDatumHash
            :: forall (e :: Type) (dh :: Type)
             . e
            -> Maybe dh
            -> Either e (Maybe dh)
          liftDatumHash e Nothing = Left e
          liftDatumHash _ (Just x) = Right (Just x)
        -- [DataHash Note]
        -- The behaviour below is subtle because of `datumHash`'s `Maybe` context.
        -- In particular, if `mDatum` is `Nothing`, then return nothing (note: we
        -- don't want to fail). However, if we have a datum value, we attempt to
        -- hash, which may fail. We want to capture this failure.
        -- Given `dataHash` ~ `Maybe DataHash`, we don't want return this
        -- failure in the output. It's possible that this is okay for
        -- `MustPayToPubKeyAddress` because datums are essentially redundant
        -- for wallet addresses, but let's fail for now. It is important to
        -- capture failure for `MustPayToScript` however, because datums
        -- at script addresses matter.
        -- e.g. in psuedo code:
        -- If mDatum = Nothing -> dataHash = Nothing (don't fail)
        -- If mDatum = Just datum ->
        --     If datumHash datum = Nothing -> FAIL
        --     If datumHash datum = Just dHash -> dataHash = dHash
        -- As mentioned, we could remove this fail behaviour for
        -- `MustPayToPubKeyAddress`
        dataHash <- maybe
          (liftEither $ Right Nothing) -- Don't throw an error if Nothing.
          ( \dat -> ExceptT $ lift $
              liftDatumHash (CannotHashDatum dat) <$> datumHash dat
          )
          mDatum
        let
          address = case skh of
            Just skh' -> payPubKeyHashBaseAddress networkId pkh skh'
            Nothing -> payPubKeyHashEnterpriseAddress networkId pkh
          txOut = TransactionOutput
            { address
            , amount
            , dataHash
            }
        _cpsToTxBody <<< _outputs %= Array.(:) txOut
        _valueSpentBalancesOutputs <>= provide amount
    MustPayToScript vlh dat plutusValue -> do
      let amount = unwrap $ fromPlutusType plutusValue
      networkId <- getNetworkId
      runExceptT do
        -- Don't write `let dataHash = datumHash datum`, see [datumHash Note]
        dataHash <- ExceptT $ lift $ note (CannotHashDatum dat)
          <$> (map Just <<< datumHash) dat
        let
          txOut = TransactionOutput
            { address: validatorHashEnterpriseAddress networkId vlh
            , amount
            , dataHash
            }
        -- Note we don't `addDatum` as this included as part of `mustPayToScript`
        -- constraint already.
        _cpsToTxBody <<< _outputs %= Array.(:) txOut
        _valueSpentBalancesOutputs <>= provide amount
    MustHashDatum dh dt -> do
      mdh <- lift $ datumHash dt
      if mdh == Just dh then addDatum dt
      else pure $ throwError $ DatumWrongHash dh dt
    MustSatisfyAnyOf xs -> do
      cps <- get
      let
        -- For each sublist, process the constraint from left to right, using the
        -- new state in the subsequent call. If we fail, reset to the initial
        -- state, `cps` and attempt for the next sublist. If a sublist is
        -- processed successfully, we can stop early - I think this is how Plutus
        -- behaves (POTENTIAL FIX ME). If all sublists fail, we fail overall as
        -- seen in the base case.
        tryNext
          :: List (List TxConstraint)
          -> ConstraintsM a (Either MkUnbalancedTxError Unit)
        tryNext Nil = pure $ throwError CannotSatisfyAny
        tryNext (Cons ys zs) =
          -- Note this implicitly resets state to original cps upon failure (see
          -- `put`)
          foldM
            ( \_ constr -> runExceptT do
                ExceptT $ processConstraint mpsMap osMap constr
                  `catchError` \_ -> put cps *> tryNext zs
            )
            (Right unit)
            ys
      tryNext (toUnfoldable $ map toUnfoldable xs)
  where
  -- Set ex units to zero. They will be calculated by the server after calling
  -- the `eval-ex-units` endpoint
  --
  -- In the future we are planning on using Ogmios' facilitie for this:
  -- https://github.com/Plutonomicon/cardano-transaction-lib/issues/174
  scriptExUnits :: ExUnits
  scriptExUnits = { mem: fromInt 0, steps: fromInt 0 }

  mintExUnits :: ExUnits
  mintExUnits = { mem: fromInt 0, steps: fromInt 0 }

-- Attach a Datum, Redeemer, or PlutusScript depending on the handler. They
-- share error type anyway.
attachToCps
  :: forall (a :: Type) (b :: Type)
   . (a -> Transaction -> Effect (Either ModifyTxError Transaction))
  -> a -- Redeemer, Datum, or PlutusScript.
  -> ConstraintsM b (Either MkUnbalancedTxError Unit)
attachToCps handler object = do
  tx <- use (_unbalancedTx <<< _transaction)
  newTx <- liftEffect $ handler object tx <#> lmap ModifyTx
  either
    (pure <<< throwError)
    (map Right <<< (.=) (_unbalancedTx <<< _transaction))
    newTx

-- Attaches datum to the transaction and to Array of datums in the state.
addDatum
  :: forall (a :: Type)
   . Datum
  -> ConstraintsM a (Either MkUnbalancedTxError Unit)
addDatum dat = runExceptT do
  ExceptT $ attachToCps attachDatum dat
  _datums <>= Array.singleton dat

-- Helper to focus from `ConstraintProcessingState` down to `Transaction`.
_cpsToTransaction
  :: forall (a :: Type). Lens' (ConstraintProcessingState a) Transaction
_cpsToTransaction = _unbalancedTx <<< _transaction

-- Helper to focus from `ConstraintProcessingState` down to `TxBody`.
_cpsToTxBody :: forall (a :: Type). Lens' (ConstraintProcessingState a) TxBody
_cpsToTxBody = _cpsToTransaction <<< _body

getNetworkId
  :: forall (a :: Type)
   . ConstraintsM a NetworkId
getNetworkId = use (_cpsToTxBody <<< _networkId)
  >>= maybe (lift $ asks _.networkId) pure<|MERGE_RESOLUTION|>--- conflicted
+++ resolved
@@ -159,14 +159,7 @@
   , TypedValidator(TypedValidator)
   )
 import Types.UnbalancedTransaction
-<<<<<<< HEAD
-  ( TxOutRef
-  , PaymentPubKey
-=======
   ( PaymentPubKey
-  , PaymentPubKeyHash
-  , StakePubKeyHash
->>>>>>> 6c56fcd1
   , UnbalancedTx
   , _transaction
   , _utxoIndex
