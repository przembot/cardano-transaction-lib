--- conflicted
+++ resolved
@@ -9,7 +9,6 @@
   , byteLength
   , hexToByteArray
   , hexToByteArrayUnsafe
-<<<<<<< HEAD
   ) where
 
 import Data.Argonaut (class DecodeJson)
@@ -18,19 +17,6 @@
 import Data.Either (Either(Left), note)
 import Data.Maybe (Maybe(Just, Nothing))
 import Data.Newtype (class Newtype, unwrap)
-=======
-  )
-  where
-
-import Data.Argonaut (class DecodeJson)
-import Data.Argonaut as Json
-import Data.Array (replicate, (..))
-import Data.ArrayBuffer.Types (Uint8Array)
-import Data.Either (Either(Left), note)
-import Data.Maybe (Maybe(..), fromJust)
-import Data.Newtype (class Newtype, unwrap, wrap)
-import Data.Profunctor (dimap)
->>>>>>> 164da091
 import Prelude
 import Test.QuickCheck.Arbitrary (class Arbitrary, arbitrary)
 import Data.Char (toCharCode)
@@ -39,7 +25,6 @@
 import Effect (Effect)
 import Effect.Console (log)
 import Partial.Unsafe (unsafePartial)
-
 
 newtype ByteArray = ByteArray Uint8Array
 
