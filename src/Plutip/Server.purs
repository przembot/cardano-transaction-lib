--- conflicted
+++ resolved
@@ -467,18 +467,7 @@
   -> Logger
   -> Maybe (Message -> Aff Unit)
   -> Aff (ContractEnv ())
-<<<<<<< HEAD
 mkClusterContractEnv plutipCfg logger customLogger = do
-  ogmiosWs <- QueryM.mkOgmiosWebSocketAff logger
-    QueryM.defaultOgmiosWsConfig
-      { port = plutipCfg.ogmiosConfig.port
-      , host = plutipCfg.ogmiosConfig.host
-      }
-=======
-mkClusterContractEnv plutipCfg = do
-  let
-    logger = mkLogger plutipCfg.logLevel plutipCfg.customLogger
->>>>>>> 245990db
   datumCacheWs <-
     QueryM.mkDatumCacheWebSocketAff logger
       QueryM.defaultDatumCacheWsConfig
