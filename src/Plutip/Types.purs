module Plutip.Types
  ( ClusterStartupParameters
  , ErrorMessage
  , FilePath
  , InitialUTxOs
  , InitialUTxODistribution
  , InitialUTxOsWithStakeKey(InitialUTxOsWithStakeKey)
  , PlutipConfig
  , PostgresConfig
  , ClusterStartupRequest(ClusterStartupRequest)
  , PrivateKeyResponse(PrivateKeyResponse)
  , ClusterStartupFailureReason
      ( ClusterIsRunningAlready
      , NegativeLovelaces
      , NodeConfigNotFound
      )
  , StartClusterResponse
      ( ClusterStartupFailure
      , ClusterStartupSuccess
      )
  , StopClusterRequest(StopClusterRequest)
  , StopClusterResponse(StopClusterSuccess, StopClusterFailure)
  , UtxoAmount
  ) where

import Prelude

import Aeson
  ( class DecodeAeson
  , class EncodeAeson
  , JsonDecodeError(TypeMismatch, UnexpectedValue)
  , decodeAeson
  , encodeAeson'
  , toStringifiedNumbersJson
  , (.:)
  )
import Data.BigInt (BigInt)
import Data.Either (Either(Left), note)
import Data.Generic.Rep (class Generic)
import Data.Log.Level (LogLevel)
import Data.Log.Message (Message)
import Data.Maybe (Maybe)
import Data.Newtype (class Newtype)
import Data.Show.Generic (genericShow)
import Data.String as String
import Data.UInt (UInt)
import Effect.Aff (Aff)
import QueryM.ServerConfig (ServerConfig)
import Serialization (privateKeyFromBytes)
import Serialization.Types (PrivateKey)
import Types.ByteArray (hexToByteArray)
import Types.RawBytes (RawBytes(RawBytes))
import Wallet.Key (PrivateStakeKey)

type PlutipConfig =
  { host :: String
  , port :: UInt
  , logLevel :: LogLevel
  -- Server configs are used to deploy the corresponding services:
  , ogmiosConfig :: ServerConfig
  , ogmiosDatumCacheConfig :: ServerConfig
  , ctlServerConfig :: ServerConfig
  -- Should be synchronized with `defaultConfig.postgres` in `flake.nix`
  , postgresConfig :: PostgresConfig
<<<<<<< HEAD
  , suppressLogs :: Boolean
=======
  , customLogger :: Maybe (Message -> Aff Unit)
>>>>>>> 53785475
  }

type PostgresConfig =
  { host :: String
  , port :: UInt
  , user :: String
  , password :: String
  , dbname :: String
  }

type FilePath = String

type ErrorMessage = String

-- | UTxO amount in Lovelaces
type UtxoAmount = BigInt

type InitialUTxOs = Array UtxoAmount

data InitialUTxOsWithStakeKey =
  InitialUTxOsWithStakeKey PrivateStakeKey InitialUTxOs

type InitialUTxODistribution = Array InitialUTxOs

newtype ClusterStartupRequest = ClusterStartupRequest
  { keysToGenerate :: InitialUTxODistribution }

derive newtype instance EncodeAeson ClusterStartupRequest

newtype PrivateKeyResponse = PrivateKeyResponse PrivateKey

derive instance Newtype PrivateKeyResponse _
derive instance Generic PrivateKeyResponse _

instance Show PrivateKeyResponse where
  show _ = "(PrivateKeyResponse \"<private key>\")"

instance DecodeAeson PrivateKeyResponse where
  decodeAeson json = do
    cborStr <- decodeAeson json
    let splitted = String.splitAt 4 cborStr
    -- 5820 prefix comes from Cbor
    if splitted.before == "5820" then do
      cborBytes <- note err $ hexToByteArray splitted.after
      PrivateKeyResponse <$> note err (privateKeyFromBytes (RawBytes cborBytes))
    else Left err
    where
    err :: JsonDecodeError
    err = TypeMismatch "PrivateKey"

type ClusterStartupParameters =
  { privateKeys :: Array PrivateKeyResponse
  , nodeSocketPath :: FilePath
  , nodeConfigPath :: FilePath
  , keysDirectory :: FilePath
  }

data ClusterStartupFailureReason
  = ClusterIsRunningAlready
  | NegativeLovelaces
  | NodeConfigNotFound

derive instance Generic ClusterStartupFailureReason _

instance Show ClusterStartupFailureReason where
  show = genericShow

instance DecodeAeson ClusterStartupFailureReason where
  decodeAeson aeson = do
    decodeAeson aeson >>= case _ of
      "ClusterIsRunningAlready" -> do
        pure ClusterIsRunningAlready
      "NegativeLovelaces" -> pure NegativeLovelaces
      "NodeConfigNotFound" -> pure NodeConfigNotFound
      _ -> do
        Left (UnexpectedValue (toStringifiedNumbersJson aeson))

data StartClusterResponse
  = ClusterStartupFailure ClusterStartupFailureReason
  | ClusterStartupSuccess ClusterStartupParameters

derive instance Generic StartClusterResponse _

instance Show StartClusterResponse where
  show = genericShow

instance DecodeAeson StartClusterResponse where
  decodeAeson aeson = do
    obj <- decodeAeson aeson
    obj .: "tag" >>= case _ of
      "ClusterStartupSuccess" -> do
        contents <- obj .: "contents"
        ClusterStartupSuccess <$> decodeAeson contents
      "ClusterStartupFailure" -> do
        failure <- obj .: "contents"
        ClusterStartupFailure <$> decodeAeson failure
      _ -> do
        Left (UnexpectedValue (toStringifiedNumbersJson aeson))

data StopClusterRequest = StopClusterRequest

derive instance Generic StopClusterRequest _

instance Show StopClusterRequest where
  show = genericShow

instance EncodeAeson StopClusterRequest where
  encodeAeson' _ = encodeAeson' ([] :: Array Int)

data StopClusterResponse = StopClusterSuccess | StopClusterFailure ErrorMessage

derive instance Generic StopClusterResponse _

instance Show StopClusterResponse where
  show = genericShow

instance DecodeAeson StopClusterResponse where
  decodeAeson aeson = do
    obj <- decodeAeson aeson
    obj .: "tag" >>= case _ of
      "StopClusterSuccess" -> pure StopClusterSuccess
      "StopClusterFailure" -> do
        failure <- obj .: "contents"
        StopClusterFailure <$> decodeAeson failure
      _ -> do
        Left (UnexpectedValue (toStringifiedNumbersJson aeson))<|MERGE_RESOLUTION|>--- conflicted
+++ resolved
@@ -62,11 +62,8 @@
   , ctlServerConfig :: ServerConfig
   -- Should be synchronized with `defaultConfig.postgres` in `flake.nix`
   , postgresConfig :: PostgresConfig
-<<<<<<< HEAD
+  , customLogger :: Maybe (Message -> Aff Unit)
   , suppressLogs :: Boolean
-=======
-  , customLogger :: Maybe (Message -> Aff Unit)
->>>>>>> 53785475
   }
 
 type PostgresConfig =
