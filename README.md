# cardano-transaction-lib

[![Hercules-ci][herc badge]][herc link]
[![Cachix Cache][cachix badge]][cachix link]
[![PureScript code documentation][docs badge]][docs link]

[herc badge]: https://img.shields.io/badge/ci--by--hercules-green.svg
[herc link]: https://hercules-ci.com/github/Plutonomicon/cardano-transaction-lib
[cachix badge]: https://img.shields.io/badge/cachix-public_plutonomicon-blue.svg
[cachix link]: https://public-plutonomicon.cachix.org
[docs badge]: https://img.shields.io/badge/docs-PureScript%20code%20documentation-%2377F
[docs link]: https://plutonomicon.github.io/cardano-transaction-lib/

**cardano-transaction-lib** (CTL) is a Purescript library for building smart contract transactions on Cardano. It aims to port the functionality and interface of Plutus off-chain code to the browser environment and NodeJS.

**Table of Contents**

<!-- START doctoc generated TOC please keep comment here to allow auto update -->
<!-- DON'T EDIT THIS SECTION, INSTEAD RE-RUN doctoc TO UPDATE -->

- [Documentation](#documentation)
  - [Light wallet support](#light-wallet-support)
- [Roadmap](#roadmap)
- [Architecture](#architecture)
- [Additional resources/tools:](#additional-resourcestools)
- [Available support channels info](#available-support-channels-info)

<!-- END doctoc generated TOC please keep comment here to allow auto update -->

## Documentation

Please explore our documentation to discover how to use CTL, how to set up its runtime, and how it compares to Plutus/PAB:

- [Super quick start](./doc/getting-started.md#setting-up-a-new-project)
- [Adding CTL as a dependency](./doc/ctl-as-dependency.md)
- [CTL's runtime dependencies](./doc/runtime.md)
- [Getting started writing CTL contracts](./doc/getting-started.md)
- [Migrating from Plutus to CTL](./doc/plutus-comparison.md)
- [Testing contracts with Plutip](./doc/plutip-testing.md)
- [End-to-end testing with headless browsers](./doc/e2e-testing.md)
- [CIP-25 NFT standard support](./doc/cip-25-nfts.md)
- [Transaction balancing](./doc/balancing.md)
- [Transaction chaining](./doc/tx-chaining.md)
- [Ada staking support](./doc/staking.md)
- [FAQs](./doc/faq.md)
- [Development workflows for CTL](./doc/development.md)

You can also access [PureScript documentation for CTL and its dependencies](https://plutonomicon.github.io/cardano-transaction-lib/) for the most recent `develop` version, or [generate it yourself](./doc/development.md#generating-ps-documentation).

### Light wallet support

Support is planned for the following light wallets:

- [x] [Nami](https://namiwallet.io/)
- [x] [Gero](https://gerowallet.io/)
- [x] [Flint](https://flint-wallet.com/)
- [x] [Lode](https://lodewallet.io/)
- [x] [Eternl (formerly CCvault)](https://eternl.io/)
- [x] [NuFi](https://nu.fi/)
- [ ] [Lace](https://www.lace.io/)
- [ ] [Typhon](https://typhonwallet.io/)
- [ ] [Yoroi](https://yoroi-wallet.com/)

## Roadmap

- [x] **Stage 1** Build a simple transaction in the browser that works with at least one light wallet (Nami)
- [x] **Stage 2** Once we can construct a simple user-to-user transaction, we will try to use the library to submit the tx with nami
- [x] **Stage 3** Once we have a simple working transaction, we will seek to build a Plutus smart contract transaction with datum from scratch
- [x] **Stage 4** Once we can construct Plutus smart contract transactions, we will seek to build a library/DSL/interface such that transactions can be built using constraints and lookups - as close as possible to a cut-and-paste solution from Plutus' `Contract` monad code in Haskell (but with no guarantee that code changes are not necessary)
  - [x] **Stage 4.1** Investigate supporting compatibility with the Vasil hardfork and improvements to our initial `Contract` API
- [ ] **Stage 5** Once we have a basic `Contract`-style API, we will further refine its public interface, expand wallet support (see [below](#light-wallet-support)), expose a test interface (**DONE** - see [here](doc/plutip-testing.md)), provide a more ergonomic JS/TS API, support stake validators (**DONE**), and support CIP workflows on the public testnet (**In progress**)
- [ ] **Stage 6** Once CTL's `Contract` interface has been stabilized, we will add support for even more wallets and attempt to deprecate CTL's currently required Haskell server (**DONE**)

## Architecture

CTL is directly inspired by the Plutus Application Backend (PAB). Unlike PAB, however, CTL is a library and not a standalone process. Over the course of CTL's development, several questions have been raised as to how best create PAB-as-a-library:

1. How do we get the transaction in the right format?
   - This is handled by `cardano-serialization-lib`, a Rust library available as WASM
2. How do we query the chain?
   - This has been solved using Ogmios & Kupo
   - We [will support](https://cardano.ideascale.com/c/idea/420791) an alternative [BlockFrost](https://blockfrost.io/) backend as well in the future
3. How do we query for datums (i.e. the datums themselves and not just their hashes)?
<<<<<<< HEAD
   - `Kupo` solves this problem
4. How do we submit the transaction?
=======
   - `ogmios-datum-cache` solves this problem
4. How do we get wallet data?
>>>>>>> 602ee124
   - This is done via browser-based light wallet integration in the browser based on CIP-30
5. How closely should we follow Plutus' `Contract` API?
   - CTL's `Contract` model is **significantly** less restrictive than Plutus' and allows for arbitrary effects within the `Contract` monad
   - Certain features cannot be directly translated into Purescript from Haskell due to differences between the two languages
   - Some of the Plutus conventions do not make sense for us, due to differences between on-chain and off-chain

## Additional resources/tools:

- [`cardano-serialization-lib`](https://github.com/Emurgo/cardano-serialization-lib/)
- [Ogmios](https://ogmios.dev) for chain queries
- [Kupo](https://cardanosolutions.github.io/kupo/) for chain queries
- [CIP-30](https://github.com/cardano-foundation/CIPs/tree/master/CIP-0030) (wallet interface - Nami partially implements this)
- [Nami docs](https://github.com/Berry-Pool/nami-wallet)
- [Alonzo CDDL spec](https://github.com/input-output-hk/cardano-ledger/blob/0738804155245062f05e2f355fadd1d16f04cd56/alonzo/impl/cddl-files/alonzo.cddl)

## Available support channels info

You can find help, more information and ongoing discusion about the project here:

- [Plutonomicon Discord](https://discord.gg/JhbexnV9Pc)
- #ctl channel at MLabs' Slack<|MERGE_RESOLUTION|>--- conflicted
+++ resolved
@@ -81,13 +81,8 @@
    - This has been solved using Ogmios & Kupo
    - We [will support](https://cardano.ideascale.com/c/idea/420791) an alternative [BlockFrost](https://blockfrost.io/) backend as well in the future
 3. How do we query for datums (i.e. the datums themselves and not just their hashes)?
-<<<<<<< HEAD
    - `Kupo` solves this problem
-4. How do we submit the transaction?
-=======
-   - `ogmios-datum-cache` solves this problem
 4. How do we get wallet data?
->>>>>>> 602ee124
    - This is done via browser-based light wallet integration in the browser based on CIP-30
 5. How closely should we follow Plutus' `Contract` API?
    - CTL's `Contract` model is **significantly** less restrictive than Plutus' and allows for arbitrary effects within the `Contract` monad
