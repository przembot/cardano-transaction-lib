--- conflicted
+++ resolved
@@ -7,12 +7,8 @@
 ps-sources := $(shell fd -epurs)
 nix-sources := $(shell fd -enix --exclude='spago*')
 hs-sources := $(shell fd . './server/src' './server/exe' -ehs)
-<<<<<<< HEAD
+js-sources := $(shell fd -ejs)
 ps-entrypoint := Examples.ByUrl
-=======
-js-sources := $(shell fd -ejs)
-ps-entrypoint := Examples.AlwaysSucceeds
->>>>>>> 407fde2f
 ps-bundle = spago bundle-module -m ${ps-entrypoint} --to output.js
 node-ipc = $(shell docker volume inspect cardano-transaction-lib_node-ipc | jq -r '.[0].Mountpoint')
 e2e-temp-dir := $(shell mktemp -tdu e2e.XXXXXXX)
