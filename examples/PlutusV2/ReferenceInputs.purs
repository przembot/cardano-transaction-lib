--- conflicted
+++ resolved
@@ -58,23 +58,14 @@
 import Contract.Utxos (utxosAt)
 import Contract.Value (TokenName, Value)
 import Contract.Value (lovelaceValueOf) as Value
-<<<<<<< HEAD
-import Data.BigInt (fromInt) as BigInt
-import Data.Map (Map)
-import Data.Map (empty, toUnfoldable) as Map
-import Examples.Helpers (buildBalanceSignAndSubmitTx, mkTokenName) as Helpers
-import Examples.PlutusV2.AlwaysSucceeds (alwaysSucceedsScriptV2)
-=======
 import Ctl.Examples.Helpers
   ( buildBalanceSignAndSubmitTx
-  , mkCurrencySymbol
   , mkTokenName
   ) as Helpers
 import Ctl.Examples.PlutusV2.AlwaysSucceeds (alwaysSucceedsScriptV2)
 import Data.BigInt (fromInt) as BigInt
 import Data.Map (Map)
 import Data.Map (empty, toUnfoldable) as Map
->>>>>>> 5911fd8e
 
 main :: Effect Unit
 main = example testnetNamiConfig
