<<<<<<< HEAD
module Ctl.Examples.PlutusV2.ReferenceInputs
  ( main
  , example
=======
module Examples.PlutusV2.ReferenceInputs
  ( alwaysMintsPolicyV2
>>>>>>> cd9a429d
  , contract
  , example
  , main
  ) where

import Contract.Prelude

import Contract.Address
  ( Address
  , PaymentPubKeyHash
  , StakePubKeyHash
  , getWalletAddress
  , ownPaymentPubKeyHash
  , ownStakePubKeyHash
  , scriptHashAddress
  )
import Contract.Config (ConfigParams, testnetNamiConfig)
import Contract.Log (logInfo')
import Contract.Monad
  ( Contract
  , launchAff_
  , liftContractM
  , liftedM
  , runContract
  )
import Contract.PlutusData (PlutusData, unitDatum, unitRedeemer)
import Contract.ScriptLookups as Lookups
import Contract.Scripts
  ( MintingPolicy
  , MintingPolicyHash
  , PlutusScript
  , ValidatorHash
  , mintingPolicyHash
  , validatorHash
  )
import Contract.Test.E2E (publishTestFeedback)
import Contract.TextEnvelope
  ( TextEnvelopeType(PlutusScriptV2)
  , textEnvelopeBytes
  )
import Contract.Transaction
  ( ScriptRef(PlutusScriptRef)
  , TransactionHash
  , TransactionInput(TransactionInput)
  , TransactionOutputWithRefScript
  , awaitTxConfirmed
  , mkTxUnspentOut
  , plutusV2Script
  )
import Contract.TxConstraints
  ( DatumPresence(DatumWitness)
  , InputWithScriptRef(RefInput)
  , TxConstraints
  )
import Contract.TxConstraints as Constraints
import Contract.Utxos (utxosAt)
import Contract.Value (TokenName, Value)
import Contract.Value (lovelaceValueOf) as Value
import Ctl.Examples.Helpers
  ( buildBalanceSignAndSubmitTx
  , mkCurrencySymbol
  , mkTokenName
  ) as Helpers
import Ctl.Examples.PlutusV2.AlwaysSucceeds (alwaysSucceedsScriptV2)
import Data.BigInt (fromInt) as BigInt
import Data.Map (Map)
import Data.Map (empty, toUnfoldable) as Map

main :: Effect Unit
main = example testnetNamiConfig

example :: ConfigParams () -> Effect Unit
example cfg = launchAff_ do
  runContract cfg contract
  publishTestFeedback true

contract :: Contract () Unit
contract = do
  logInfo' "Running Examples.PlutusV2.ReferenceInputs"
  validator <- alwaysSucceedsScriptV2
  mp /\ _ <- Helpers.mkCurrencySymbol alwaysMintsPolicyV2
  tokenName <- Helpers.mkTokenName "TheToken"
  let
    vhash :: ValidatorHash
    vhash = validatorHash validator

    validatorRef :: ScriptRef
    validatorRef = PlutusScriptRef (unwrap validator)

    mpRef :: ScriptRef
    mpRef = PlutusScriptRef (unwrap mp)

  logInfo' "Attempt to lock value"
  txId <- payToAlwaysSucceedsAndCreateScriptRefOutput vhash validatorRef mpRef
  awaitTxConfirmed txId
  logInfo' "Tx submitted successfully, Try to spend locked values"
  spendFromAlwaysSucceeds vhash txId (unwrap validator) (unwrap mp) tokenName

payToAlwaysSucceedsAndCreateScriptRefOutput
  :: ValidatorHash -> ScriptRef -> ScriptRef -> Contract () TransactionHash
payToAlwaysSucceedsAndCreateScriptRefOutput vhash validatorRef mpRef = do
  pkh <- liftedM "Failed to get own PKH" ownPaymentPubKeyHash
  skh <- ownStakePubKeyHash
  let
    value :: Value
    value = Value.lovelaceValueOf (BigInt.fromInt 2_000_000)

    createOutputWithScriptRef :: ScriptRef -> TxConstraints Unit Unit
    createOutputWithScriptRef scriptRef =
      mustPayToPubKeyStakeAddressWithScriptRef pkh skh scriptRef value

    constraints :: TxConstraints Unit Unit
    constraints =
      Constraints.mustPayToScript vhash unitDatum DatumWitness value
        <> createOutputWithScriptRef validatorRef
        <> createOutputWithScriptRef mpRef

    lookups :: Lookups.ScriptLookups PlutusData
    lookups = mempty

  Helpers.buildBalanceSignAndSubmitTx lookups constraints

spendFromAlwaysSucceeds
  :: ValidatorHash
  -> TransactionHash
  -> PlutusScript
  -> PlutusScript
  -> TokenName
  -> Contract () Unit
spendFromAlwaysSucceeds vhash txId validator mp tokenName = do
  let scriptAddress = scriptHashAddress vhash
  ownAddress <- liftedM "Failed to get own address" getWalletAddress
  (utxos :: Array _) <- Map.toUnfoldable <$> utxosAt' ownAddress
  scriptAddressUtxos <- utxosAt' scriptAddress

  txInput /\ _ <-
    liftContractM "Could not find unspent output locked at script address"
      $ find hasTransactionId (Map.toUnfoldable scriptAddressUtxos :: Array _)

  refValidatorInput /\ refValidatorOutput <-
    liftContractM "Could not find unspent output containing ref validator"
      $ find (hasRefPlutusScript validator) utxos

  refMpInput /\ refMpOutput <-
    liftContractM "Could not find unspent output containing ref minting policy"
      $ find (hasRefPlutusScript mp) utxos

  let
    mph :: MintingPolicyHash
    mph = mintingPolicyHash (wrap mp)

    constraints :: TxConstraints Unit Unit
    constraints = mconcat
      [ Constraints.mustSpendScriptOutputUsingScriptRef txInput unitRedeemer
          (RefInput $ mkTxUnspentOut refValidatorInput refValidatorOutput)

      , Constraints.mustMintCurrencyUsingScriptRef mph tokenName one
          (RefInput $ mkTxUnspentOut refMpInput refMpOutput)
      ]

    lookups :: Lookups.ScriptLookups PlutusData
    lookups = Lookups.unspentOutputs scriptAddressUtxos

  spendTxId <- Helpers.buildBalanceSignAndSubmitTx lookups constraints
  awaitTxConfirmed spendTxId
  logInfo' "Successfully spent locked values and minted tokens."
  where
  hasTransactionId :: TransactionInput /\ _ -> Boolean
  hasTransactionId (TransactionInput txInput /\ _) =
    txInput.transactionId == txId

  hasRefPlutusScript
    :: PlutusScript -> _ /\ TransactionOutputWithRefScript -> Boolean
  hasRefPlutusScript plutusScript (_ /\ txOutput) =
    (unwrap txOutput).scriptRef == Just (PlutusScriptRef plutusScript)

  utxosAt'
    :: Address
    -> Contract () (Map TransactionInput TransactionOutputWithRefScript)
  utxosAt' = map (fromMaybe Map.empty) <<< utxosAt

mustPayToPubKeyStakeAddressWithScriptRef
  :: forall (i :: Type) (o :: Type)
   . PaymentPubKeyHash
  -> Maybe StakePubKeyHash
  -> ScriptRef
  -> Value
  -> TxConstraints i o
mustPayToPubKeyStakeAddressWithScriptRef pkh Nothing =
  Constraints.mustPayToPubKeyWithScriptRef pkh
mustPayToPubKeyStakeAddressWithScriptRef pkh (Just skh) =
  Constraints.mustPayToPubKeyAddressWithScriptRef pkh skh

foreign import alwaysMintsV2 :: String

alwaysMintsPolicyV2 :: Contract () MintingPolicy
alwaysMintsPolicyV2 =
  map (wrap <<< plutusV2Script)
    (textEnvelopeBytes alwaysMintsV2 PlutusScriptV2)<|MERGE_RESOLUTION|>--- conflicted
+++ resolved
@@ -1,11 +1,5 @@
-<<<<<<< HEAD
 module Ctl.Examples.PlutusV2.ReferenceInputs
-  ( main
-  , example
-=======
-module Examples.PlutusV2.ReferenceInputs
   ( alwaysMintsPolicyV2
->>>>>>> cd9a429d
   , contract
   , example
   , main
