-- | This module demonstrates creating a UTxO whose datum is inline via the
-- | `Contract` interface. The `checkDatumIsInlineScript` only validates if the
-- | scripts own input was supplied with an inline datum matching the redeemer.
module Ctl.Examples.PlutusV2.InlineDatum
  ( main
  , example
  , checkDatumIsInlineScript
  , payToCheckDatumIsInline
  , payToCheckDatumIsInlineWrong
  , readFromCheckDatumIsInline
  , spendFromCheckDatumIsInline
  ) where

import Contract.Prelude

import Contract.Address (scriptHashAddress)
import Contract.Config (ConfigParams, testnetNamiConfig)
import Contract.Log (logInfo')
import Contract.Monad (Contract, launchAff_, runContract)
import Contract.PlutusData
  ( Datum(Datum)
  , PlutusData(Integer)
  , Redeemer(Redeemer)
  )
import Contract.ScriptLookups as Lookups
<<<<<<< HEAD
import Contract.Scripts (Validator(Validator), ValidatorHash, validatorHash)
import Contract.Test.E2E (publishTestFeedback)
=======
import Contract.Scripts (Validator, ValidatorHash, validatorHash)
>>>>>>> bf461111
import Contract.TextEnvelope
  ( plutusScriptV2FromEnvelope
  )
import Contract.Transaction
  ( OutputDatum(OutputDatum)
  , TransactionHash
  , TransactionInput(TransactionInput)
  , TransactionOutputWithRefScript(TransactionOutputWithRefScript)
  , awaitTxConfirmed
  )
import Contract.TxConstraints (TxConstraints)
import Contract.TxConstraints as Constraints
import Contract.Utxos (utxosAt)
import Contract.Value as Value
import Control.Monad.Error.Class (liftMaybe)
import Ctl.Examples.Helpers (buildBalanceSignAndSubmitTx) as Helpers
import Data.BigInt as BigInt
import Data.Map as Map
import Effect.Exception (error)
import Test.Spec.Assertions (shouldEqual)

main :: Effect Unit
main = example testnetNamiConfig

example :: ConfigParams () -> Effect Unit
example cfg = launchAff_ do
  runContract cfg do
    logInfo' "Running Examples.PlutusV2.InlineDatum"
    validator <- checkDatumIsInlineScript
    let vhash = validatorHash validator
    logInfo' "Attempt to lock value"
    txId <- payToCheckDatumIsInline vhash
    awaitTxConfirmed txId
    logInfo' "Tx submitted successfully, Try to spend locked values"
    spendFromCheckDatumIsInline vhash validator txId

plutusData :: PlutusData
plutusData = Integer $ BigInt.fromInt 31415927

payToCheckDatumIsInline :: ValidatorHash -> Contract () TransactionHash
payToCheckDatumIsInline vhash = do
  let
    datum :: Datum
    datum = Datum plutusData

    constraints :: TxConstraints Unit Unit
    constraints =
      Constraints.mustPayToScript vhash datum
        Constraints.DatumInline
        $ Value.lovelaceValueOf
        $ BigInt.fromInt 2_000_000

    lookups :: Lookups.ScriptLookups PlutusData
    lookups = mempty

  Helpers.buildBalanceSignAndSubmitTx lookups constraints

spendFromCheckDatumIsInline
  :: ValidatorHash
  -> Validator
  -> TransactionHash
  -> Contract () Unit
spendFromCheckDatumIsInline vhash validator txId = do
  let scriptAddress = scriptHashAddress vhash
  utxos <- fromMaybe Map.empty <$> utxosAt scriptAddress
  case fst <$> find hasTransactionId (Map.toUnfoldable utxos :: Array _) of
    Just txInput -> do
      let
        redeemer :: Redeemer
        redeemer = Redeemer plutusData

        lookups :: Lookups.ScriptLookups PlutusData
        lookups = Lookups.validator validator
          <> Lookups.unspentOutputs utxos

        constraints :: TxConstraints Unit Unit
        constraints =
          Constraints.mustSpendScriptOutput txInput redeemer

      spendTxId <- Helpers.buildBalanceSignAndSubmitTx lookups constraints
      awaitTxConfirmed spendTxId
      logInfo' "Successfully spent locked values."

    _ ->
      logInfo' $ "The id "
        <> show txId
        <> " does not have output locked at: "
        <> show scriptAddress
  where
  hasTransactionId :: TransactionInput /\ _ -> Boolean
  hasTransactionId (TransactionInput tx /\ _) =
    tx.transactionId == txId

payToCheckDatumIsInlineWrong :: ValidatorHash -> Contract () TransactionHash
payToCheckDatumIsInlineWrong vhash = do
  let
    datum :: Datum
    datum = Datum plutusData

    constraints :: TxConstraints Unit Unit
    constraints =
      Constraints.mustPayToScript vhash datum
        Constraints.DatumWitness
        $ Value.lovelaceValueOf
        $ BigInt.fromInt 2_000_000

    lookups :: Lookups.ScriptLookups PlutusData
    lookups = mempty

  Helpers.buildBalanceSignAndSubmitTx lookups constraints

readFromCheckDatumIsInline
  :: ValidatorHash
  -> TransactionHash
  -> Contract () Unit
readFromCheckDatumIsInline vhash txId = do
  let scriptAddress = scriptHashAddress vhash
  utxos <- fromMaybe Map.empty <$> utxosAt scriptAddress
  case snd <$> find hasTransactionId (Map.toUnfoldable utxos :: Array _) of
    Just (TransactionOutputWithRefScript { output }) -> do
      (unwrap output).datum `shouldEqual` OutputDatum (Datum plutusData)
      logInfo' "Successfully read inline datum."

    _ ->
      logInfo' $ "The id "
        <> show txId
        <> " does not have output locked at: "
        <> show scriptAddress
  where
  hasTransactionId :: TransactionInput /\ _ -> Boolean
  hasTransactionId (TransactionInput tx /\ _) =
    tx.transactionId == txId

foreign import checkDatumIsInline :: String

checkDatumIsInlineScript :: Contract () Validator
checkDatumIsInlineScript =
  liftMaybe (error "Error decoding checkDatumIsInline")
    $ Validator
    <$> plutusScriptV2FromEnvelope checkDatumIsInline<|MERGE_RESOLUTION|>--- conflicted
+++ resolved
@@ -23,12 +23,7 @@
   , Redeemer(Redeemer)
   )
 import Contract.ScriptLookups as Lookups
-<<<<<<< HEAD
 import Contract.Scripts (Validator(Validator), ValidatorHash, validatorHash)
-import Contract.Test.E2E (publishTestFeedback)
-=======
-import Contract.Scripts (Validator, ValidatorHash, validatorHash)
->>>>>>> bf461111
 import Contract.TextEnvelope
   ( plutusScriptV2FromEnvelope
   )
