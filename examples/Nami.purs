-- Examples of how to use the Nami wallet interface through `Contract`
--
-- To run: `npm run dev` and visit `localhost:4008` in your browser. Make sure
-- that you have the Nami browser extension installed. Allow the page to access
-- your wallet when prompted by Nami
--
-- NOTE: due to Nami's limitations, only chromium-based browsers are supported

module Examples.Nami (main) where

import Contract.Prelude
import Contract.Address (getWalletAddress, getWalletCollateral)
import Contract.Monad
  ( Contract
  , defaultContractConfig
  , runContract_
  )

<<<<<<< HEAD
import Wallet (mkNamiWalletAff)
=======
import Effect.Aff (launchAff_)
>>>>>>> 1f3d6819

main :: Effect Unit
main = launchAff_ $ do
  cfg <- defaultContractConfig mkNamiWalletAff
  runContract_ cfg $ do
    logAction getWalletAddress
    logAction getWalletCollateral

logAction
  :: forall (a :: Type) (r :: Row Type)
   . Show a
  => Contract r a
  -> Contract r Unit
logAction act = log <<< show =<< act<|MERGE_RESOLUTION|>--- conflicted
+++ resolved
@@ -16,15 +16,11 @@
   , runContract_
   )
 
-<<<<<<< HEAD
-import Wallet (mkNamiWalletAff)
-=======
 import Effect.Aff (launchAff_)
->>>>>>> 1f3d6819
 
 main :: Effect Unit
 main = launchAff_ $ do
-  cfg <- defaultContractConfig mkNamiWalletAff
+  cfg <- defaultContractConfig
   runContract_ cfg $ do
     logAction getWalletAddress
     logAction getWalletCollateral
