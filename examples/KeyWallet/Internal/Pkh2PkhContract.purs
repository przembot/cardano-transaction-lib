module Examples.KeyWallet.Internal.Pkh2PkhContract
  ( runKeyWalletContract_
  ) where

import Contract.Prelude

import Contract.Address (PaymentPubKeyHash)
import Contract.Config
  ( PrivatePaymentKeySource(PrivatePaymentKeyValue)
  , WalletSpec(UseKeys)
  , testnetConfig
  )
<<<<<<< HEAD
import Contract.Monad (Contract, launchAff_, runContract)
=======
import Contract.Monad
  ( Contract
  , defaultDatumCacheWsConfig
  , defaultOgmiosWsConfig
  , launchAff_
  , runContract
  )
>>>>>>> c6e1dbec
import Control.Monad.Error.Class (class MonadError, catchError, liftMaybe)
import Data.BigInt (BigInt)
import Data.BigInt (fromString) as BigInt
import Data.Log.Formatter.Pretty (prettyFormatter)
import Data.Log.Level (LogLevel(Trace))
import Data.Log.Message (Message)
import Effect.Class (class MonadEffect)
import Effect.Exception (Error, error, message)
import Examples.KeyWallet.Internal.Pkh2PkhHtmlForm (Log, Unlock)
import Examples.KeyWallet.Internal.Pkh2PkhHtmlForm
  ( mkForm
  , levelColor
  , levelName
  , logError
  ) as HtmlForm
import Serialization (privateKeyFromBytes)
import Serialization.Hash (ed25519KeyHashFromBech32)
import Types.RawBytes (hexToRawBytes)

runKeyWalletContract_
  :: (PaymentPubKeyHash -> BigInt -> Unlock -> Contract () Unit) -> Effect Unit
runKeyWalletContract_ contract =
  HtmlForm.mkForm \input log' unlock ->
    launchAff_ $ flip catchError (errorHandler log' unlock) $ do
      privateKey <- liftMaybe (error "Failed to parse private key")
        $ privateKeyFromBytes
        =<< hexToRawBytes input.privateKey
      pkh <- liftMaybe (error "Failed to parse public key hash")
        $ map (wrap <<< wrap)
        $ ed25519KeyHashFromBech32 input.toPkh
      lovelace <- liftMaybe (error "Failed to parse lovelace amount") $
        BigInt.fromString input.lovelace
      let
<<<<<<< HEAD
        cfg = testnetConfig
          { walletSpec = Just $ UseKeys
=======
        cfg =
          { ogmiosConfig: defaultOgmiosWsConfig
          , datumCacheConfig: defaultDatumCacheWsConfig
          , ctlServerConfig: Nothing
          , networkId: TestnetId
          , logLevel: Trace
          , extraConfig: {}
          , walletSpec: Just $ UseKeys
>>>>>>> c6e1dbec
              (PrivatePaymentKeyValue $ wrap privateKey)
              Nothing
          , customLogger = Just printLog
          }

        printLog :: Message -> Aff Unit
        printLog m = liftEffect $ when (m.level >= Trace) $ do
          prettyFormatter m >>= log
          log' (HtmlForm.levelColor m.level)
            ("[" <> HtmlForm.levelName m.level <> "] " <> m.message)
      runContract cfg (contract pkh lovelace unlock)
  where

  errorHandler
    :: forall (m :: Type -> Type)
     . MonadError Error m
    => MonadEffect m
    => Log
    -> Unlock
    -> Error
    -> m Unit
  errorHandler log' unlock e =
    liftEffect $ HtmlForm.logError e
      *> log' "crimson" ("[ERROR] " <> message e)
      *> unlock<|MERGE_RESOLUTION|>--- conflicted
+++ resolved
@@ -10,17 +10,7 @@
   , WalletSpec(UseKeys)
   , testnetConfig
   )
-<<<<<<< HEAD
 import Contract.Monad (Contract, launchAff_, runContract)
-=======
-import Contract.Monad
-  ( Contract
-  , defaultDatumCacheWsConfig
-  , defaultOgmiosWsConfig
-  , launchAff_
-  , runContract
-  )
->>>>>>> c6e1dbec
 import Control.Monad.Error.Class (class MonadError, catchError, liftMaybe)
 import Data.BigInt (BigInt)
 import Data.BigInt (fromString) as BigInt
@@ -54,22 +44,12 @@
       lovelace <- liftMaybe (error "Failed to parse lovelace amount") $
         BigInt.fromString input.lovelace
       let
-<<<<<<< HEAD
         cfg = testnetConfig
           { walletSpec = Just $ UseKeys
-=======
-        cfg =
-          { ogmiosConfig: defaultOgmiosWsConfig
-          , datumCacheConfig: defaultDatumCacheWsConfig
-          , ctlServerConfig: Nothing
-          , networkId: TestnetId
-          , logLevel: Trace
-          , extraConfig: {}
-          , walletSpec: Just $ UseKeys
->>>>>>> c6e1dbec
               (PrivatePaymentKeyValue $ wrap privateKey)
               Nothing
           , customLogger = Just printLog
+          , ctlServerConfig = Nothing
           }
 
         printLog :: Message -> Aff Unit
