--- conflicted
+++ resolved
@@ -12,16 +12,12 @@
   )
 import Contract.Monad (Contract, runContract)
 import Contract.Prelude (fst, traverse_, uncurry)
-<<<<<<< HEAD
-import Contract.Test.E2E (e2eFeedbackHooks)
-=======
-import Contract.Test.E2E (publishTestFeedback)
-import Contract.Wallet.Cip30Mock
+import Contract.Test.Cip30Mock
   ( WalletMock(MockFlint, MockGero, MockNami)
   , withCip30Mock
   )
+import Contract.Test.E2E (e2eFeedbackHooks)
 import Contract.Wallet.Key (privateKeysToKeyWallet)
->>>>>>> 4ce7ac79
 import Contract.Wallet.KeyFile
   ( privatePaymentKeyFromString
   , privateStakeKeyFromString
@@ -50,24 +46,6 @@
 import Effect.Class (liftEffect)
 import Effect.Console as Console
 import Effect.Exception (error)
-<<<<<<< HEAD
-import Examples.AlwaysMints as AlwaysMints
-import Examples.AlwaysSucceeds as AlwaysSucceeds
-import Examples.Datums as Datums
-import Examples.MintsMultipleTokens as MintsMultipleTokens
-import Examples.OneShotMinting as OneShotMinting
-import Examples.Pkh2Pkh as Pkh2Pkh
-import Examples.PlutusV2.AlwaysSucceeds as AlwaysSucceedsV2
-import Examples.SendsToken as SendsToken
-import Examples.SignMultiple as SignMultiple
-import Examples.Wallet as Wallet
-import Wallet.Cip30Mock
-  ( WalletMock(MockFlint, MockGero, MockNami)
-  , withCip30Mock
-  )
-import Wallet.Key (privateKeysToKeyWallet)
-=======
->>>>>>> 4ce7ac79
 
 foreign import _queryString :: Effect String
 
