--- conflicted
+++ resolved
@@ -4,12 +4,7 @@
 
 import Contract.Config
   ( ConfigParams
-<<<<<<< HEAD
-=======
   , testnetEternlConfig
-  , testnetGeroConfig
-  , testnetNamiConfig
->>>>>>> 5fca0b39
   , testnetFlintConfig
   , testnetGeroConfig
   , testnetLodeConfig
