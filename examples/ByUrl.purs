--- conflicted
+++ resolved
@@ -5,12 +5,9 @@
 import Contract.Config
   ( ConfigParams
   , testnetEternlConfig
-<<<<<<< HEAD
-  , testnetFlintConfig
-=======
->>>>>>> 4bbc0890
   , testnetGeroConfig
   , testnetNamiConfig
+  , testnetFlintConfig
   , testnetLodeConfig
   )
 import Contract.Monad (Contract, runContract)
