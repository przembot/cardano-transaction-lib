--- conflicted
+++ resolved
@@ -5,14 +5,10 @@
 import Contract.Config
   ( ConfigParams
   , testnetEternlConfig
-  , testnetFlintConfig
   , testnetGeroConfig
   , testnetNamiConfig
-<<<<<<< HEAD
-=======
   , testnetFlintConfig
   , testnetLodeConfig
->>>>>>> e2d6eac8
   )
 import Contract.Prelude (fst, traverse_, uncurry)
 import Contract.Monad (Contract, runContract)
@@ -90,11 +86,8 @@
   [ "nami" /\ testnetNamiConfig
   , "gero" /\ testnetGeroConfig
   , "flint" /\ testnetFlintConfig
-<<<<<<< HEAD
   , "eternl" /\ testnetEternlConfig
-=======
   , "lode" /\ testnetLodeConfig
->>>>>>> e2d6eac8
   , "nami-mock" /\ testnetNamiConfig
   , "gero-mock" /\ testnetGeroConfig
   , "flint-mock" /\ testnetFlintConfig
