-- | This module demonstrates how the `Contract` interface can be used to build,
-- | balance, and submit a smart-contract transaction. It creates a transaction
-- | that pays two Ada to the `AlwaysSucceeds` script address
module Examples.AlwaysSucceeds
  ( main
  , example
  , alwaysSucceedsScript
  , payToAlwaysSucceeds
  , spendFromAlwaysSucceeds
  ) where

import Contract.Prelude

import Contract.Address (scriptHashAddress)
import Contract.Config (ConfigParams, testnetNamiConfig)
import Contract.Log (logInfo')
<<<<<<< HEAD
import Contract.Monad (Contract, launchAff_, liftContractAffM, runContract)
=======
import Contract.Monad
  ( Contract
  , launchAff_
  , liftedE
  , runContract
  )
>>>>>>> 8ff11aec
import Contract.PlutusData (PlutusData, unitDatum, unitRedeemer)
import Contract.ScriptLookups as Lookups
import Contract.Scripts (Validator, ValidatorHash, validatorHash)
import Contract.Test.E2E (publishTestFeedback)
import Contract.TextEnvelope
  ( TextEnvelopeType(PlutusScriptV1)
  , textEnvelopeBytes
  )
<<<<<<< HEAD
import Contract.Transaction (TransactionHash, awaitTxConfirmed, lookupTxHash)
=======
import Contract.Transaction
  ( TransactionHash
  , TransactionInput(TransactionInput)
  , awaitTxConfirmed
  , balanceAndSignTxE
  , submit
  , plutusV1Script
  )
>>>>>>> 8ff11aec
import Contract.TxConstraints (TxConstraints)
import Contract.TxConstraints as Constraints
import Contract.Utxos (utxosAt)
import Contract.Value as Value
import Data.Array (head)
import Data.BigInt as BigInt
import Data.Lens (view)
import Data.Map as Map
import Examples.Helpers (buildBalanceSignAndSubmitTx) as Helpers
import Plutus.Types.TransactionUnspentOutput (_input)

main :: Effect Unit
main = example testnetNamiConfig

example :: ConfigParams () -> Effect Unit
example cfg = launchAff_ do
  runContract cfg do
    logInfo' "Running Examples.AlwaysSucceeds"
    validator <- alwaysSucceedsScript
    let vhash = validatorHash validator
    logInfo' "Attempt to lock value"
    txId <- payToAlwaysSucceeds vhash
    awaitTxConfirmed txId
    logInfo' "Tx submitted successfully, Try to spend locked values"
    spendFromAlwaysSucceeds vhash validator txId
  publishTestFeedback true

payToAlwaysSucceeds :: ValidatorHash -> Contract () TransactionHash
payToAlwaysSucceeds vhash = do
  let
    constraints :: TxConstraints Unit Unit
    constraints =
      Constraints.mustPayToScript vhash unitDatum
        Constraints.DatumWitness
        $ Value.lovelaceValueOf
        $ BigInt.fromInt 2_000_000

    lookups :: Lookups.ScriptLookups PlutusData
    lookups = mempty

  Helpers.buildBalanceSignAndSubmitTx lookups constraints

spendFromAlwaysSucceeds
  :: ValidatorHash
  -> Validator
  -> TransactionHash
  -> Contract () Unit
spendFromAlwaysSucceeds vhash validator txId = do
  let scriptAddress = scriptHashAddress vhash
  utxos <- fromMaybe Map.empty <$> utxosAt scriptAddress
  case view _input <$> head (lookupTxHash txId utxos) of
    Just txInput ->
      let
        lookups :: Lookups.ScriptLookups PlutusData
        lookups = Lookups.validator validator
          <> Lookups.unspentOutputs utxos

        constraints :: TxConstraints Unit Unit
        constraints =
          Constraints.mustSpendScriptOutput txInput unitRedeemer
      in
        do
          spendTxId <- Helpers.buildBalanceSignAndSubmitTx lookups constraints
          awaitTxConfirmed spendTxId
          logInfo' "Successfully spent locked values."

    _ ->
      logInfo' $ "The id "
        <> show txId
        <> " does not have output locked at: "
        <> show scriptAddress

foreign import alwaysSucceeds :: String

alwaysSucceedsScript :: Contract () Validator
alwaysSucceedsScript = wrap <<< plutusV1Script <$> textEnvelopeBytes
  alwaysSucceeds
  PlutusScriptV1<|MERGE_RESOLUTION|>--- conflicted
+++ resolved
@@ -14,16 +14,7 @@
 import Contract.Address (scriptHashAddress)
 import Contract.Config (ConfigParams, testnetNamiConfig)
 import Contract.Log (logInfo')
-<<<<<<< HEAD
-import Contract.Monad (Contract, launchAff_, liftContractAffM, runContract)
-=======
-import Contract.Monad
-  ( Contract
-  , launchAff_
-  , liftedE
-  , runContract
-  )
->>>>>>> 8ff11aec
+import Contract.Monad (Contract, launchAff_, runContract)
 import Contract.PlutusData (PlutusData, unitDatum, unitRedeemer)
 import Contract.ScriptLookups as Lookups
 import Contract.Scripts (Validator, ValidatorHash, validatorHash)
@@ -32,18 +23,12 @@
   ( TextEnvelopeType(PlutusScriptV1)
   , textEnvelopeBytes
   )
-<<<<<<< HEAD
-import Contract.Transaction (TransactionHash, awaitTxConfirmed, lookupTxHash)
-=======
 import Contract.Transaction
   ( TransactionHash
-  , TransactionInput(TransactionInput)
   , awaitTxConfirmed
-  , balanceAndSignTxE
-  , submit
+  , lookupTxHash
   , plutusV1Script
   )
->>>>>>> 8ff11aec
 import Contract.TxConstraints (TxConstraints)
 import Contract.TxConstraints as Constraints
 import Contract.Utxos (utxosAt)
