--- conflicted
+++ resolved
@@ -43,8 +43,7 @@
 contract = do
   logInfo' "Running Examples.AlwaysSucceeds"
   validator <- alwaysSucceedsScript
-  vhash <- liftContractAffM "Couldn't hash validator"
-    $ validatorHash validator
+  let vhash = validatorHash validator
   logInfo' "Attempt to lock value"
   txId <- payToAlwaysSucceeds vhash
   -- If the wallet is cold, you need a high parameter here.
@@ -54,20 +53,7 @@
 
 example :: ConfigParams () -> Effect Unit
 example cfg = launchAff_ do
-<<<<<<< HEAD
-  runContract cfg do
-    logInfo' "Running Examples.AlwaysSucceeds"
-    validator <- alwaysSucceedsScript
-    let vhash = validatorHash validator
-    logInfo' "Attempt to lock value"
-    txId <- payToAlwaysSucceeds vhash
-    -- If the wallet is cold, you need a high parameter here.
-    awaitTxConfirmed txId
-    logInfo' "Tx submitted successfully, Try to spend locked values"
-    spendFromAlwaysSucceeds vhash validator txId
-=======
   runContract cfg contract
->>>>>>> e2d6eac8
   publishTestFeedback true
 
 payToAlwaysSucceeds :: ValidatorHash -> Contract () TransactionHash
