--- conflicted
+++ resolved
@@ -6,7 +6,6 @@
 import Contract.Prelude
 import Contract.Address
   ( NetworkId(TestnetId)
-  , PaymentPubKeyHash
   , getNetworkId
   , ownPaymentPubKeyHash
   , payPubKeyHashAddress
@@ -33,7 +32,6 @@
   , toData
   , unitRedeemer
   )
-import Contract.Prim.ByteArray
 import Contract.ProtocolParameters.Alonzo (minAdaTxOut)
 import Contract.Scripts (typedValidatorAddress)
 import Contract.Transaction (TxOut, UnbalancedTx, balanceTx, submitTransaction)
@@ -67,15 +65,9 @@
   , NftId(NftId)
   )
 
-<<<<<<< HEAD
 marketplaceBuy :: NftData -> Contract Unit
 marketplaceBuy nftData = do
   unbalancedTx /\ curr /\ newName <- mkMarketplaceTx nftData
-=======
-marketplaceBuy :: PaymentPubKeyHash -> NftData -> Contract Unit
-marketplaceBuy pkh nftData = do
-  unbalancedTx /\ curr /\ newName <- mkMarketplaceTx pkh nftData
->>>>>>> fd550755
   log "marketplaceBuy: Unbalanced transaction successfully built"
   -- Balance unbalanced tx:
   balancedTx <- liftedE' $ balanceTx unbalancedTx
@@ -93,12 +85,13 @@
 -- have `mkMintingPolicyScript`. Otherwise, it's an policy that hasn't been
 -- applied to arguments. See `Seabug.Token.policy`
 mkMarketplaceTx
-  :: PaymentPubKeyHash
-  -> NftData
+  :: NftData
   -> Contract (UnbalancedTx /\ CurrencySymbol /\ TokenName)
-mkMarketplaceTx pkh (NftData nftData) = do
+mkMarketplaceTx (NftData nftData) = do
   -- Read in the unapplied minting policy:
   mp <- liftedE' $ pure unappliedMintingPolicy
+  pkh <- liftedM "marketplaceBuy: Cannot get PaymentPubKeyHash"
+    ownPaymentPubKeyHash
   policy' <- liftedM "marketplaceBuy: Cannot apply arguments"
     (policy nftData.nftCollection mp)
   curr <- liftedM "marketplaceBuy: Cannot get CurrencySymbol"
