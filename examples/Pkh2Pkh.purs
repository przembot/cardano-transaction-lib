--- conflicted
+++ resolved
@@ -11,7 +11,7 @@
 import Contract.Monad (launchAff_, liftedE, liftedM, runContract)
 import Contract.ScriptLookups as Lookups
 import Contract.Transaction
-  ( awaitTxConfirmed
+  ( awaitTxConfirmedWithTimeout
   , balanceAndSignTx
   , submit
   )
@@ -39,10 +39,6 @@
     bsTx <-
       liftedM "Failed to balance/sign tx" $ balanceAndSignTx ubTx
     txId <- submit bsTx
-<<<<<<< HEAD
     logInfo' $ "Tx ID: " <> show txId
-=======
-    logInfo' $ "Tx ID: " <> show txId
-    awaitTxConfirmed txId
-    logInfo' $ "Tx submitted successfully!"
->>>>>>> ae8db9d0
+    awaitTxConfirmedWithTimeout (wrap 100.0) txId
+    logInfo' $ "Tx submitted successfully!"