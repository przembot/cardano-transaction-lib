--- conflicted
+++ resolved
@@ -49,29 +49,7 @@
 
 example :: ConfigParams () -> Effect Unit
 example cfg = launchAff_ $ do
-<<<<<<< HEAD
-  runContract cfg $ do
-    logInfo' "Running Examples.AlwaysMints"
-    mp /\ cs <- Helpers.mkCurrencySymbol alwaysMintsPolicy
-    tn <- Helpers.mkTokenName "TheToken"
-
-    let
-      constraints :: Constraints.TxConstraints Void Void
-      constraints = Constraints.mustMintValue
-        $ Value.singleton cs tn
-        $ BigInt.fromInt 100
-
-      lookups :: Lookups.ScriptLookups Void
-      lookups = Lookups.mintingPolicy mp
-
-    txId <- Helpers.buildBalanceSignAndSubmitTx lookups constraints
-
-    awaitTxConfirmed txId
-    logInfo' "Tx submitted successfully!"
-=======
   runContract cfg contract
->>>>>>> 4c0d3d2a
-
   publishTestFeedback true
 
 foreign import alwaysMints :: String
