module Ctl.Examples.Helpers
  ( mkCurrencySymbol
  , mkTokenName
  , mustPayToPubKeyStakeAddress
  , submitAndLog
  ) where

import Contract.Prelude

import Contract.Address (PaymentPubKeyHash, StakePubKeyHash)
import Contract.Log (logInfo')
import Contract.Monad (Contract, liftContractM)
import Contract.Prim.ByteArray (byteArrayFromAscii)
import Contract.Scripts (MintingPolicy)
import Contract.Transaction
  ( BalancedSignedTransaction
  , awaitTxConfirmed
<<<<<<< HEAD
=======
  , getTxByHash
>>>>>>> 93365203
  , submit
  )
import Contract.TxConstraints as Constraints
import Contract.Value (CurrencySymbol, TokenName, Value)
import Contract.Value (mkTokenName, scriptCurrencySymbol) as Value
<<<<<<< HEAD
=======
import Effect.Exception (throw)
>>>>>>> 93365203

mkCurrencySymbol
  :: Contract MintingPolicy
  -> Contract (MintingPolicy /\ CurrencySymbol)
mkCurrencySymbol mintingPolicy = do
  mp <- mintingPolicy
  cs <- liftContractM "Cannot get cs" $ Value.scriptCurrencySymbol mp
  pure (mp /\ cs)

mkTokenName :: String -> Contract TokenName
mkTokenName =
  liftContractM "Cannot make token name"
    <<< (Value.mkTokenName <=< byteArrayFromAscii)

mustPayToPubKeyStakeAddress
  :: forall (i :: Type) (o :: Type)
   . PaymentPubKeyHash
  -> Maybe StakePubKeyHash
  -> Value
  -> Constraints.TxConstraints i o
mustPayToPubKeyStakeAddress pkh Nothing =
  Constraints.mustPayToPubKey pkh
mustPayToPubKeyStakeAddress pkh (Just skh) =
  Constraints.mustPayToPubKeyAddress pkh skh

submitAndLog
  :: BalancedSignedTransaction -> Contract Unit
submitAndLog bsTx = do
  txId <- submit bsTx
  logInfo' $ "Tx ID: " <> show txId
  awaitTxConfirmed txId
<<<<<<< HEAD
  logInfo' $ "Confirmed Tx ID: " <> show txId
=======
  mbTransaction <- getTxByHash txId
  logInfo' $ "Retrieved tx: " <> show mbTransaction
  liftEffect $ when (isNothing mbTransaction) do
    void $ throw "Unable to get Tx contents"
    when (mbTransaction /= Just (unwrap bsTx)) do
      throw "Tx contents do not match"
>>>>>>> 93365203
<|MERGE_RESOLUTION|>--- conflicted
+++ resolved
@@ -15,19 +15,11 @@
 import Contract.Transaction
   ( BalancedSignedTransaction
   , awaitTxConfirmed
-<<<<<<< HEAD
-=======
-  , getTxByHash
->>>>>>> 93365203
   , submit
   )
 import Contract.TxConstraints as Constraints
 import Contract.Value (CurrencySymbol, TokenName, Value)
 import Contract.Value (mkTokenName, scriptCurrencySymbol) as Value
-<<<<<<< HEAD
-=======
-import Effect.Exception (throw)
->>>>>>> 93365203
 
 mkCurrencySymbol
   :: Contract MintingPolicy
@@ -59,13 +51,4 @@
   txId <- submit bsTx
   logInfo' $ "Tx ID: " <> show txId
   awaitTxConfirmed txId
-<<<<<<< HEAD
-  logInfo' $ "Confirmed Tx ID: " <> show txId
-=======
-  mbTransaction <- getTxByHash txId
-  logInfo' $ "Retrieved tx: " <> show mbTransaction
-  liftEffect $ when (isNothing mbTransaction) do
-    void $ throw "Unable to get Tx contents"
-    when (mbTransaction /= Just (unwrap bsTx)) do
-      throw "Tx contents do not match"
->>>>>>> 93365203
+  logInfo' $ "Confirmed Tx ID: " <> show txId