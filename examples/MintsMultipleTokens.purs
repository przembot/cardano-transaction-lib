-- | This module demonstrates how the `Contract` interface can be used to build,
-- | balance, and submit a smart-contract transaction. It creates a transaction
-- | that mints a value using three minting policies with different redeemers.
module Examples.MintsMultipleTokens
  ( example
  , main
  , mintingPolicyRdmrInt1
  , mintingPolicyRdmrInt2
  , mintingPolicyRdmrInt3
  ) where

import Contract.Prelude

import Contract.Config (ConfigParams, testnetNamiConfig)
import Contract.Log (logInfo')
<<<<<<< HEAD
import Contract.Monad (Contract, launchAff_, runContract)
=======
import Contract.Monad
  ( Contract
  , launchAff_
  , liftContractM
  , liftedE
  , liftedM
  , runContract
  )
>>>>>>> 8ff11aec
import Contract.PlutusData (PlutusData(Integer), Redeemer(Redeemer))
import Contract.ScriptLookups as Lookups
import Contract.Scripts (MintingPolicy)
import Contract.Test.E2E (publishTestFeedback)
import Contract.TextEnvelope
  ( TextEnvelopeType(PlutusScriptV1)
  , textEnvelopeBytes
  )
<<<<<<< HEAD
import Contract.Transaction (awaitTxConfirmed)
=======
import Contract.Transaction
  ( awaitTxConfirmed
  , balanceAndSignTx
  , submit
  , plutusV1Script
  )
>>>>>>> 8ff11aec
import Contract.TxConstraints as Constraints
import Contract.Value as Value
import Data.BigInt (fromInt) as BigInt
import Examples.Helpers
  ( buildBalanceSignAndSubmitTx
  , mkCurrencySymbol
  , mkTokenName
  ) as Helpers

main :: Effect Unit
main = example testnetNamiConfig

example :: ConfigParams () -> Effect Unit
example cfg = launchAff_ do
  runContract cfg do
    logInfo' "Running Examples.MintsMultipleTokens"
    tn1 <- Helpers.mkTokenName "Token with a long name"
    tn2 <- Helpers.mkTokenName "Token"
    mp1 /\ cs1 <- Helpers.mkCurrencySymbol mintingPolicyRdmrInt1
    mp2 /\ cs2 <- Helpers.mkCurrencySymbol mintingPolicyRdmrInt2
    mp3 /\ cs3 <- Helpers.mkCurrencySymbol mintingPolicyRdmrInt3

    let
      constraints :: Constraints.TxConstraints Void Void
      constraints = mconcat
        [ Constraints.mustMintValueWithRedeemer
            (Redeemer $ Integer (BigInt.fromInt 1))
            (Value.singleton cs1 tn1 one <> Value.singleton cs1 tn2 one)
        , Constraints.mustMintValueWithRedeemer
            (Redeemer $ Integer (BigInt.fromInt 2))
            (Value.singleton cs2 tn1 one <> Value.singleton cs2 tn2 one)
        , Constraints.mustMintValueWithRedeemer
            (Redeemer $ Integer (BigInt.fromInt 3))
            (Value.singleton cs3 tn1 one <> Value.singleton cs3 tn2 one)
        ]

      lookups :: Lookups.ScriptLookups Void
      lookups =
        Lookups.mintingPolicy mp1
          <> Lookups.mintingPolicy mp2
          <> Lookups.mintingPolicy mp3

    txId <- Helpers.buildBalanceSignAndSubmitTx lookups constraints

    awaitTxConfirmed txId
    logInfo' $ "Tx submitted successfully!"

  publishTestFeedback true

<<<<<<< HEAD
=======
mkTokenName :: String -> Contract () TokenName
mkTokenName =
  liftContractM "Cannot make token name"
    <<< (Value.mkTokenName <=< byteArrayFromAscii)

mkCurrencySymbol
  :: Contract () MintingPolicy
  -> Contract () (MintingPolicy /\ CurrencySymbol)
mkCurrencySymbol mintingPolicy = do
  mp <- mintingPolicy
  cs <- liftContractM "Cannot get cs" $ Value.scriptCurrencySymbol mp
  pure (mp /\ cs)

>>>>>>> 8ff11aec
foreign import redeemerInt1 :: String
foreign import redeemerInt2 :: String
foreign import redeemerInt3 :: String

mintingPolicyRdmrInt1 :: Contract () MintingPolicy
mintingPolicyRdmrInt1 = wrap <<< plutusV1Script <$> textEnvelopeBytes
  redeemerInt1
  PlutusScriptV1

mintingPolicyRdmrInt2 :: Contract () MintingPolicy
mintingPolicyRdmrInt2 = wrap <<< plutusV1Script <$> textEnvelopeBytes
  redeemerInt2
  PlutusScriptV1

mintingPolicyRdmrInt3 :: Contract () MintingPolicy
mintingPolicyRdmrInt3 = wrap <<< plutusV1Script <$> textEnvelopeBytes
  redeemerInt3
  PlutusScriptV1<|MERGE_RESOLUTION|>--- conflicted
+++ resolved
@@ -13,18 +13,7 @@
 
 import Contract.Config (ConfigParams, testnetNamiConfig)
 import Contract.Log (logInfo')
-<<<<<<< HEAD
 import Contract.Monad (Contract, launchAff_, runContract)
-=======
-import Contract.Monad
-  ( Contract
-  , launchAff_
-  , liftContractM
-  , liftedE
-  , liftedM
-  , runContract
-  )
->>>>>>> 8ff11aec
 import Contract.PlutusData (PlutusData(Integer), Redeemer(Redeemer))
 import Contract.ScriptLookups as Lookups
 import Contract.Scripts (MintingPolicy)
@@ -33,16 +22,7 @@
   ( TextEnvelopeType(PlutusScriptV1)
   , textEnvelopeBytes
   )
-<<<<<<< HEAD
-import Contract.Transaction (awaitTxConfirmed)
-=======
-import Contract.Transaction
-  ( awaitTxConfirmed
-  , balanceAndSignTx
-  , submit
-  , plutusV1Script
-  )
->>>>>>> 8ff11aec
+import Contract.Transaction (awaitTxConfirmed, plutusV1Script)
 import Contract.TxConstraints as Constraints
 import Contract.Value as Value
 import Data.BigInt (fromInt) as BigInt
@@ -92,22 +72,6 @@
 
   publishTestFeedback true
 
-<<<<<<< HEAD
-=======
-mkTokenName :: String -> Contract () TokenName
-mkTokenName =
-  liftContractM "Cannot make token name"
-    <<< (Value.mkTokenName <=< byteArrayFromAscii)
-
-mkCurrencySymbol
-  :: Contract () MintingPolicy
-  -> Contract () (MintingPolicy /\ CurrencySymbol)
-mkCurrencySymbol mintingPolicy = do
-  mp <- mintingPolicy
-  cs <- liftContractM "Cannot get cs" $ Value.scriptCurrencySymbol mp
-  pure (mp /\ cs)
-
->>>>>>> 8ff11aec
 foreign import redeemerInt1 :: String
 foreign import redeemerInt2 :: String
 foreign import redeemerInt3 :: String
