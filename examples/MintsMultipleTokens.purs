--- conflicted
+++ resolved
@@ -66,15 +66,10 @@
     bsTx <-
       liftedM "Failed to balance/sign tx" $ balanceAndSignTx ubTx
     txId <- submit bsTx
-    logInfo' $ "Tx ID: " <> show txId
-
-<<<<<<< HEAD
+    logInfo' $ "Tx ID: " <> show txId    
   publishTestFeedback true
 
-mkTokenName :: forall (r :: Row Type). String -> Contract r TokenName
-=======
 mkTokenName :: String -> Contract () TokenName
->>>>>>> 35e32fc6
 mkTokenName =
   liftContractM "Cannot make token name"
     <<< (Value.mkTokenName <=< byteArrayFromAscii)
