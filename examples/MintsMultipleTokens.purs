--- conflicted
+++ resolved
@@ -1,7 +1,12 @@
 -- | This module demonstrates how the `Contract` interface can be used to build,
 -- | balance, and submit a smart-contract transaction. It creates a transaction
 -- | that mints a value using three minting policies with different redeemers.
-module Examples.MintsMultipleTokens (main) where
+module Examples.MintsMultipleTokens
+  ( main
+  , mintingPolicyRdmrInt1
+  , mintingPolicyRdmrInt2
+  , mintingPolicyRdmrInt3
+  ) where
 
 import Contract.Prelude
 
@@ -29,11 +34,6 @@
 import Contract.Value (CurrencySymbol, TokenName)
 import Contract.Value as Value
 import Data.BigInt (fromInt) as BigInt
-import Test.Fixtures
-  ( mintingPolicyRdmrInt1
-  , mintingPolicyRdmrInt2
-  , mintingPolicyRdmrInt3
-  )
 
 main :: Effect Unit
 main = launchAff_ $ do
@@ -83,9 +83,6 @@
 mkCurrencySymbol mintingPolicy = do
   mp <- mintingPolicy
   cs <- liftContractAffM "Cannot get cs" $ Value.scriptCurrencySymbol mp
-<<<<<<< HEAD
-  pure (mp /\ cs)
-=======
   pure (mp /\ cs)
 
 foreign import redeemerInt1 :: String
@@ -102,5 +99,4 @@
 
 mintingPolicyRdmrInt3 :: Contract () MintingPolicy
 mintingPolicyRdmrInt3 = wrap <<< wrap <$> textEnvelopeBytes redeemerInt3
-  PlutusScriptV1
->>>>>>> 95f58f39
+  PlutusScriptV1