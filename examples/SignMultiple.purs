-- | This module balances and signs two transactions at once and demonstrates
-- | the `withBalancedandSignedTxs` bracket. The point is that two different
-- | Utxos will be used for these transactions.
module Examples.SignMultiple (main) where

import Contract.Prelude

import Contract.Address
  ( NetworkId(TestnetId)
  , ownPaymentPubKeyHash
  , ownStakePubKeyHash
  )
import Contract.Monad
  ( Contract
  , ConfigParams(ConfigParams)
  , LogLevel(Trace)
  , defaultDatumCacheWsConfig
  , defaultOgmiosWsConfig
  , defaultServerConfig
  , launchAff_
  , liftedE
  , liftedM
  , logInfo'
  , mkContractConfig
  , runContract_
  , throwContractError
  )
import Control.Monad.Reader (asks)
import Effect.Ref as Ref
import Contract.ScriptLookups as Lookups
import Contract.Transaction
  ( BalancedSignedTransaction
  , TransactionHash
  , awaitTxConfirmed
  , submit
  , withBalancedAndSignedTxs
  )
import Contract.TxConstraints as Constraints
import Contract.Value as Value
import Contract.Wallet (mkNamiWalletAff)
import Data.BigInt as BigInt
import Types.UsedTxOuts (TxOutRefCache)

getLockedInputs :: forall (r :: Row Type). Contract r TxOutRefCache
getLockedInputs = do
  cache <- asks (_.usedTxOuts <<< unwrap)
  liftEffect $ Ref.read $ unwrap cache

main :: Effect Unit
main = launchAff_ $ do
  wallet <- Just <$> mkNamiWalletAff
  cfg <- mkContractConfig $ ConfigParams
    { ogmiosConfig: defaultOgmiosWsConfig
    , datumCacheConfig: defaultDatumCacheWsConfig
    , ctlServerConfig: defaultServerConfig
    , networkId: TestnetId
    , logLevel: Trace
    , extraConfig: {}
    , wallet
    }

  runContract_ cfg $ do
    logInfo' "Running Examples.SignMultiple"
    pkh <- liftedM "Failed to get own PKH" ownPaymentPubKeyHash
    skh <- liftedM "Failed to get own SKH" ownStakePubKeyHash

    let
      constraints :: Constraints.TxConstraints Void Void
      constraints = Constraints.mustPayToPubKeyAddress pkh skh
        $ Value.lovelaceValueOf
        $ BigInt.fromInt 2_000_000

      lookups :: Lookups.ScriptLookups Void
      lookups = mempty

    ubTx1 <- liftedE $ Lookups.mkUnbalancedTx lookups constraints
    ubTx2 <- liftedE $ Lookups.mkUnbalancedTx lookups constraints

    txIds <- withBalancedAndSignedTxs [ ubTx1, ubTx2 ] $ \txs -> do
      locked <- getLockedInputs
      logInfo' $ "Locked inputs inside bracket (should be nonempty): " <> show
        locked
      traverse submitAndLog txs

    locked <- getLockedInputs
    logInfo' $ "Locked inputs after bracket (should be empty): " <> show locked

    case txIds of
      [ txId1, txId2 ] -> do
        awaitTxConfirmed txId1
        logInfo' $ "Tx 1 submitted successfully!"
        awaitTxConfirmed txId2
        logInfo' $ "Tx 2 submitted successfully!"
      _ -> throwContractError "Unexpected error - no transaction IDs"

  where
  submitAndLog
    :: forall (r :: Row Type)
     . BalancedSignedTransaction
    -> Contract r TransactionHash
  submitAndLog bsTx = do
    txId <- submit bsTx
<<<<<<< HEAD
    logInfo' $ "Tx ID: " <> show txId
=======
    logInfo' $ "Tx ID: " <> show txId
    pure txId
>>>>>>> e9e84e49
<|MERGE_RESOLUTION|>--- conflicted
+++ resolved
@@ -100,9 +100,5 @@
     -> Contract r TransactionHash
   submitAndLog bsTx = do
     txId <- submit bsTx
-<<<<<<< HEAD
     logInfo' $ "Tx ID: " <> show txId
-=======
-    logInfo' $ "Tx ID: " <> show txId
-    pure txId
->>>>>>> e9e84e49
+    pure txId