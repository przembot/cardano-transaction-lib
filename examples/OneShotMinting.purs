-- | This module demonstrates how `applyArgs` from `Contract.Scripts` can be
-- | used to build scripts with the provided arguments applied. It creates a
-- | transaction that mints an NFT using the one-shot minting policy.
module Ctl.Examples.OneShotMinting
  ( contract
  , example
  , main
  , mkContractWithAssertions
  , mkOneShotMintingPolicy
  , oneShotMintingPolicy
  , oneShotMintingPolicyScript
  ) where

import Contract.Prelude

import Contract.Address (Address, getWalletAddresses)
import Contract.Config (ContractParams, testnetNamiConfig)
import Contract.Log (logInfo')
import Contract.Monad
  ( Contract
  , launchAff_
  , liftContractE
  , liftContractM
  , liftedM
  , runContract
  )
import Contract.PlutusData (PlutusData, toData)
import Contract.ScriptLookups as Lookups
import Contract.Scripts
  ( ApplyArgsError
  , MintingPolicy(PlutusMintingPolicy)
  , PlutusScript
  , applyArgs
  )
import Contract.Test.Utils (ContractWrapAssertion, Labeled, label)
import Contract.Test.Utils as TestUtils
import Contract.TextEnvelope (decodeTextEnvelope, plutusScriptV1FromEnvelope)
import Contract.Transaction
  ( TransactionInput
  , awaitTxConfirmed
  , submitTxFromConstraintsReturningFee
  )
import Contract.TxConstraints as Constraints
import Contract.Utxos (utxosAt)
import Contract.Value (CurrencySymbol, TokenName)
import Contract.Value (singleton) as Value
import Control.Monad.Error.Class (liftMaybe)
import Ctl.Examples.Helpers
  ( mkCurrencySymbol
  , mkTokenName
  ) as Helpers
import Data.Array (head)
import Data.Array (head, singleton) as Array
import Data.BigInt (BigInt)
import Data.Map (toUnfoldable) as Map
import Effect.Exception (error)

main :: Effect Unit
main = example testnetNamiConfig

example :: ContractParams -> Effect Unit
example cfg = launchAff_ do
  runContract cfg contract

mkAssertions
  :: Address
  -> (CurrencySymbol /\ TokenName /\ BigInt)
  -> Array (ContractWrapAssertion { txFinalFee :: BigInt })
mkAssertions ownAddress nft =
  let
    labeledOwnAddress :: Labeled Address
    labeledOwnAddress = label ownAddress "ownAddress"
  in
    [ TestUtils.assertTokenGainAtAddress' labeledOwnAddress nft

    , TestUtils.assertLossAtAddress labeledOwnAddress
        \{ txFinalFee } -> pure txFinalFee
    ]

contract :: Contract Unit
contract =
  mkContractWithAssertions "Examples.OneShotMinting" oneShotMintingPolicy

mkContractWithAssertions
  :: String
  -> (TransactionInput -> Contract MintingPolicy)
  -> Contract Unit
mkContractWithAssertions exampleName mkMintingPolicy = do
  logInfo' ("Running " <> exampleName)

  ownAddress <- liftedM "Failed to get own address" $ head <$>
    getWalletAddresses
  utxos <- utxosAt ownAddress
  oref <-
    liftContractM "Utxo set is empty"
      (fst <$> Array.head (Map.toUnfoldable utxos :: Array _))

  mp /\ cs <- Helpers.mkCurrencySymbol (mkMintingPolicy oref)
  tn <- Helpers.mkTokenName "CTLNFT"

  let
    constraints :: Constraints.TxConstraints Void Void
    constraints =
      Constraints.mustMintValue (Value.singleton cs tn one)
        <> Constraints.mustSpendPubKeyOutput oref

    lookups :: Lookups.ScriptLookups Void
    lookups =
      Lookups.mintingPolicy mp
        <> Lookups.unspentOutputs utxos

  let assertions = mkAssertions ownAddress (cs /\ tn /\ one)
  void $ TestUtils.withAssertions assertions do
    { txHash, txFinalFee } <-
      submitTxFromConstraintsReturningFee lookups constraints
    logInfo' $ "Tx ID: " <> show txHash
    awaitTxConfirmed txHash
    logInfo' "Tx submitted successfully!"
    pure { txFinalFee }

foreign import oneShotMinting :: String

oneShotMintingPolicy :: TransactionInput -> Contract MintingPolicy
oneShotMintingPolicy =
  map PlutusMintingPolicy <<< oneShotMintingPolicyScript

oneShotMintingPolicyScript :: TransactionInput -> Contract PlutusScript
oneShotMintingPolicyScript txInput = do
  script <- liftMaybe (error "Error decoding oneShotMinting") do
    envelope <- decodeTextEnvelope oneShotMinting
    plutusScriptV1FromEnvelope envelope
  liftContractE $ mkOneShotMintingPolicy script txInput

mkOneShotMintingPolicy
  :: PlutusScript
  -> TransactionInput
<<<<<<< HEAD
  -> Contract PlutusScript
=======
  -> Either ApplyArgsError PlutusScript
>>>>>>> b7d4c891
mkOneShotMintingPolicy unappliedMintingPolicy oref =
  let
    mintingPolicyArgs :: Array PlutusData
    mintingPolicyArgs = Array.singleton (toData oref)
  in
    applyArgs unappliedMintingPolicy mintingPolicyArgs
<|MERGE_RESOLUTION|>--- conflicted
+++ resolved
@@ -134,11 +134,7 @@
 mkOneShotMintingPolicy
   :: PlutusScript
   -> TransactionInput
-<<<<<<< HEAD
-  -> Contract PlutusScript
-=======
   -> Either ApplyArgsError PlutusScript
->>>>>>> b7d4c891
 mkOneShotMintingPolicy unappliedMintingPolicy oref =
   let
     mintingPolicyArgs :: Array PlutusData
