--- conflicted
+++ resolved
@@ -17,13 +17,4 @@
 
 example :: ConfigParams () -> Effect Unit
 example cfg = launchAff_ $ do
-<<<<<<< HEAD
-  runContract cfg contract
-=======
-  runContract cfg $ do
-    log <<< show =<< getWalletAddress
-    log <<< show =<< getWalletCollateral
-    log <<< show =<< getWalletBalance
-    log <<< show =<< getWalletUtxos
-    liftAff $ publishTestFeedback true
->>>>>>> e637c977
+  runContract cfg contract