--- conflicted
+++ resolved
@@ -2,23 +2,6 @@
 <html lang="en" data-framework="purescript">
 <head>
   <meta http-equiv="Content-Type" content="text/html; charset=utf-8">
-<<<<<<< HEAD
-  <script>
-    function writeExampleWalletLink (example, wallet) {
-        document.writeln('<a href="/?' + example + ':' + wallet+'">' + wallet + '</a>');
-
-    }
-    function writeExampleHTML (example) {
-        document.writeln('<li>');
-        document.writeln(example + ': ');
-        for (let wallet of ['gero', 'nami', 'flint', 'gero-mock', 'nami-mock', 'flint-mock']) {
-            writeExampleWalletLink(example, wallet);
-        }
-        document.writeln('</li>');
-    }
-  </script>
-=======
->>>>>>> aa922229
 </head>
 
 <body>
