--- conflicted
+++ resolved
@@ -31,14 +31,8 @@
     "apply-args-nodejs": "0.0.1",
     "@emurgo/cardano-message-signing-browser": "1.0.1",
     "@emurgo/cardano-message-signing-nodejs": "1.0.1",
-<<<<<<< HEAD
     "@emurgo/cardano-serialization-lib-browser": "11.2.1",
     "@emurgo/cardano-serialization-lib-nodejs": "11.2.1",
-=======
-    "@emurgo/cardano-serialization-lib-browser": "^11.1.1-alpha.1",
-    "@emurgo/cardano-serialization-lib-nodejs": "11.1.1-alpha.1",
-    "@noble/secp256k1": "^1.7.0",
->>>>>>> b7d4c891
     "base64-js": "^1.5.1",
     "big-integer": "1.6.51",
     "blakejs": "1.2.1",
