--- conflicted
+++ resolved
@@ -137,11 +137,7 @@
 
 #### Applying arguments to parameterized scripts
 
-<<<<<<< HEAD
-CTL is currently unable to build full UPLC ASTs on the frontend (although support for this may be added in the future). This means that Plutus' `applyCode`, which is the default method for applying arguments to parameterized scripts, has no direct equivalent in CTL. We do, however, support a workaround for applying arguments to parameterized scripts. `Contract.Scripts.applyArgs` allows you to apply a list of `PlutusData` arguments to a `PlutusScript`. Using this allows you to dynamically apply arguments during contract execution, but also implies the following:
-=======
-We support applying arguments to parameterized scripts with `Contract.Scripts.applyArgs`. It allows you to apply a list of `PlutusData` arguments to any type isomorphic to a `PlutusScript`. Using this allows you to dynamically apply arguments during contract execution, but also implies the following:
->>>>>>> c645c73a
+We support applying arguments to parameterized scripts with `Contract.Scripts.applyArgs`. It allows you to apply a list of `PlutusData` arguments to a `PlutusScript`. Using this allows you to dynamically apply arguments during contract execution, but also implies the following:
 
 - All of your domain types must have `Contract.PlutusData.ToData` instances (or some other way of converting them to `PlutusData`)
 - You must employ a workaround, illustrated by the following examples, in your off-chain code to ensure that the applied scripts are valid for both on- and off-chain code. This essentially consists of creating an wrapper which accepts `Data` arguments for your parameterized scripts:
