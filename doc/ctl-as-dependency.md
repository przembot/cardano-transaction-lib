# Adding CTL as a Dependency

CTL can be imported as an additional dependency into a Purescript project built with Spago (i.e. by listing the project in your `packages.dhall`). Running CTL contracts requires several [runtime dependencies](./runtime.md) as well.

**Table of Contents**
<!-- START doctoc generated TOC please keep comment here to allow auto update -->
<!-- DON'T EDIT THIS SECTION, INSTEAD RE-RUN doctoc TO UPDATE -->

- [Caveats](#caveats)
- [Using CTL's overlays](#using-ctls-overlays)
- [Upgrading CTL](#upgrading-ctl)
- [Using CTL from JS](#using-ctl-from-js)
  - [Bundling](#bundling)
  - [Wrapping CTL into a JS interface](#wrapping-ctl-into-a-js-interface)

<!-- END doctoc generated TOC please keep comment here to allow auto update -->

## Caveats

The following caveats alway applies when using CTL from your project:

1. Only bundling with Webpack is supported (this is due to our internal dependency on `cardano-serialization-lib` which uses WASM with top-level `await`; only Webpack is reliably capable of bundling this properly)
2. The environment variable `BROWSER_RUNTIME` determines which version of `cardano-serialization-lib` is loaded by CTL, so you must use it as well (i.e. set it to `1` for the browser; leave it unset for NodeJS)

## Using CTL's overlays

CTL exposes two `overlay`s from its flake. You can use these in the Nix setup of your own project to use the same setup as we do, e.g. the same packages and PS builders:

- `overlays.purescript` contains Purescript builders to compile Purescript sources, build bundles with Webpack (`bundlePursProject`), run unit tests using NodeJS (`runPursTest`), run CTL contracts on a private testnet using Plutip (`runPlutipTest`), or build Pursuit documentation (`buildSearchablePursDocs` and `launchSearchablePursDocs`)
<<<<<<< HEAD
- `overlays.runtime` contains various packages and other tools used in CTL's runtime, including `ogmios`, `kupo`, `plutip-server`, and our own `ctl-server`. It also defines `buildCtlRuntime` and `launchCtlRuntime` to help you quickly launch all runtime services (see the [runtime docs](./runtime.md))
=======
- `overlays.runtime` contains various packages and other tools used in CTL's runtime, including `ogmios`, `kupo`, `ogmios-datum-cache` and `plutip-server`. It also defines `buildCtlRuntime` and `launchCtlRuntime` to help you quickly launch all runtime services (see the [runtime docs](./runtime.md))
>>>>>>> b7d4c891

We've split the overlays into two components to allow users to more easily choose which parts of CTL's Nix infrastructure they would like to directly consume. For example, some users do not require a pre-packaged runtime and would prefer to build it themselves with more control over its components (e.g. by directly using `ogmios` from their own `inputs`). Such users might still like to use our `purescript` overlay -- splitting the `overlays` allows us to support this. `overlays.runtime` also contains several haskell.nix packages which may cause issues with `hackage.nix` versions in your own project.

Do note that `runPlutipTest` in `overlays.purescript` requires the presence of all of our runtime components. If you choose not to consume `overlays.runtime`, please ensure that your package set contains these (e.g. by adding them to your own `overlays` when instantiating `nixpkgs`). You can find a complete list of the required runtime services [here](./plutip-testing.md#architecture).

To see an example project that uses both `overlays`, please refer to our [scaffolding template](../templates/ctl-scaffold/flake.nix). You can also use this template to conveniently initialize a new CTL-based project (`nix flake init -t github:Plutonomicon/cardano-transaction-lib` in a new directory). It will take a significant amount of time for spago to download the dependencies.

## Upgrading CTL

Unfortunately, the process of upgrading CTL is fairly involved. This is in part due to the complexity of the project and in part due to features inherent to Spago's approach to dependency management. The following assumes that you are using a project based on Nix flakes and using our overlays as outlined above.

Make sure to perform **all** of the following steps, otherwise you **will** encounter difficult-to-debug issues:

1. **Update your flake input**

- Update the `rev` you're using for CTL in your flake `inputs`
  - **Note**: Nix might throw an error about CTL following a "non-existent input" after doing this. The best way to solve this is to upgrade the version of Nix that you're using. Otherwise, `nix flake lock --update-input <NAME>`, where `NAME` corresponds to CTL in your flake's `inputs`, should solve this

2. **Update your Purescript dependencies**

- Update the CTL `version` in your `packages.dhall`. Make sure that this is the exact same revision as in your flake inputs
- Possibly update the `dependencies` section for CTL in your `packages.dhall`

  - You can find a list of CTL's dependencies in our own `spago.dhall` (but make sure to check at the correct revision)
  - You might also need to add new transitive git dependencies if CTL has added any to its own direct dependencies (i.e. you need to copy the matching stanzas from CTL's `packages.dhall` to your own; these are contained in the `additions` record in CTL's `packages.dhall`)

    - For example, if the following package `foo` is added to CTL's `additions` (in `packages.dhall`) between your old revision and the one you're upgrading to:

      ```dhall

      let additions =
            { foo =
              { dependencies =
                [ "bar"
                , "baz"
                ]
              }
            , repo = "https://github.com/quux/foo.git"
            , version = "0000000000000000000000000000000000000000"
            -- ...
            }
      ```

      You also need to add the same package, identically, to your own `packages.dhall`, otherwise the compiler will not be able to find it

- Run `spago2nix generate` and make sure to stage and commit the resulting `spago-packages.nix` if it has changed

3. **Update your JS dependencies**

- If CTL has added any JS dependencies, these will also need to be added to your own `package.json`
- Similarly, if any of CTL's JS dependencies have changed versions, you will need to use the **exact** same version in your own `package.json`
- That is, avoid using the `~` or `^` prefixes (e.g use versions like `"1.6.51"` instead of `"^1.6.51"`)
- If you're using a `package-lock.json` (which is _highly_ recommended), you can update the lockfile with `npm i --package-lock-only`

## Using CTL from JS

### Bundling

The recommended way to bundle CTL is to use WebPack.

We depend on WebPack's `DefinePlugin` to conditionally load one of our dependency (`cardano-serialization-lib`) nodejs or browser version.

That means that CTL _requires_ bundling it the same way when used as a dependency, as we do in development. If you intend to use another bundler, something like `DefinePlugin` should be used to transform the imports from

```javascript
let lib;
if (typeof BROWSER_RUNTIME != "undefined" && BROWSER_RUNTIME) {
  lib = require("@emurgo/cardano-serialization-lib-browser");
} else {
  lib = require("@emurgo/cardano-serialization-lib-nodejs");
}
```

to only one of the variants.

Our default [WebPack config](../webpack.config.js) uses `BROWSER_RUNTIME` environment variable to differentiate between two bundling options.

The reason why we are tied to WebPack is that it is one of the few bundlers that support async WASM imports.

There's [a claim that Vite bundler can also be used](https://github.com/Plutonomicon/cardano-transaction-lib/issues/79#issuecomment-1257036068), although we don't officially support this method.

### Wrapping CTL into a JS interface

Some users may want to provide a small set of APIs behind a JS/TS interface, instead of dealing with PureScript code.

There's nothing specific to be done for CTL (it's a normal PureScript project), so [this PureScript guide](https://book.purescript.org/chapter10.html#calling-purescript-from-javascript) may be of help. Note that our PureScript version is using CommonJS modules and not ES modules.<|MERGE_RESOLUTION|>--- conflicted
+++ resolved
@@ -27,11 +27,7 @@
 CTL exposes two `overlay`s from its flake. You can use these in the Nix setup of your own project to use the same setup as we do, e.g. the same packages and PS builders:
 
 - `overlays.purescript` contains Purescript builders to compile Purescript sources, build bundles with Webpack (`bundlePursProject`), run unit tests using NodeJS (`runPursTest`), run CTL contracts on a private testnet using Plutip (`runPlutipTest`), or build Pursuit documentation (`buildSearchablePursDocs` and `launchSearchablePursDocs`)
-<<<<<<< HEAD
-- `overlays.runtime` contains various packages and other tools used in CTL's runtime, including `ogmios`, `kupo`, `plutip-server`, and our own `ctl-server`. It also defines `buildCtlRuntime` and `launchCtlRuntime` to help you quickly launch all runtime services (see the [runtime docs](./runtime.md))
-=======
-- `overlays.runtime` contains various packages and other tools used in CTL's runtime, including `ogmios`, `kupo`, `ogmios-datum-cache` and `plutip-server`. It also defines `buildCtlRuntime` and `launchCtlRuntime` to help you quickly launch all runtime services (see the [runtime docs](./runtime.md))
->>>>>>> b7d4c891
+- `overlays.runtime` contains various packages and other tools used in CTL's runtime, including `ogmios`, `kupo`, and `plutip-server`. It also defines `buildCtlRuntime` and `launchCtlRuntime` to help you quickly launch all runtime services (see the [runtime docs](./runtime.md))
 
 We've split the overlays into two components to allow users to more easily choose which parts of CTL's Nix infrastructure they would like to directly consume. For example, some users do not require a pre-packaged runtime and would prefer to build it themselves with more control over its components (e.g. by directly using `ogmios` from their own `inputs`). Such users might still like to use our `purescript` overlay -- splitting the `overlays` allows us to support this. `overlays.runtime` also contains several haskell.nix packages which may cause issues with `hackage.nix` versions in your own project.
 
