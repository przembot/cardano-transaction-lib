# E2E Testing in the Browser

CTL comes with advanced machinery for E2E testing in the browser, which can be used to either run the included examples (in `examples`) or create a custom test suite for E2E testing.

- [Parts Involved](#parts-involved)
- [How to Run the Included Examples](#how-to-run-the-included-examples)
- [How Wallets are Used](#how-wallets-are-used)
  * [Where to Find the Installed Extensions](#where-to-find-the-installed-extensions)
  * [How to Use a Different User Wallet](#how-to-use-a-different-user-wallet)
- [Using a reproducible `chromium` version](#using-a-reproducible--chromium--version)
- [Configuring E2E test suite](#configuring-e2e-test-suite)
- [Creating a custom test suite](#creating-a-custom-test-suite)
  * [How to configure the wallet](#how-to-configure-the-wallet)
  * [Re-Packing an Extension as a CRX File](#re-packing-an-extension-as-a-crx-file)
  * [Getting the extension ID](#getting-the-extension-id)
  * [Using custom unauthorized extensions](#using-custom-unauthorized-extensions)
  * [Serving the Contract to be tested](#serving-the-contract-to-be-tested)

## Parts Involved

[Puppeteer](https://github.com/puppeteer/puppeteer) (driven by [Toppokki](https://github.com/justinwoo/purescript-toppokki))
is used to drive the tests. Supported browsers are [Chromium](https://www.chromium.org/) and Google Chrome.
The browser can be run headless (default) or headful (useful during test development).

Any programs that should be tested must be deployed and running on some testserver (e.g. for the included examples we use `make run-dev`). The test suite accepts a list of URLs.

The test suite requires a set of CRX (chrome extension) files, as well as an archive with user settings. Extension and wallet settings can optionally be configured to be fetched from a URL.

Each extension should be provided with its extension ID and wallet password.

For a working example see `test/E2E.purs`. It can be run conveniently using `npm run e2e-test`.

## How to Run the Included Examples

The process is as follows:

1. run `make run-dev`.
2. In another shell, run `npm run e2e-test`.

## How Wallets are Used

For purposes of testing, there are two parts to using a wallet: providing the right software version and importing a wallet with enough tAda and a known password.

- The software just needs to be unpacked to some directory. This can either be the location where the browser unpacks it, or the result of unpacking a CRX file (see below).
- We provide the wallet data as a single tarball which will be unpacked into the chrome profile before a test run (`test-data/settings.tar.gz`)

### Where to Find the Installed Extensions

1. Locate your browser profile directory. Commonly used locations include: `~/.config/{google-chrome,chromium}/Default` (where `Default` is the profile name), `~/snap/chromium/common/chromium/Default`.
2. Make sure that inside the profile, your desired extension is unpacked. Nami should be in `Extensions/lpfcbjknijpeeillifnkikgncikgfhdo`, Gero (testnet version) in `Extensions/iifeegfcfhlhhnilhfoeihllenamcfgc`.
3. Add the version as a subdirectory, too. The final path may look like `/home/user/.config/google-chrome/Default/Extensions/iifeegfcfhlhhnilhfoeihllenamcfgc/1.10.9_0`

### How to Use a Different User Wallet

In the test suite, the wallet settings are just unpacked using `tar`.

A new settings tarball can be easily created:

1. Run the browser with `npm run e2e-browser`
2. Set up a wallet extension, create and fund the wallet, and set the collateral.
3. Close the browser.
4. Run `npm run e2e-pack-settings`. The file located at `test-data/settings.tar.gz` will be updated.

## Using a reproducible `chromium` version

Although most users will have some version of Chromium or Google Chrome installed system-wide, it can be a good idea to use the same version for all e2e testing. When creating your project's `devShell` using `purescriptProject`, you can set the `shell.withChromium` flag to `true` to include it in the shell's packages. This will be the version of `chromium` present in the `nixpkgs` you pass to create your project:

```nix
{
  projectFor = system:
    let
      pkgs = nixpkgsFor system;
    in
    pkgs.purescriptProject {
      inherit pkgs;
      projectName = "my-project";
      shell = {
        withChromium = true;
        # ...
      };
      # ...
    };
}
```

## Configuring E2E test suite

The tests can set up using CLI arguments, environment variables, or both. CLI arguments have higher priority.

<<<<<<< HEAD
| Parameter                         | CLI argument                | Environment variable       |
|-----------------------------------|-----------------------------|----------------------------|
| Temporary directory               | `--tmp-dir`                 | `E2E_TMPDIR`               |
| Test specs (`wallet:url` format)  | `--test` (multiple allowed) | `E2E_TESTS`                |
| Test timeout                      | `--test-timeout`            | `E2E_TEST_TIMEOUT`         |
| Browser binary path or name       | `--browser`                 | `E2E_BROWSER`              |
| Don't use headless mode           | `--no-headless`             | `E2E_NO_HEADLESS`          |
| Path to the user settings archive | `--settings-archive`        | `E2E_SETTINGS_ARCHIVE`     |
| URL of settings archive asset     | `--settings-archive-url`    | `E2E_SETTINGS_ARCHIVE_URL` |
| Path to the user data directory   | `--chrome-user-data`        | `E2E_CHROME_USER_DATA`     |
|-----------------------------------|-----------------------------|----------------------------|
| Eternl CRX URL                    | `--eternl-crx-url`          | `ETERNL_CRX_URL`           |
| Eternl CRX file                   | `--eternl-crx`              | `ETERNL_CRX`               |
| Eternl password                   | `--eternl-password`         | `ETERNL_PASSWORD`          |
| Eternl Extension ID               | `--eternl-extid`            | `ETERNL_EXTID`             |
| Lode CRX URL                      | `--lode-crx-url`            | `LODE_CRX_URL`             |
| Lode password                     | `--lode-password`           | `LODE_PASSWORD`            |
| Lode Extension ID                 | `--lode-extid`              | `LODE_EXTID`               |
| Nami CRX URL                      | `--nami-crx-url`            | `NAMI_CRX_URL`             |
| Nami CRX file                     | `--nami-crx`                | `NAMI_CRX`                 |
| Nami password                     | `--nami-password`           | `NAMI_PASSWORD`            |
| Nami Extension ID                 | `--nami-extid`              | `NAMI_EXTID`               |
| Flint CRX URL                     | `--flint-crx-url`           | `FLINT_CRX_URL`            |
| Flint CRX file                    | `--flint-crx`               | `FLINT_CRX`                |
| Flint password                    | `--flint-password`          | `FLINT_PASSWORD`           |
| Flint Extension ID                | `--flint-extid`             | `FLINT_EXTID`              |
| Gero CRX URL                      | `--gero-crx-url`            | `GERO_CRX_URL`             |
| Gero CRX file                     | `--gero-crx`                | `GERO_CRX`                 |
| Gero password                     | `--gero-password`           | `GERO_PASSWORD`            |
| Gero Extension ID                 | `--gero-extid`              | `GERO_EXTID`               |
=======
| Parameter                         | CLI argument                | Environment variable      |
|-----------------------------------|-----------------------------|---------------------------|
| Temporary directory               | `--tmp-dir`                 | `E2E_TMPDIR`              |
| Test specs (`wallet:url` format)  | `--test` (multiple allowed) | `E2E_TESTS`               |
| Test timeout                      | `--test-timeout`            | `E2E_TEST_TIMEOUT`        |
| Browser binary path or name       | `--browser`                 | `E2E_BROWSER`             |
| Don't use headless mode           | `--no-headless`             | `E2E_NO_HEADLESS`         |
| Path to the user settings archive | `--settings-archive`        | `E2E_SETTINGS_ARCHIVE`    |
| Path to the user data directory   | `--chrome-user-data`        | `E2E_CHROME_USER_DATA`    |
|-----------------------------------|-----------------------------|---------------------------|
| Eternl CRX file                   | `--eternl-crx`              | `ETERNL_CRX`              |
| Eternl password                   | `--eternl-password`         | `ETERNL_PASSWORD`         |
| Eternl Extension ID               | `--eternl-extid`            | `ETERNL_EXTID`            |
| Lode CRX file                     | `--lode-crx`                | `LODE_CRX`                |
| Lode password                     | `--lode-password`           | `LODE_PASSWORD`           |
| Lode Extension ID                 | `--lode-extid`              | `LODE_EXTID`              |
| Nami CRX file                     | `--nami-crx`                | `NAMI_CRX`                |
| Nami password                     | `--nami-password`           | `NAMI_PASSWORD`           |
| Nami Extension ID                 | `--nami-extid`              | `NAMI_EXTID`              |
| Flint CRX file                    | `--flint-crx`               | `FLINT_CRX`               |
| Flint password                    | `--flint-password`          | `FLINT_PASSWORD`          |
| Flint Extension ID                | `--flint-extid`             | `FLINT_EXTID`             |
| Gero CRX file                     | `--gero-crx`                | `GERO_CRX`                |
| Gero password                     | `--gero-password`           | `GERO_PASSWORD`           |
| Gero Extension ID                 | `--gero-extid`              | `GERO_EXTID`              |
|-----------------------------------|-----------------------------|---------------------------|
| E2E+Plutip: Plutip port number    | `--plutip-port`             | `PLUTIP_PORT`             |
| E2E+Plutip: Ogmios port number    | `--ogmios-port`             | `OGMIOS_PORT`             |
| E2E+Plutip: ODC port number       | `--ogmios-datum-cache-port` | `OGMIOS_DATUM_CACHE_PORT` |
| E2E+Plutip: CTL server port       | `--ctl-server-port`         | `CTL_SERVER_PORT`         |
| E2E+Plutip: Postgres port         | `--postgres-port`           | `POSTGRES_PORT`           |
>>>>>>> 650e0df4

The default configuration can be found in `test/e2e.env`.

## Creating a custom test suite

In order to test your own application while using CTL as a library, some extra steps need to be performed.

### How to configure the wallet

Since E2E tests are executed on one of the public testnets, some setup is needed to allow spending funds from the testnet.

1. Run `npm run e2e-browser`.
2. Install the needed extension
3. Click through the wallet setup interface, use the [testnet faucet](https://docs.cardano.org/cardano-testnet/tools/faucet) to fund your address, and set the collateral.
4. Now, **without running the browser again**, execute `npm run e2e-pack-settings`.

As a result, you will get a settings archive with the wallet in a particular state.

### Re-Packing an Extension as a CRX File

While some wallets, like Eternl, provide a single extension that works with `preprod`, `preview` and `mainnet`, others (e.g. Lode) are distributed separately for each of the testnets.

If you need to use `preprod` instead of `preview`, perform the following steps to get the `.crx` file:

1. Make sure your browser is using the desired extension version.
2. Navigate to chrome://extensions/
3. Click the extension.
4. Switch on "Developer mode" (upper right corner).
5. Click "Pack extension".
6. Paste the extension's directory (see above) into "Extension root directory". You can leave "Private key file" empty.
7. Click "Pack extension".
8. The path of the CRX file is displayed in the browser.

### Getting the extension ID

After packing the extension, the test suite must be provided with its ID.

1. Open list of extensions in the browser settings
2. Enable Developer Mode (top-right corner)
3. The IDs will become visible

### Using custom unauthorized extensions

However, the approach above only works for extensions installed directly from Chrome Web Store.

If an extension is not published on Chrome Web Store (e.g. it's a custom or private build), it may not have a stable ID. Look into `manifest.json` `key` property to check - if it is not present, the ID will change on each reload, which makes automation impossible.

To freeze the ID, first unpack the `.crx` archive, load the extension unpacked (in developer mode), and then pack it back. It will give you a new `.crx` as well as a `.pem` file with the same name. The ID can now be derived from this key using this command:

```bash
openssl rsa -in key.pem -pubout -outform DER | openssl base64 -A
```

Unarchive the CRX, put the encoded public key to `key` property of `manifest.json` file, and archive the directory back. You can then reopen the browser and the ID will remain the same.

[More on extension IDS](https://stackoverflow.com/questions/37317779/making-a-unique-extension-id-and-key-for-chrome-extension)

### Serving the Contract to be tested

The test suite accepts URLs, which means that the Contract you want to test must be served.

It's up to the user how to set up the web server (see `make run-dev` for an example), but in order for the testing engine to "see" the contract, the configuration parameters must be changed:

```purescript
runContract config { hooks = Contract.Test.E2E.e2eFeedbackHooks } do
  ...
```

Hooks are a special feature that allows to run arbitrary code during various stages of `Contract` execution. `e2eFeedbackHooks` notify the engine of wallet actions that can be triggered while the `Contract` is running, for example, when an extension pop-up appears. The testing engine can react to that by issuing commands to interact with the wallet UI, e.g. to enter the password and click "sign".

Note that the test closes successfully after the first successful `Contract` execution, so if your scenario involves multiple `Contract`s, remove `onSuccess` hooks from every `Contract` except the last one, or manually run `e2eFeedbackHooks.onSuccess` (it's just an `Effect` action).

CTL offers a function to serve the `Contract`s to be tested with a router, that dispatches contracts and configuration parameters based on query part of the URL.

See [this file](../templates/ctl-scaffold/test/E2E.purs) for a quick example:

```purescript
main :: Effect Unit
main = do
  -- Adds links to all available tests to the DOM for convenience
  addLinks configs tests
  -- Serves the appropriate `Contract` with e2eTestHooks
  route configs tests

configs :: Map E2EConfigName (ConfigParams () /\ Maybe WalletMock)
configs = Map.fromFoldable
  [ "nami" /\ testnetNamiConfig /\ Nothing
  , "gero" /\ testnetGeroConfig /\ Nothing
  , "flint" /\ testnetFlintConfig /\ Nothing
  , "eternl" /\ testnetEternlConfig /\ Nothing
  , "lode" /\ testnetLodeConfig /\ Nothing
  , "nami-mock" /\ testnetNamiConfig /\ Just MockNami
  , "gero-mock" /\ testnetGeroConfig /\ Just MockGero
  , "flint-mock" /\ testnetFlintConfig /\ Just MockFlint
  , "lode-mock" /\ testnetLodeConfig /\ Just MockLode
  ]

tests :: Map E2ETestName (Contract () Unit)
tests = Map.fromFoldable
  [ "Contract" /\ Scaffold.contract
  -- Add more `Contract`s here
  ]
```

Now, the `Scaffold.contract` can be used as a test:

```bash
E2E_TESTS="
nami:http://localhost:4008/?nami:Contract
"
```

The `nami:` prefix specifies which browser extension to load for the test, and the query parameter is for the router to be able to find the appropriate config.

Refer to the docs for `Contract.Test.E2E.route` function for an overview of the URL structure.

### Mocking CIP-30 interface

It is possible to test the contracts without having a single wallet extension installed, just by providing a private payment key, and (optionally) a private stake key, that correspond to a testnet address with some tAda. CTL test suite can mock (partially) the functionality of a CIP-30 wallet given just the keys.

Note that different wallets implement different *application logic* despite using a uniform interface, for example, Eternl uses multiple addresses, while all the other wallets are single-address. For now, CIP-30 mock implements single-address logic only. There is no guarantee that the logic that is implemented by the mock is the same as one of a real wallet: subtle differences or bugs can affect the execution path of your application.

To provide the keys, they first need to be generated.

Follow this guide to generate key pairs:

https://developers.cardano.org/docs/stake-pool-course/handbook/keys-addresses/

As a result, you will get json files that look like this:

```json
{
  "type": "PaymentSigningKeyShelley_ed25519",
  "description": "Payment Signing Key",
  "cborHex": "58200b07c066ba037344acee5431e6df41f6034bf1c5ffd6f803751e356807c6a209"
}
```

Simply copy the `cborHex` from payment and stake signing keys (the order is important), and add them to the URL, separating by `:`:

```
http://localhost:4008/?nami-mock:Contract:58200b07c066ba037344acee5431e6df41f6034bf1c5ffd6f803751e356807c6a209:5820f0db841df6c7fbc4506c58fad6676db0354a02dfd26efca445715a8adeabc338
```

The `nami:` prefix should not be specified, otherwise CTL will refuse to overwrite the existing wallet with a mock.

In order to use the keys, their corresponding address must be pre-funded using the [faucet](https://docs.cardano.org/cardano-testnet/tools/faucet) (beware of IP-based rate-limiting) or from another wallet. Most contracts require at least two UTxOs to run (one will be used as collateral), so it's best to make two transactions.

### Using CIP-30 mock with Plutip

It's possible to run headless browser tests on top of a temporary plutip cluster. In this case, key generation and pre-funding will be handled by `plutip-server`, as well as deployment of all the query layer services.

To do that, it's enough to define a config name that:

- uses a `ConfigParams` value with `networkId` set to `MainnetId`.
- Specifies a wallet mock (e.g. `MockNami`)

E.g.:

```purescript
wallets :: Map E2EConfigName (ConfigParams () /\ Maybe WalletMock)
wallets = Map.fromFoldable
  [ "plutip-nami-mock" /\ mainnetNamiConfig /\ Just MockNami
  , "plutip-gero-mock" /\ mainnetGeroConfig /\ Just MockGero
  , "plutip-flint-mock" /\ mainnetFlintConfig /\ Just MockFlint
  , "plutip-lode-mock" /\ mainnetLodeConfig /\ Just MockLode
  ]
```

Then a test entry *without* specifying any private key can be used:

```bash
export E2E_TESTS="
plutip:http://localhost:4008/?plutip-nami-mock:SomeContract
"
```

Full example can be found [in the template](../templates/ctl-scaffold/test/E2E.purs).

There are a few important caveats/limitations:

- We only allow base addresses (with a stake pubkey hash present) to be used. If there's a need to use enterprise addresses, the users should move some ada to their own enterprise address, e.g. with `mustPayToPubKey`
- The amount of tAda is fixed to `1000000000000` and divided into 5 UTxOs equally<|MERGE_RESOLUTION|>--- conflicted
+++ resolved
@@ -87,7 +87,6 @@
 
 The tests can set up using CLI arguments, environment variables, or both. CLI arguments have higher priority.
 
-<<<<<<< HEAD
 | Parameter                         | CLI argument                | Environment variable       |
 |-----------------------------------|-----------------------------|----------------------------|
 | Temporary directory               | `--tmp-dir`                 | `E2E_TMPDIR`               |
@@ -118,39 +117,12 @@
 | Gero CRX file                     | `--gero-crx`                | `GERO_CRX`                 |
 | Gero password                     | `--gero-password`           | `GERO_PASSWORD`            |
 | Gero Extension ID                 | `--gero-extid`              | `GERO_EXTID`               |
-=======
-| Parameter                         | CLI argument                | Environment variable      |
-|-----------------------------------|-----------------------------|---------------------------|
-| Temporary directory               | `--tmp-dir`                 | `E2E_TMPDIR`              |
-| Test specs (`wallet:url` format)  | `--test` (multiple allowed) | `E2E_TESTS`               |
-| Test timeout                      | `--test-timeout`            | `E2E_TEST_TIMEOUT`        |
-| Browser binary path or name       | `--browser`                 | `E2E_BROWSER`             |
-| Don't use headless mode           | `--no-headless`             | `E2E_NO_HEADLESS`         |
-| Path to the user settings archive | `--settings-archive`        | `E2E_SETTINGS_ARCHIVE`    |
-| Path to the user data directory   | `--chrome-user-data`        | `E2E_CHROME_USER_DATA`    |
-|-----------------------------------|-----------------------------|---------------------------|
-| Eternl CRX file                   | `--eternl-crx`              | `ETERNL_CRX`              |
-| Eternl password                   | `--eternl-password`         | `ETERNL_PASSWORD`         |
-| Eternl Extension ID               | `--eternl-extid`            | `ETERNL_EXTID`            |
-| Lode CRX file                     | `--lode-crx`                | `LODE_CRX`                |
-| Lode password                     | `--lode-password`           | `LODE_PASSWORD`           |
-| Lode Extension ID                 | `--lode-extid`              | `LODE_EXTID`              |
-| Nami CRX file                     | `--nami-crx`                | `NAMI_CRX`                |
-| Nami password                     | `--nami-password`           | `NAMI_PASSWORD`           |
-| Nami Extension ID                 | `--nami-extid`              | `NAMI_EXTID`              |
-| Flint CRX file                    | `--flint-crx`               | `FLINT_CRX`               |
-| Flint password                    | `--flint-password`          | `FLINT_PASSWORD`          |
-| Flint Extension ID                | `--flint-extid`             | `FLINT_EXTID`             |
-| Gero CRX file                     | `--gero-crx`                | `GERO_CRX`                |
-| Gero password                     | `--gero-password`           | `GERO_PASSWORD`           |
-| Gero Extension ID                 | `--gero-extid`              | `GERO_EXTID`              |
-|-----------------------------------|-----------------------------|---------------------------|
-| E2E+Plutip: Plutip port number    | `--plutip-port`             | `PLUTIP_PORT`             |
-| E2E+Plutip: Ogmios port number    | `--ogmios-port`             | `OGMIOS_PORT`             |
-| E2E+Plutip: ODC port number       | `--ogmios-datum-cache-port` | `OGMIOS_DATUM_CACHE_PORT` |
-| E2E+Plutip: CTL server port       | `--ctl-server-port`         | `CTL_SERVER_PORT`         |
-| E2E+Plutip: Postgres port         | `--postgres-port`           | `POSTGRES_PORT`           |
->>>>>>> 650e0df4
+|-----------------------------------|-----------------------------|----------------------------|
+| E2E+Plutip: Plutip port number    | `--plutip-port`             | `PLUTIP_PORT`              |
+| E2E+Plutip: Ogmios port number    | `--ogmios-port`             | `OGMIOS_PORT`              |
+| E2E+Plutip: ODC port number       | `--ogmios-datum-cache-port` | `OGMIOS_DATUM_CACHE_PORT`  |
+| E2E+Plutip: CTL server port       | `--ctl-server-port`         | `CTL_SERVER_PORT`          |
+| E2E+Plutip: Postgres port         | `--postgres-port`           | `POSTGRES_PORT`            |
 
 The default configuration can be found in `test/e2e.env`.
 
