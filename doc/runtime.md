# CTL's Runtime Dependencies

In order to run CTL's `Contract` effects, several services are required. These can be configured through a `ContractEnv` that holds websocket connections, information about server hosts/ports, and other requisite information. Which services are required depends on which backend you are using.

**Table of Contents**
<!-- START doctoc generated TOC please keep comment here to allow auto update -->
<!-- DON'T EDIT THIS SECTION, INSTEAD RE-RUN doctoc TO UPDATE -->

<<<<<<< HEAD
- [CTL Backend](#ctl-backend)
  + [Using NixOS module](#using-nixos-module)
  + [Using CTL's `runtime` overlay](#using-ctl-s--runtime--overlay)
  + [Changing network configurations](#changing-network-configurations)
- [Blockfrost Backend](#blockfrost-backend)
- [Wallet requirements](#wallet-requirements)

## CTL Backend
=======
- [Current services](#current-services)
- [Using NixOS module](#using-nixos-module)
- [Using CTL's `runtime` overlay](#using-ctls-runtime-overlay)
- [Changing network configurations](#changing-network-configurations)
- [Wallet requirements](#wallet-requirements)

<!-- END doctoc generated TOC please keep comment here to allow auto update -->
### Current services
>>>>>>> 22752c08

The services that are currently **required** are:

- [Ogmios](https://ogmios.dev)
  - You **must** use Ogmios v5.2.0 or greater with CTL
  - Ogmios itself requires a running Cardano node, so you may also need to deploy a node. Node v1.34.0 or greater is recommended
  - You can also use [our fork](https://github.com/mlabs-haskell/ogmios) which has improved Nix integration
- [Kupo](https://github.com/CardanoSolutions/kupo)
  - Required to query UTxOs and resolve inline datums and reference scripts
  - You **must** use Kupo v2.2.0 or greater with CTL
  - Like Ogmios, Kupo requires a running Cardano node

Optional services:

- [Our Haskell server](../server/README.md)
  - We hope to deprecate this in the future, but we use it at the moment to apply arguments to Plutus scripts, which is hard to implement on front-end.
  - To build the server project, run the following from the repository root: `nix build -L .#ctl-server:exe:ctl-server`

### Using NixOS module

`ctl-server` and its dependencies can be configured and started via NixOS modules. See [../nix/test-nixos-configuration.nix](../nix/test-nixos-configuration.nix) for example usage and [../nix/ctl-server-nixos-module.nix](../nix/ctl-server-nixos-module.nix) for module options.

### Using CTL's `runtime` overlay

CTL's `overlays.runtime` (contained in [runtime.nix](https://github.com/Plutonomicon/cardano-transaction-lib/blob/develop/nix/runtime.nix)) provides some mechanisms for conveniently launching all runtime services using [Arion](https://docs.hercules-ci.com/arion) (itself a wrapper around `docker-compose`). To use this, you must have docker installed, the docker deamon running and you must have a setup based on Nix flakes (recommended as well for [using CTL as a dependency for Purescript projects](./ctl-as-dependency.md)).

The project template [flake](https://github.com/Plutonomicon/cardano-transaction-lib/blob/develop/templates/ctl-scaffold/flake.nix) uses the `runtime` overlay to launch all of the required services.

For launching services for developing CTL itself, see our documentation on [development](./development.md#launching-services-for-development).

### Changing network configurations

CTL supports using networks other than the public preview testnet to provide different development environments.

To choose a different network, you must specify an alternative way of getting the network configuration. The [cardano-configurations](https://github.com/input-output-hk/cardano-configurations) repo provides configs for `mainnet`, `preprod` and a few other networks. The `network.name` parameter of `buildCtlRuntime` determines which of the network config directories is chosen.

You can also specify your own fork of `cardano-configurations` like this:

```
inputs.cardano-transaction-lib.inputs.cardano-configurations.follows = "...";
```

When changing networks, make sure that `network.magic` is correctly synchronized with value in config (see `protocolConsts.protocolMagic` in `byron.json`).

## Blockfrost Backend

TODO

## Wallet requirements

In order to run most `Contract` actions in the browser, **you must use one of the supported wallets**. The following steps must be taken to ensure that you can run CTL contracts:

1. Make sure that your wallet is running on the testnet (some wallets can be configured via a toggle in the settings menu, other provide a separate extension)
2. Fund the wallet using the [Testnet Faucet](https://docs.cardano.org/cardano-testnet/tools/faucet/)
3. Make sure that you have set collateral for the wallet, which wallets reserve apart from other UTxOs<|MERGE_RESOLUTION|>--- conflicted
+++ resolved
@@ -6,25 +6,14 @@
 <!-- START doctoc generated TOC please keep comment here to allow auto update -->
 <!-- DON'T EDIT THIS SECTION, INSTEAD RE-RUN doctoc TO UPDATE -->
 
-<<<<<<< HEAD
 - [CTL Backend](#ctl-backend)
-  + [Using NixOS module](#using-nixos-module)
-  + [Using CTL's `runtime` overlay](#using-ctl-s--runtime--overlay)
-  + [Changing network configurations](#changing-network-configurations)
-- [Blockfrost Backend](#blockfrost-backend)
-- [Wallet requirements](#wallet-requirements)
-
-## CTL Backend
-=======
-- [Current services](#current-services)
-- [Using NixOS module](#using-nixos-module)
-- [Using CTL's `runtime` overlay](#using-ctls-runtime-overlay)
-- [Changing network configurations](#changing-network-configurations)
+  - [Using NixOS module](#using-nixos-module)
+  - [Using CTL's `runtime` overlay](#using-ctls-runtime-overlay)
+  - [Changing network configurations](#changing-network-configurations)
 - [Wallet requirements](#wallet-requirements)
 
 <!-- END doctoc generated TOC please keep comment here to allow auto update -->
-### Current services
->>>>>>> 22752c08
+## CTL Backend
 
 The services that are currently **required** are:
 
